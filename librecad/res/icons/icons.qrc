<RCC>
    <qresource prefix="/icons">
        <file>camera.svg</file>
        <file>cursor.svg</file>
        <file>dockwidgets_bottom.svg</file>
        <file>dockwidgets_floating.svg</file>
        <file>dockwidgets_left.svg</file>
        <file>dockwidgets_right.svg</file>
        <file>dockwidgets_top.svg</file>
        <file>bevel.svg</file>
        <file>draft.svg</file>
        <file>fillet.svg</file>
        <file>restr_hor.svg</file>
        <file>restr_ortho.svg</file>
        <file>restr_ver.svg</file>
        <file>grid.svg</file>
        <file>rotate.svg</file>
        <file>rotate2.svg</file>
        <file>redraw.svg</file>
        <file>zoom_auto.svg</file>
        <file>zoom_in.svg</file>
        <file>zoom_out.svg</file>
        <file>zoom_previous.svg</file>
        <file>zoom_window.svg</file>
        <file>copy.svg</file>
        <file>drawing_settings.svg</file>
        <file>new_from_template.svg</file>
        <file>new.svg</file>
        <file>open.svg</file>
        <file>paste.svg</file>
        <file>print_preview.svg</file>
        <file>print.svg</file>
        <file>save_as.svg</file>
        <file>save.svg</file>
        <file>settings.svg</file>
        <file>redo.svg</file>
        <file>undo.svg</file>
        <file>text.svg</file>
        <file>mtext.svg</file>
        <file>hatch.svg</file>
        <file>create_block.svg</file>
        <file>points.svg</file>
        <file>create_toolbar.svg</file>
        <file>create_menu.svg</file>
        <file>exclusive.svg</file>
        <file>snap_center.svg</file>
        <file>snap_distance.svg</file>
        <file>snap_endpoints.svg</file>
        <file>snap_entity.svg</file>
        <file>snap_free.svg</file>
        <file>snap_grid.svg</file>
        <file>snap_intersection.svg</file>
        <file>snap_middle.svg</file>
        <file>snap_middle_manual.svg</file>
        <file>lock_rel_zero.svg</file>
        <file>set_rel_zero.svg</file>
        <file>arc_3_points.svg</file>
        <file>arc_center_point_angle.svg</file>
        <file>arc_concentric.svg</file>
        <file>arc_continuation.svg</file>
        <file>circle_2_points_radius.svg</file>
        <file>circle_2_points.svg</file>
        <file>circle_3_points.svg</file>
        <file>circle_center_point.svg</file>
        <file>circle_center_radius.svg</file>
        <file>circle_concentric.svg</file>
        <file>circle_inscribed.svg</file>
        <file>circle_tangential_2circles_point.svg</file>
        <file>circle_tangential_2circles_radius.svg</file>
        <file>circle_tangential_2points.svg</file>
        <file>circle_tangential_3entities.svg</file>
        <file>circle.svg</file>
        <file>dim_vertical.svg</file>
        <file>ellipse_4_points.svg</file>
        <file>ellipse_arc_axis.svg</file>
        <file>ellipse_axis.svg</file>
        <file>ellipse_center_3_points.svg</file>
        <file>ellipse_foci_point.svg</file>
        <file>ellipse_inscribed.svg</file>
        <file>ellipses.svg</file>
        <file>line_2p.svg</file>
        <file>line_angle.svg</file>
        <file>line_bisector.svg</file>
        <file>line_freehand.svg</file>
        <file>line_horizontal.svg</file>
        <file>line_parallel_p.svg</file>
        <file>line_parallel.svg</file>
        <file>line_perpendicular.svg</file>
        <file>line_polygon_cen_cor.svg</file>
        <file>line_polygon_cor_cor.svg</file>
        <file>line_rectangle.svg</file>
        <file>line_relative_angle.svg</file>
        <file>line_tangent_cc.svg</file>
        <file>line_tangent_pc.svg</file>
        <file>line_tangent_perpendicular.svg</file>
        <file>line_vertical.svg</file>
        <file>line.svg</file>
        <file>select.svg</file>
        <file>spline_points.svg</file>
        <file>spline.svg</file>
        <file>angle_line_to_line.svg</file>
        <file>attributes.svg</file>
        <file>dim_aligned.svg</file>
        <file>dim_angular.svg</file>
        <file>dim_diametric.svg</file>
        <file>dim_horizontal.svg</file>
        <file>dim_leader.svg</file>
        <file>dim_linear.svg</file>
        <file>dim_radial.svg</file>
        <file>dim_arc.svg</file>
        <file>distance_point_to_entity.svg</file>
        <file>distance_point_to_point.svg</file>
        <file>divide.svg</file>
        <file>explode_text_to_letters.svg</file>
        <file>explode.svg</file>
        <file>measure.svg</file>
        <file>mirror.svg</file>
        <file>move_copy.svg</file>
        <file>move_rotate.svg</file>
        <file>offset.svg</file>
        <file>polygonal_area.svg</file>
        <file>properties.svg</file>
        <file>scale.svg</file>
        <file>stretch.svg</file>
        <file>trim_value.svg</file>
        <file>trim.svg</file>
        <file>trim2.svg</file>
        <file>deselect_all.svg</file>
        <file>deselect_intersected_entities.svg</file>
        <file>deselect_window.svg</file>
        <file>select_all.svg</file>
        <file>select_entity.svg</file>
        <file>select_intersected_entities.svg</file>
        <file>select_inverted.svg</file>
        <file>select_window.svg</file>
        <file>delete.svg</file>
        <file>delete_freehand.svg</file>
        <file>total_length_selected_entities.svg</file>
        <file>zoom_pan.svg</file>
        <file>order.svg</file>
        <file>up.svg</file>
        <file>down.svg</file>
        <file>downmost.svg</file>
        <file>upmost.svg</file>
        <file>deselect_contour.svg</file>
        <file>deselect_layer.svg</file>
        <file>cut.svg</file>
        <file>trim_segments.svg</file>
        <file>snap_exclusive.svg</file>
        <file>rename_active_block.svg</file>
        <file>remove.svg</file>
        <file>quit.svg</file>
        <file>polylines.svg</file>
        <file>polylines_polyline.svg</file>
        <file>insert_node.svg</file>
        <file>insert_active_block.svg</file>
        <file>import.svg</file>
        <file>export.svg</file>
        <file>export_pdf.svg</file>
        <file>export_image.svg</file>
        <file>delete_node.svg</file>
        <file>delete_between_nodes.svg</file>
        <file>create_polyline_from_existing_segments.svg</file>
        <file>create_equidistant_polyline.svg</file>
        <file>construction_layer.svg</file>
        <file>close.svg</file>
        <file>append_node.svg</file>
        <file>add.svg</file>
        <file>revert_direction.svg</file>
        <file>modify.svg</file>
        <file>icons.qrc</file>
        <file>invisible.svg</file>
        <file>visible.svg</file>
        <file>locked.svg</file>
        <file>unlocked.svg</file>
        <file>mouse.svg</file>
        <file>fit_to_page.svg</file>
        <file>center_to_page.svg</file>
        <file>multi_pages.svg</file>
        <file>black_n_white_mode.svg</file>
        <file>mtext_align_bottomcenter.svg</file>
        <file>mtext_align_bottomleft.svg</file>
        <file>mtext_align_bottomright.svg</file>
        <file>mtext_align_middlecenter.svg</file>
        <file>mtext_align_middleleft.svg</file>
        <file>mtext_align_middleright.svg</file>
        <file>mtext_align_topcenter.svg</file>
        <file>mtext_align_topleft.svg</file>
        <file>mtext_align_topright.svg</file>
        <file>text_align_baselinecenter.svg</file>
        <file>text_align_baselineleft.svg</file>
        <file>text_align_baselineright.svg</file>
        <file>text_align_bottomcenter.svg</file>
        <file>text_align_bottomleft.svg</file>
        <file>text_align_bottomright.svg</file>
        <file>text_align_middlecenter.svg</file>
        <file>text_align_middleleft.svg</file>
        <file>text_align_middleright.svg</file>
        <file>text_align_topcenter.svg</file>
        <file>text_align_topleft.svg</file>
        <file>text_align_topright.svg</file>
        <file>point_dot.svg</file>
        <file>point_dot_circle.svg</file>
        <file>point_dot_square.svg</file>
        <file>point_dot_circle_square.svg</file>
        <file>point_blank.svg</file>
        <file>point_blank_circle.svg</file>
        <file>point_blank_square.svg</file>
        <file>point_blank_circle_square.svg</file>
        <file>point_cross.svg</file>
        <file>point_cross_circle.svg</file>
        <file>point_cross_square.svg</file>
        <file>point_cross_circle_square.svg</file>
        <file>point_plus.svg</file>
        <file>point_plus_circle.svg</file>
        <file>point_plus_square.svg</file>
        <file>point_plus_circle_square.svg</file>
        <file>point_tick.svg</file>
        <file>point_tick_circle.svg</file>
        <file>point_tick_square.svg</file>
        <file>point_tick_circle_square.svg</file>
        <file>options.svg</file>
        <file>line_polygon_cen_tan.svg</file>
        <file>noconstruction.svg</file>
        <file>noprint.svg</file>
        <file>close_all.svg</file>
        <file>save_all.svg</file>
        <file>scaleLineWidth.svg</file>
        <file>parabola_4_points.svg</file>
        <file>parabola_focus_directrix.svg</file>
        <file>pen_apply.svg</file>
        <file>pen_copy.svg</file>
        <file>cross_circle.svg</file>
        <file>cross_circle1.svg</file>
        <file>line_rel.svg</file>
        <file>line_rel_x.svg</file>
        <file>line_rel_y.svg</file>
        <file>line_angle_rel.svg</file>
        <file>line_ortho_rel.svg</file>
        <file>slice_divide.svg</file>
        <file>circle_by_arc.svg</file>
        <file>line_join.svg</file>
        <file>line_points.svg</file>
        <file>duplicate.svg</file>
        <file>line_to_ortho.svg</file>
        <file>rectangle_1_point.svg</file>
        <file>rectangle_2_points.svg</file>
        <file>rectangle_3_points.svg</file>
        <file>line_polygon_star.svg</file>
        <file>slice_divide_circle.svg</file>
        <file>break_out_trim.svg</file>
        <file>line_gap.svg</file>
        <file>distance_entity_to_point.svg</file>
        <file>state-shift_no.svg</file>
        <file>state-shift_yes.svg</file>
        <file>state_ctrl_yes.svg</file>
        <file>paste_transform.svg</file>
        <file>angle_3_points.svg</file>
        <file>page_landscape.svg</file>
        <file>page_portait.svg</file>
        <file>shortcuts_settings.svg</file>
        <file>ellipse_1_point.svg</file>
        <file>ellipse_arc_1_point.svg</file>
        <file>dim_baseline.svg</file>
        <file>dim_continue.svg</file>
        <file>grid_ortho.svg</file>
        <file>grid_iso_top.svg</file>
        <file>grid_iso_left.svg</file>
        <file>grid_iso_right.svg</file>
        <file>draftLineWidth.svg</file>
        <file>anti_aliasing.svg</file>
        <file>polyline_arc_to_lines.svg</file>
        <file>polyline_segment_type.svg</file>
        <file>arc_2p_radius.svg</file>
        <file>arc_2p_angle.svg</file>
        <file>arc_2p_length.svg</file>
        <file>arc_2p_height.svg</file>
        <file>arc_center_point_chord.svg</file>
        <file>arc_center_point_anglelen.svg</file>
        <file>spline_points_add.svg</file>
        <file>spline_points_remove.svg</file>
        <file>spline_points_insert.svg</file>
        <file>nview_visible.svg</file>
        <file>nview_add.svg</file>
        <file>spline_explode.svg</file>
        <file>spline_from_polyline.svg</file>
        <file>spline_points_remove_two.svg</file>
        <file>points_lattice.svg</file>
        <file>select_points.svg</file>
        <file>paste_to_points.svg</file>
<<<<<<< HEAD
        <file>run.svg</file>
        <file>open_script.svg</file>
=======
        <file>points_middle.svg</file>
        <file>line_middle.svg</file>
        <file>bounding_box.svg</file>
        <file>halign_middle.svg</file>
        <file>valign_middle.svg</file>
        <file>valign_top.svg</file>
        <file>valign_bottom.svg</file>
        <file>halign_right.svg</file>
        <file>halign_left.svg</file>
        <file>no_align.svg</file>
        <file>align_one.svg</file>
        <file>line_polygon_size_size.svg</file>
        <file>align_ref.svg</file>
>>>>>>> 0812659e
    </qresource>
</RCC><|MERGE_RESOLUTION|>--- conflicted
+++ resolved
@@ -288,10 +288,6 @@
         <file>points_lattice.svg</file>
         <file>select_points.svg</file>
         <file>paste_to_points.svg</file>
-<<<<<<< HEAD
-        <file>run.svg</file>
-        <file>open_script.svg</file>
-=======
         <file>points_middle.svg</file>
         <file>line_middle.svg</file>
         <file>bounding_box.svg</file>
@@ -305,6 +301,7 @@
         <file>align_one.svg</file>
         <file>line_polygon_size_size.svg</file>
         <file>align_ref.svg</file>
->>>>>>> 0812659e
+        <file>run.svg</file>
+        <file>open_script.svg</file>
     </qresource>
 </RCC>