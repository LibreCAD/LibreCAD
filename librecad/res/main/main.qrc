--- conflicted
+++ resolved
@@ -12,9 +12,7 @@
         <file>splash_librecad.png</file>
         <file>donate.png</file>
         <file>splash_librecad_beta.png</file>
-<<<<<<< HEAD
-=======
+        <file>splash_librecad_beta.png</file>
         <file>splash_librecad_alpha.png</file>
->>>>>>> 03b175bc
     </qresource>
 </RCC>