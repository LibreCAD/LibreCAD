<?xml version="1.0" encoding="utf-8"?>
<!DOCTYPE TS>
<TS version="2.1" language="ro_RO">
<context>
    <name>ColorWizard</name>
    <message>
        <source>Frame</source>
        <translation>Cadru</translation>
    </message>
    <message>
        <source>Add to favorites</source>
<<<<<<< HEAD
        <translation>Adaugă la favorite</translation>
=======
        <translation>Adăugare la favorite</translation>
>>>>>>> 83f84eea
    </message>
    <message>
        <source>...</source>
        <translation>...</translation>
    </message>
</context>
<context>
    <name>ComboBoxOption</name>
    <message>
        <source>Frame</source>
        <translation>Cadru</translation>
    </message>
    <message>
        <source>GroupBox</source>
        <translation>Casetă de grup</translation>
    </message>
    <message>
        <source>Set</source>
        <translation>Set</translation>
    </message>
</context>
<context>
    <name>DlgSplinePoints</name>
    <message>
        <source>SplinePoints</source>
        <translation>Puncte Spline</translation>
    </message>
    <message>
        <source>Layer:</source>
        <translation>Strat:</translation>
    </message>
    <message>
        <source>Geometry</source>
        <translation>Geometrie</translation>
    </message>
    <message>
        <source>Closed</source>
        <translation>Închisă</translation>
    </message>
    <message>
        <source>Spline Points</source>
        <translation>Puncte Spline</translation>
    </message>
    <message>
        <source>Control Points</source>
        <translation>Puncte de control</translation>
    </message>
    <message>
        <source>Points on Spline</source>
        <translation>Puncte pe Spline</translation>
    </message>
</context>
<context>
    <name>LC_ActionDimArc</name>
    <message>
        <source>Select arc entity</source>
        <translation>Selectare entitate arc</translation>
    </message>
    <message>
        <source>Cancel</source>
        <translation>Abandon</translation>
    </message>
    <message>
        <source>Specify dimension arc location</source>
        <translation>Specifică locația arcului de dimensionare</translation>
    </message>
</context>
<context>
    <name>LC_ActionDrawCircle2PR</name>
    <message>
        <source>radius=%1 is too small for points selected
distance between points=%2 is larger than diameter=%3</source>
        <translation>raza=%1 este prea mică pentru punctele selectate
distanța dintre puncte=%2 este mai mare decât diametrul=%3</translation>
    </message>
    <message>
        <source>Select from two possible circle centers</source>
        <translation>Selectați dintre două centre posibile ale cercului</translation>
    </message>
    <message>
        <source>Specify first point</source>
        <translation>Specifică primul punct</translation>
    </message>
    <message>
        <source>Cancel</source>
        <translation>Anulează</translation>
    </message>
    <message>
        <source>Specify second point</source>
        <translation>Specifică al doilea punct</translation>
    </message>
    <message>
        <source>Back</source>
        <translation>Înapoi</translation>
    </message>
    <message>
        <source>Select circle center</source>
        <translation>Selectare centru cerc</translation>
    </message>
</context>
<context>
    <name>LC_ActionDrawLinePolygonCenTan</name>
    <message>
        <source>Specify center</source>
        <translation>Specifică centrul</translation>
    </message>
    <message>
        <source>Specify a tangent</source>
        <translation>Specifică o tangentă</translation>
    </message>
    <message>
        <source>Enter number:</source>
        <translation>Introdu numărul:</translation>
    </message>
    <message>
        <source>Not a valid number. Try 1..9999</source>
        <translation>Număr invalid. Încearcă 1..9999</translation>
    </message>
    <message>
        <source>Not a valid expression</source>
        <translation>Expresie invalidă</translation>
    </message>
</context>
<context>
    <name>LC_ActionDrawSplinePoints</name>
    <message>
        <source>Specify first control point</source>
        <translation>Specifică primul punct de control</translation>
    </message>
    <message>
        <source>Cancel</source>
        <translation>Anulează</translation>
    </message>
    <message>
        <source>Specify next control point or [%1]</source>
        <translation>Specifică următorul punct de control sau [%1]</translation>
    </message>
    <message>
        <source>Back</source>
        <translation>Înapoi</translation>
    </message>
    <message>
        <source>Specify next control point</source>
        <translation>Specifică următorul punct de control</translation>
    </message>
    <message>
        <source>Cannot undo: Not enough entities defined yet.</source>
        <translation>Nu se poate anula: Nu sunt suficiente entități definite încă.</translation>
    </message>
    <message>
        <source>Cannot undo: Nothing could be redone.</source>
        <translation>Nu se poate anula: Nimic nu a putut fi refăcut.</translation>
    </message>
</context>
<context>
    <name>LC_ActionFactory</name>
    <message>
        <source>&amp;Window Zoom</source>
        <translation>Fereastră Zoom</translation>
    </message>
    <message>
        <source>Zoom &amp;Panning</source>
        <translation type="unfinished">Dimensionare si &amp;Deplasare</translation>
    </message>
    <message>
        <source>Select Entity</source>
        <translation type="unfinished">Selectie entitate</translation>
    </message>
    <message>
        <source>Select Window</source>
        <translation type="unfinished">Selectie fereastra</translation>
    </message>
    <message>
        <source>Deselect Window</source>
        <translation>Deselectare Fereastră</translation>
    </message>
    <message>
        <source>(De-)Select &amp;Contour</source>
        <translation type="unfinished">(De-)selectie &amp;contur</translation>
    </message>
    <message>
        <source>Select Intersected Entities</source>
        <translation type="unfinished">Selecteaza entitatile intersectate</translation>
    </message>
    <message>
        <source>Deselect Intersected Entities</source>
        <translation type="unfinished">Deselecteaza entitatile intersectate</translation>
    </message>
    <message>
        <source>(De-)Select Layer</source>
        <translation type="unfinished">(De-)selectie strat</translation>
    </message>
    <message>
        <source>&amp;Points</source>
        <translation type="unfinished">&amp;Puncte</translation>
    </message>
    <message>
        <source>&amp;2 Points</source>
        <translation type="unfinished">&amp;2 Puncte</translation>
    </message>
    <message>
        <source>&amp;Angle</source>
        <translation type="unfinished">&amp;Unghi</translation>
    </message>
    <message>
        <source>&amp;Horizontal</source>
        <translation type="unfinished">&amp;Orizontal</translation>
    </message>
    <message>
        <source>Vertical</source>
        <translation type="unfinished">Vertical</translation>
    </message>
    <message>
        <source>&amp;Freehand Line</source>
        <translation type="unfinished">&amp;Linie Freehand</translation>
    </message>
    <message>
        <source>&amp;Parallel</source>
        <translation type="unfinished">&amp;Paralel</translation>
    </message>
    <message>
        <source>Parallel through point</source>
        <translation type="unfinished">Paralel prin punctul</translation>
    </message>
    <message>
        <source>Rectangle</source>
        <translation type="unfinished">Dreptunghi</translation>
    </message>
    <message>
        <source>Bisector</source>
        <translation type="unfinished">Bisectoare</translation>
    </message>
    <message>
        <source>Tangent (P,C)</source>
        <translation type="unfinished">Tangenta (Pt,C)</translation>
    </message>
    <message>
        <source>Tangent (C,C)</source>
        <translation type="unfinished">Tangenta (C,C)</translation>
    </message>
    <message>
        <source>Tangent &amp;Orthogonal</source>
        <translation type="unfinished">Tangent &amp;Ortogonal</translation>
    </message>
    <message>
        <source>Orthogonal</source>
        <translation type="unfinished">Ortogonal</translation>
    </message>
    <message>
        <source>Relative angle</source>
        <translation type="unfinished">Unghi relativ</translation>
    </message>
    <message>
        <source>Pol&amp;ygon (Cen,Cor)</source>
        <translation type="unfinished">Pol&amp;igon (Centru, Colt)</translation>
    </message>
    <message>
        <source>Polygo&amp;n (Cor,Cor)</source>
        <translation type="unfinished">Pol&amp;igon (Colt, Colt)</translation>
    </message>
    <message>
        <source>Center, &amp;Point</source>
        <translation type="unfinished">Centru, &amp;Punct</translation>
    </message>
    <message>
        <source>Center, &amp;Radius</source>
        <translation type="unfinished">Centru, &amp;Raza</translation>
    </message>
    <message>
        <source>2 Points</source>
        <translation type="unfinished">2 Puncte</translation>
    </message>
    <message>
        <source>2 Points, Radius</source>
        <translation>2 Puncte, Rază</translation>
    </message>
    <message>
        <source>3 Points</source>
        <translation type="unfinished">3 Puncte</translation>
    </message>
    <message>
        <source>&amp;Concentric</source>
        <translation>&amp;Concentric</translation>
    </message>
    <message>
        <source>Circle &amp;Inscribed</source>
        <translation type="unfinished">Cerc &amp;Inscris</translation>
    </message>
    <message>
        <source>Tangential 2 Circles, Radius</source>
        <comment>circle tangential with two circles, and given radius</comment>
        <translation>2 Cercuri tangente, Rază</translation>
    </message>
    <message>
        <source>Tangential 2 Circles, 1 Point</source>
        <translation>2 Cercuri tangente, 1 Punct</translation>
    </message>
    <message>
        <source>Tangential &amp;3 Circles</source>
        <translation>Tangențial &amp;3 Cercuri</translation>
    </message>
    <message>
        <source>Tangential, 2 P&amp;oints</source>
        <translation>Tangențial, 2 P&amp;uncte</translation>
    </message>
    <message>
        <source>&amp;Center, Point, Angles</source>
        <translation type="unfinished">&amp;Centru, Punct, Unghiuri</translation>
    </message>
    <message>
        <source>&amp;3 Points</source>
        <translation type="unfinished">&amp;3 Puncte</translation>
    </message>
    <message>
        <source>Arc &amp;Tangential</source>
        <translation type="unfinished">Arc &amp;Tangential</translation>
    </message>
    <message>
        <source>&amp;Ellipse (Axis)</source>
        <translation type="unfinished">&amp;Elipsa (Axe)</translation>
    </message>
    <message>
        <source>Ellipse &amp;Arc (Axis)</source>
        <translation type="unfinished">&amp;Arc Elipsa (Axa)</translation>
    </message>
    <message>
        <source>Ellipse &amp;Foci Point</source>
        <translation type="unfinished">Elipsa si Punct &amp;Focar</translation>
    </message>
    <message>
        <source>Ellipse &amp;4 Point</source>
        <translation type="unfinished">Elipsa prin &amp;4 Puncte</translation>
    </message>
    <message>
        <source>Ellipse Center and &amp;3 Points</source>
        <translation type="unfinished">Centru Elipsa si &amp;3 Puncte</translation>
    </message>
    <message>
        <source>Ellipse &amp;Inscribed</source>
        <translation type="unfinished">Elipsa &amp;Inscrisa</translation>
    </message>
    <message>
        <source>&amp;Spline</source>
        <translation type="unfinished">&amp;Curba</translation>
    </message>
    <message>
        <source>&amp;Spline through points</source>
        <translation>&amp;Spline prin puncte</translation>
    </message>
    <message>
        <source>&amp;Polyline</source>
        <translation type="unfinished">&amp;Polilinie</translation>
    </message>
    <message>
        <source>&amp;Add node</source>
        <translation type="unfinished">&amp;Adaugare nod</translation>
    </message>
    <message>
        <source>A&amp;ppend node</source>
        <translation type="unfinished">A&amp;daugare nod</translation>
    </message>
    <message>
        <source>&amp;Delete node</source>
        <translation type="unfinished">&amp;Stergere nod</translation>
    </message>
    <message>
        <source>Delete &amp;between two nodes</source>
        <translation type="unfinished">Stergere &amp;intre doua noduri</translation>
    </message>
    <message>
        <source>&amp;Trim segments</source>
        <translation type="unfinished">&amp;Taiere segmente</translation>
    </message>
    <message>
        <source>Create &amp;Equidistant Polylines</source>
        <translation type="unfinished">Creare Polilinii &amp;Echidistante</translation>
    </message>
    <message>
        <source>Create Polyline from Existing &amp;Segments</source>
        <translation type="unfinished">Creare polilinie din &amp;segmentele existente</translation>
    </message>
    <message>
        <source>&amp;MText</source>
        <translation>&amp;MText</translation>
    </message>
    <message>
        <source>&amp;Text</source>
        <translation type="unfinished">&amp;Text</translation>
    </message>
    <message>
        <source>&amp;Hatch</source>
        <translation>&amp;Hașură</translation>
    </message>
    <message>
        <source>Insert &amp;Image</source>
        <translation>Inserare &amp;Imagine</translation>
    </message>
    <message>
        <source>&amp;Aligned</source>
        <translation type="unfinished">&amp;Aliniat</translation>
    </message>
    <message>
        <source>&amp;Linear</source>
        <translation type="unfinished">&amp;Liniar</translation>
    </message>
    <message>
        <source>&amp;Vertical</source>
        <translation type="unfinished">&amp;Vertical</translation>
    </message>
    <message>
        <source>&amp;Radial</source>
        <translation type="unfinished">&amp;Radial</translation>
    </message>
    <message>
        <source>&amp;Diametric</source>
        <translation type="unfinished">&amp;Diametru</translation>
    </message>
    <message>
        <source>&amp;Angular</source>
        <translation type="unfinished">&amp;Unghiular</translation>
    </message>
    <message>
        <source>&amp;Leader</source>
        <translation type="unfinished">&amp;Reper</translation>
    </message>
    <message>
        <source>&amp;Attributes</source>
        <translation type="unfinished">&amp;Atribute</translation>
    </message>
    <message>
        <source>&amp;Delete</source>
        <translation>&amp;Ștergere</translation>
    </message>
    <message>
        <source>Delete Freehand</source>
        <translation>Ștergere linii de tip Freehand</translation>
    </message>
    <message>
        <source>&amp;Move / Copy</source>
        <translation type="unfinished">&amp;Mutare / Copiere</translation>
    </message>
    <message>
        <source>Re&amp;vert direction</source>
        <translation>Sc&amp;himbă direcția</translation>
    </message>
    <message>
        <source>Ctrl+R</source>
        <translation>Ctrl+R</translation>
    </message>
    <message>
        <source>&amp;Rotate</source>
        <translation type="unfinished">&amp;Rotire</translation>
    </message>
    <message>
        <source>&amp;Scale</source>
        <translation type="unfinished">&amp;Redimensionare</translation>
    </message>
    <message>
        <source>&amp;Mirror</source>
        <translation type="unfinished">&amp;Simetric</translation>
    </message>
    <message>
        <source>Rotate T&amp;wo</source>
        <translation>Rotire d&amp;ublă</translation>
    </message>
    <message>
        <source>&amp;Properties</source>
        <translation>&amp;Proprietăți</translation>
    </message>
    <message>
        <source>&amp;Trim</source>
        <translation>&amp;Tăiere</translation>
    </message>
    <message>
        <source>&amp;Lengthen</source>
        <translation>&amp;Alungire</translation>
    </message>
    <message>
        <source>&amp;Divide</source>
        <translation type="unfinished">&amp;Divizare</translation>
    </message>
    <message>
        <source>&amp;Stretch</source>
        <translation type="unfinished">&amp;Deformare</translation>
    </message>
    <message>
        <source>&amp;Bevel</source>
        <translation>&amp;Teșire</translation>
    </message>
    <message>
        <source>&amp;Fillet</source>
        <translation>&amp;Filetare</translation>
    </message>
    <message>
        <source>&amp;Explode Text into Letters</source>
        <translation type="unfinished">Text &amp;Explodat in Litere</translation>
    </message>
    <message>
        <source>Point inside contour</source>
        <translation type="unfinished">Punct in interiorul conturului</translation>
    </message>
    <message>
        <source>&amp;Distance Point to Point</source>
        <translation type="unfinished">&amp;Distanta de la un Punct la alt Punct</translation>
    </message>
    <message>
        <source>&amp;Distance Entity to Point</source>
        <translation type="unfinished">&amp;Distanta de la Entitate la Punct</translation>
    </message>
    <message>
        <source>An&amp;gle between two lines</source>
        <translation type="unfinished">Un&amp;ghi format de doua linii</translation>
    </message>
    <message>
        <source>&amp;Total length of selected entities</source>
        <translation type="unfinished">Lungimea &amp;totala a obiectelor selectate</translation>
    </message>
    <message>
        <source>Polygonal &amp;Area</source>
        <translation type="unfinished">&amp;Suprafata poligonala</translation>
    </message>
    <message>
        <source>&amp;Selection pointer</source>
        <translation type="unfinished">Indicator de &amp;Selectie</translation>
    </message>
    <message>
        <source>&amp;Undo</source>
        <translation type="unfinished">&amp;Anulare</translation>
    </message>
    <message>
        <source>&amp;Redo</source>
        <translation type="unfinished">&amp;Refacere</translation>
    </message>
    <message>
        <source>Cu&amp;t</source>
        <translation type="unfinished">Dec&amp;upare</translation>
    </message>
    <message>
        <source>&amp;Copy</source>
        <translation type="unfinished">&amp;Copiere</translation>
    </message>
    <message>
        <source>&amp;Paste</source>
        <translation type="unfinished">Li&amp;pire</translation>
    </message>
    <message>
        <source>move to bottom</source>
        <translation>mută la bază</translation>
    </message>
    <message>
        <source>lower after entity</source>
        <translation>coboară după entitate</translation>
    </message>
    <message>
        <source>raise over entity</source>
        <translation>ridică peste entitate</translation>
    </message>
    <message>
        <source>move to top</source>
        <translation>mută în partea de sus</translation>
    </message>
    <message>
        <source>&amp;Add Layer</source>
        <translation type="unfinished">&amp;Adaugare Strat</translation>
    </message>
    <message>
        <source>&amp;Remove Layer</source>
        <translation type="unfinished">&amp;Stergere Strat</translation>
    </message>
    <message>
        <source>&amp;Edit Layer</source>
        <translation type="unfinished">&amp;Editare Strat</translation>
    </message>
    <message>
        <source>Toggle Layer Loc&amp;k</source>
        <translation type="unfinished">&amp;Comutare blocare Strat</translation>
    </message>
    <message>
        <source>&amp;Toggle Layer Visibility</source>
        <translation type="unfinished">Comu&amp;tare vizibilitate Strat</translation>
    </message>
    <message>
        <source>Toggle Layer &amp;Print</source>
        <translation type="unfinished">Comutare listare &amp;Strat</translation>
    </message>
    <message>
        <source>Toggle &amp;Construction Layer</source>
        <translation>Comută &amp;Stratul de Construcție</translation>
    </message>
    <message>
        <source>&amp;Add Block</source>
        <translation type="unfinished">&amp;Adaugare Bloc</translation>
    </message>
    <message>
        <source>&amp;Remove Block</source>
        <translation>&amp;Elimină Blocul</translation>
    </message>
    <message>
        <source>&amp;Rename Block</source>
        <translation>&amp;Renumește Blocul</translation>
    </message>
    <message>
        <source>&amp;Edit Block</source>
        <translation type="unfinished">&amp;Editare Bloc</translation>
    </message>
    <message>
        <source>&amp;Save Block</source>
        <translation>&amp;Salvează Blocul</translation>
    </message>
    <message>
        <source>&amp;Insert Block</source>
        <translation>&amp;Inserează Blocul</translation>
    </message>
    <message>
        <source>Toggle Block &amp;Visibility</source>
        <translation type="unfinished">Comutare &amp;vizibilitate Bloc</translation>
    </message>
    <message>
        <source>&amp;Create Block</source>
        <translation type="unfinished">&amp;Creare Bloc</translation>
    </message>
    <message>
        <source>Ex&amp;plode</source>
        <translation type="unfinished">Ex&amp;plodare</translation>
    </message>
    <message>
        <source>&amp;Application Preferences</source>
        <translation type="unfinished">&amp;Preferinte Generale</translation>
    </message>
    <message>
        <source>Current &amp;Drawing Preferences</source>
        <translation type="unfinished">Preferinte pentru &amp;Desenul curent</translation>
    </message>
    <message>
        <source>&amp;Delete selected</source>
        <translation type="unfinished">&amp;Stergerea entitatilor selectate</translation>
    </message>
    <message>
        <source>Select &amp;All</source>
        <translation type="unfinished">Selectie to&amp;ate</translation>
    </message>
    <message>
        <source>Deselect &amp;all</source>
        <translation type="unfinished">Deselectie to&amp;ate</translation>
    </message>
    <message>
        <source>Ctrl+K</source>
        <translation type="unfinished">Ctrl+K</translation>
    </message>
    <message>
        <source>Invert Selection</source>
        <translation>Inversează Selecția</translation>
    </message>
    <message>
        <source>Zoom &amp;In</source>
        <translation type="unfinished">Mar&amp;ire</translation>
    </message>
    <message>
        <source>Zoom &amp;Out</source>
        <translation type="unfinished">Mics&amp;orare</translation>
    </message>
    <message>
        <source>&amp;Auto Zoom</source>
        <translation type="unfinished">Zoom &amp;Auto</translation>
    </message>
    <message>
        <source>Previous &amp;View</source>
        <translation type="unfinished">&amp;Vedere anterioara</translation>
    </message>
    <message>
        <source>&amp;Redraw</source>
        <translation type="unfinished">&amp;Redesenare</translation>
    </message>
    <message>
        <source>&amp;New</source>
        <translation type="unfinished">&amp;Nou</translation>
    </message>
    <message>
        <source>New From &amp;Template</source>
        <translation type="unfinished">Nou din &amp;Șablon</translation>
    </message>
    <message>
        <source>&amp;Open...</source>
        <translation type="unfinished">&amp;Deschidere...</translation>
    </message>
    <message>
        <source>&amp;Save</source>
        <translation type="unfinished">&amp;Salvare</translation>
    </message>
    <message>
        <source>Save &amp;as...</source>
        <translation type="unfinished">&amp;Salvare ca...</translation>
    </message>
    <message>
        <source>&amp;Export as image</source>
        <translation>&amp;Exportă ca imagine</translation>
    </message>
    <message>
        <source>&amp;Close</source>
        <translation type="unfinished">In&amp;chidere</translation>
    </message>
    <message>
        <source>&amp;Print...</source>
        <translation type="unfinished">&amp;Listare...</translation>
    </message>
    <message>
        <source>Export as PDF</source>
        <translation>Exportă ca PDF</translation>
    </message>
    <message>
        <source>Print Pre&amp;view</source>
        <translation type="unfinished">Pre&amp;vizualizare listare</translation>
    </message>
    <message>
        <source>&amp;Quit</source>
        <translation type="unfinished">&amp;Inchidere</translation>
    </message>
    <message>
        <source>&amp;Block</source>
        <translation type="unfinished">&amp;Bloc</translation>
    </message>
    <message>
        <source>&amp;Fullscreen</source>
        <translation>&amp;Ecran complet</translation>
    </message>
    <message>
        <source>&amp;Grid</source>
        <translation type="unfinished">&amp;Grila</translation>
    </message>
    <message>
        <source>Ctrl+G</source>
        <comment>Toggle Grid</comment>
        <translation>Ctrl+G</translation>
    </message>
    <message>
        <source>&amp;Draft</source>
        <translation type="unfinished">&amp;Schita</translation>
    </message>
    <message>
        <source>&amp;Statusbar</source>
        <translation type="unfinished">&amp;Bara de stare</translation>
    </message>
    <message>
        <source>Ctrl+I</source>
        <comment>Hide Statusbar</comment>
        <translation>Ctrl+I</translation>
    </message>
    <message>
        <source>Focus on &amp;Command Line</source>
        <translation type="unfinished">Cursorul in linia de &amp;Comanda</translation>
    </message>
    <message>
        <source>Widget Options</source>
        <translation>Opțiuni widget</translation>
    </message>
    <message>
        <source>Left</source>
        <translation type="unfinished">Stanga</translation>
    </message>
    <message>
        <source>Right</source>
        <translation type="unfinished">Dreapta</translation>
    </message>
    <message>
        <source>Top</source>
        <translation type="unfinished">Sus</translation>
    </message>
    <message>
        <source>Bottom</source>
        <translation>Bază</translation>
    </message>
    <message>
        <source>Floating</source>
        <translation>Plutitor</translation>
    </message>
    <message>
        <source>Reload Style Sheet</source>
        <translation>Reîncarcă Fișierul de Stil</translation>
    </message>
    <message>
        <source>Device Options</source>
        <translation>Opțiuni dispozitiv</translation>
    </message>
    <message>
        <source>Mo&amp;ve and Rotate</source>
        <translation>Mută și Ro&amp;tește</translation>
    </message>
    <message>
        <source>Tr&amp;im Two</source>
        <translation>Tăiați Două</translation>
    </message>
    <message>
        <source>O&amp;ffset</source>
        <translation>O&amp;ffset</translation>
    </message>
    <message>
        <source>Menu Creator</source>
        <translation>Creator de Meniu</translation>
    </message>
    <message>
        <source>Toolbar Creator</source>
        <translation>Creator de bară de instrumente</translation>
    </message>
    <message>
        <source>Ctrl+D</source>
        <comment>Toggle Draft Mode</comment>
        <translation>Ctrl+D</translation>
    </message>
    <message>
        <source>Pol&amp;ygon (Cen,Tan)</source>
        <translation>Poligon (Cen,Tan)</translation>
    </message>
    <message>
        <source>&amp;Arc</source>
        <translation type="unfinished">&amp;Arc</translation>
    </message>
    <message>
        <source>&amp;Show all layers</source>
        <translation>Arată toate &amp;straturile</translation>
    </message>
    <message>
        <source>&amp;Hide all layers</source>
        <translation>Ascunde toate straturile</translation>
    </message>
    <message>
        <source>&amp;Unlock all</source>
        <translation>Deblochează tot</translation>
    </message>
    <message>
        <source>&amp;Lock all</source>
        <translation>B&amp;lochează tot</translation>
    </message>
    <message>
        <source>&amp;Export Selected Layer(s)</source>
        <translation>&amp;Exportă strat(e) selectat(e)</translation>
    </message>
    <message>
        <source>Export &amp;Visible Layer(s)</source>
        <translation type="unfinished"></translation>
    </message>
    <message>
        <source>&amp;Show all blocks</source>
        <translation type="unfinished"></translation>
    </message>
    <message>
        <source>&amp;Hide all blocks</source>
        <translation type="unfinished"></translation>
    </message>
    <message>
        <source>Export as CA&amp;M/plain SVG...</source>
        <translation type="unfinished"></translation>
    </message>
    <message>
        <source>Close All</source>
        <translation type="unfinished"></translation>
    </message>
    <message>
        <source>Re-dock Widgets</source>
        <translation type="unfinished"></translation>
    </message>
    <message>
        <source>Save A&amp;ll...</source>
        <translation type="unfinished"></translation>
    </message>
</context>
<context>
    <name>LC_ActionFileExportMakerCam</name>
    <message>
        <source>Export as</source>
        <translation>Exportă ca</translation>
    </message>
</context>
<context>
    <name>LC_ActionLayersExport</name>
    <message>
        <source>Saving layer &quot;%1&quot; as &quot;%2&quot; </source>
        <translation type="unfinished"></translation>
    </message>
</context>
<context>
    <name>LC_DeviceOptions</name>
    <message>
        <source>Form</source>
        <translation>Formular</translation>
    </message>
    <message>
        <source>Device</source>
        <translation>Dispozitiv</translation>
    </message>
    <message>
        <source>Save</source>
        <translation>Salvează</translation>
    </message>
</context>
<context>
    <name>LC_SimpleTests</name>
    <message>
        <source>De&amp;bugging</source>
        <translation type="unfinished">&amp;Depanare</translation>
    </message>
    <message>
        <source>Insert Image</source>
        <translation type="unfinished">Inserare imagine</translation>
    </message>
</context>
<context>
    <name>LC_WidgetFactory</name>
    <message>
        <source>Library Browser</source>
        <translation type="unfinished"></translation>
    </message>
    <message>
        <source>Command line</source>
        <translation type="unfinished">Linie de comanda</translation>
    </message>
    <message>
        <source>Dock</source>
        <translation type="unfinished"></translation>
    </message>
    <message>
        <source>Float</source>
        <translation type="unfinished"></translation>
    </message>
    <message>
        <source>Lines</source>
        <translation type="unfinished">Linii</translation>
    </message>
    <message>
        <source>Circles</source>
        <translation type="unfinished">Cercuri</translation>
    </message>
    <message>
        <source>Freehand</source>
        <translation>Înălțime</translation>
    </message>
    <message>
        <source>Ellipses</source>
        <translation>Elipse</translation>
    </message>
    <message>
        <source>PolyLines</source>
        <translation>PoliLinii</translation>
    </message>
    <message>
        <source>Select</source>
        <translation>Selectează</translation>
    </message>
    <message>
        <source>Dimensions</source>
        <translation>Dimensiuni</translation>
    </message>
    <message>
        <source>Modify</source>
        <translation>Modifică</translation>
    </message>
    <message>
        <source>Measure</source>
        <translation>Măsoară</translation>
    </message>
</context>
<context>
    <name>LC_WidgetOptionsDialog</name>
    <message>
        <source>Widget Options</source>
        <translation>Opțiuni Widget</translation>
    </message>
    <message>
        <source>Toolbar</source>
        <translation>Bară de instrumente</translation>
    </message>
    <message>
        <source>Icon Size</source>
        <translation>Dimensiune pictogramă</translation>
    </message>
    <message>
        <source>General</source>
        <translation>General</translation>
    </message>
    <message>
        <source>Style</source>
        <translation>Stil</translation>
    </message>
    <message>
        <source>Style Sheet</source>
        <translation>Foaie de stil</translation>
    </message>
    <message>
        <source>Statusbar</source>
        <translation type="unfinished">Bara de stare</translation>
    </message>
    <message>
        <source>Height</source>
        <translation>Înălțime</translation>
    </message>
    <message>
        <source>Font Size</source>
        <translation>Dimensiunea Fontului</translation>
    </message>
    <message>
        <source>Input the path of a Qt style sheet.</source>
        <translation>Introduceți calea unui fișier de stil Qt.</translation>
    </message>
    <message>
        <source>side length in pixels</source>
        <translation>lungimea laturii în pixeli</translation>
    </message>
    <message>
        <source>Use themed icons</source>
        <translation>Folosește pictograme tematice</translation>
    </message>
</context>
<context>
    <name>LG_DimzerosBox</name>
    <message>
        <source>select:</source>
        <translation>selectează:</translation>
    </message>
    <message>
        <source>remove left</source>
        <translation>elimină la stânga</translation>
    </message>
    <message>
        <source>remove right</source>
        <translation>elimină la dreapta</translation>
    </message>
    <message>
        <source>remove 0&apos;</source>
        <translation>elimină 0&apos;</translation>
    </message>
    <message>
        <source>remove 0&quot;</source>
        <translation>elimină 0&quot;</translation>
    </message>
</context>
<context>
    <name>PolylineEquidistantOptions</name>
    <message>
        <source>Line Relative Angle Options</source>
        <translation>Opțiuni pentru Unghiul Relativ al Liniei</translation>
    </message>
    <message>
        <source>Spacing:</source>
        <translation type="unfinished">Spatiere:</translation>
    </message>
    <message>
        <source>Distance from original polyline</source>
        <translation type="unfinished">Distanta de la polilinia originala</translation>
    </message>
    <message>
        <source>Copies:</source>
        <translation type="unfinished">Copii:</translation>
    </message>
</context>
<context>
    <name>QC_ActionGetEnt</name>
    <message>
        <source>Select object:</source>
        <translation>Selectati obiectul:</translation>
    </message>
    <message>
        <source>Cancel</source>
        <translation>Renuntare</translation>
    </message>
</context>
<context>
    <name>QC_ActionGetPoint</name>
    <message>
        <source>Cancel</source>
        <translation>Renuntare</translation>
    </message>
</context>
<context>
    <name>QC_ActionGetSelect</name>
    <message>
        <source>Select objects:</source>
        <translation>Selectati obiectele:</translation>
    </message>
    <message>
        <source>Cancel</source>
        <translation>Renuntare</translation>
    </message>
</context>
<context>
    <name>QC_ApplicationWindow</name>
    <message>
        <source>&amp;File</source>
        <translation>&amp;Fisier</translation>
    </message>
    <message>
        <source>&amp;Edit</source>
        <translation>&amp;Editare</translation>
    </message>
    <message>
        <source>&amp;View</source>
        <translation>&amp;Afisare</translation>
    </message>
    <message>
        <source>&amp;Select</source>
        <translation>&amp;Selectare</translation>
    </message>
    <message>
        <source>&amp;Line</source>
        <translation>&amp;Linie</translation>
    </message>
    <message>
        <source>&amp;Circle</source>
        <translation>&amp;Cerc</translation>
    </message>
    <message>
        <source>&amp;Ellipse</source>
        <translation>&amp;Elipsa</translation>
    </message>
    <message>
        <source>&amp;Modify</source>
        <translation>&amp;Modificare</translation>
    </message>
    <message>
        <source>&amp;Info</source>
        <translation>&amp;Info</translation>
    </message>
    <message>
        <source>About</source>
        <translation>Despre</translation>
    </message>
    <message>
        <source>&amp;Help</source>
        <translation>&amp;Ajutor</translation>
    </message>
    <message>
        <source>&amp;Cascade</source>
        <translation>&amp;Cascada</translation>
    </message>
    <message>
        <source>&amp;Tile</source>
        <translation>&amp;Tigla</translation>
    </message>
    <message>
        <source>Tile &amp;Horizontally</source>
        <translation>Tigla &amp; Orizontal</translation>
    </message>
    <message>
        <source>Creating new file...</source>
        <translation>Creare fisier nou...</translation>
    </message>
    <message>
        <source>unnamed document %1</source>
        <translation>document fara nume %1</translation>
    </message>
    <message>
        <source>Opening recent file...</source>
        <translation>Deschiderea unui fisier recent...</translation>
    </message>
    <message>
        <source>Loaded document: </source>
        <translation>Document incarcat:</translation>
    </message>
    <message>
        <source>Opening aborted</source>
        <translation>Renuntare deschidere</translation>
    </message>
    <message>
        <source>Printing...</source>
        <translation>Listare...</translation>
    </message>
    <message>
        <source>Exiting application...</source>
        <translation>Inchiderea aplicatiei...</translation>
    </message>
    <message>
        <source>File</source>
        <translation>Fisier</translation>
    </message>
    <message>
        <source>Edit</source>
        <translation>Editare</translation>
    </message>
    <message>
        <source>View</source>
        <translation>Afisare</translation>
    </message>
    <message>
        <source>Pen</source>
        <translation type="unfinished">Creion</translation>
    </message>
    <message>
        <source>Tool Options</source>
        <translation>Optiuni pentru instrumente</translation>
    </message>
    <message>
        <source>Layer List</source>
        <translation>Lista straturilor</translation>
    </message>
    <message>
        <source>Block List</source>
        <translation>Lista blocurilor</translation>
    </message>
    <message>
        <source>Print preview for %1</source>
        <translation>Previzualizare listare pentru %1</translation>
    </message>
    <message>
        <source>New Drawing created.</source>
        <translation>A fost creat un nou desen.</translation>
    </message>
    <message>
        <source>Saving drawing...</source>
        <translation>Salvare desen...</translation>
    </message>
    <message>
        <source>Saved drawing: %1</source>
        <translation>Desen salvat: %1</translation>
    </message>
    <message>
        <source>Exporting drawing...</source>
        <translation>Exportare desen...</translation>
    </message>
    <message>
        <source>Exported: %1</source>
        <translation>Exportat: %1</translation>
    </message>
    <message>
        <source>Exporting...</source>
        <translation>Exportare...</translation>
    </message>
    <message>
        <source>Export complete</source>
        <translation>Export complet</translation>
    </message>
    <message>
        <source>Export failed!</source>
        <translation>Eroare export!</translation>
    </message>
    <message>
        <source>Printing complete</source>
        <translation>Listare completa</translation>
    </message>
    <message>
        <source>Command line</source>
        <translation>Linie de comanda</translation>
    </message>
    <message>
        <source>Block &apos;%1&apos;</source>
        <translation>Bloc &apos;%1&apos;</translation>
    </message>
    <message>
        <source>Cannot open the file
%1
Please check the permissions.</source>
        <translation>Nu pot deschide fisierul
%1 
Va rog verificati permisiunile.</translation>
    </message>
    <message>
        <source>&amp;Polyline</source>
        <translation>&amp;Polilinie</translation>
    </message>
    <message>
        <source>Auto-saving drawing...</source>
        <translation>Salvare automata a desenului...</translation>
    </message>
    <message>
        <source>Auto-saved drawing</source>
        <translation>Desen salvat automat</translation>
    </message>
    <message>
        <source>Cannot auto-save the file
%1
Please check the permissions.
Auto-save disabled.</source>
        <translation>Nu pot salva automat fisierul
%1
Va rog verificati permisiunile.
Autosalvare dezactivata.</translation>
    </message>
    <message>
        <source>Import</source>
        <translation>Import</translation>
    </message>
    <message>
        <source>&amp;Toolbars</source>
        <translation>&amp;Bara de instrumente</translation>
    </message>
    <message>
        <source>Compiled on: %1</source>
        <translation>Compilat: %1</translation>
    </message>
    <message>
        <source>Version: %1</source>
        <translation>Versiune: %1</translation>
    </message>
    <message>
        <source>Warning: File already opened : </source>
        <translation>Atentie: fisier deja deschis:</translation>
    </message>
    <message>
        <source>Cannot save the file </source>
        <translation>Nu pot salva fisierul</translation>
    </message>
    <message>
        <source> , please check the filename and permissions.</source>
        <translation>, verificati numele fisierului si permisiunile.</translation>
    </message>
    <message>
        <source>Tile &amp;Vertically</source>
        <translation>Tigla &amp;Vertical</translation>
    </message>
    <message>
        <source>Ta&amp;b mode</source>
        <translation>Modul Ta&amp;b</translation>
    </message>
    <message>
        <source>Snap Selection</source>
        <translation>Fixare selecție</translation>
    </message>
    <message>
        <source>New document from template: </source>
        <translation type="unfinished">Nou document din șablon: </translation>
    </message>
    <message>
        <source>Select Template aborted</source>
        <translation>Selectarea șablonului a fost întreruptă</translation>
    </message>
    <message>
        <source>Auto-saving failed</source>
        <translation>Salvarea automată a eșuat</translation>
    </message>
    <message>
        <source>Export as</source>
        <translation>Exportă ca</translation>
    </message>
    <message>
        <source>Compiler: Clang %1.%2.%3</source>
        <translation>Compilator: Clang %1.%2.%3</translation>
    </message>
    <message>
        <source>Compiler: GNU GCC %1.%2.%3</source>
        <translation>Compilator: GNU GCC %1.%2.%3</translation>
    </message>
    <message>
        <source>Qt Version: %1</source>
        <translation>Versiune Qt: %1</translation>
    </message>
    <message>
        <source>Draft Mode</source>
        <translation>Modul Ciornă</translation>
    </message>
    <message>
        <source>Export as PDF</source>
        <translation>Exportă ca PDF</translation>
    </message>
    <message>
        <source>Export</source>
        <translation>Exportă</translation>
    </message>
    <message>
        <source>Cannot open the file
%1
Please check its existence and permissions.</source>
        <translation>Nu se poate deschide fișierul
%1
Verificați existența și permisiunile acestuia.</translation>
    </message>
    <message>
        <source>File &apos;%1&apos; does not exist. Opening aborted</source>
        <translation>Fișierul &apos;%1&apos; nu există. Deschiderea întreruptă</translation>
    </message>
    <message>
        <source>Categories</source>
        <translation>Categorii</translation>
    </message>
    <message>
        <source>&amp;Order</source>
        <translation>&amp;Ordonează</translation>
    </message>
    <message>
        <source>Order</source>
        <translation>Ordonează</translation>
    </message>
    <message>
        <source>Select</source>
        <translation type="unfinished">Selectie</translation>
    </message>
    <message>
        <source>Line</source>
        <translation type="unfinished">Linie</translation>
    </message>
    <message>
        <source>Circle</source>
        <translation type="unfinished">Cerc</translation>
    </message>
    <message>
        <source>&amp;Curve</source>
        <translation>&amp;Curbă</translation>
    </message>
    <message>
        <source>Curve</source>
        <translation>Curbă</translation>
    </message>
    <message>
        <source>Ellipse</source>
        <translation type="unfinished">Elipsa</translation>
    </message>
    <message>
        <source>Polyline</source>
        <translation type="unfinished">Polilinie</translation>
    </message>
    <message>
        <source>Dimension</source>
        <translation type="unfinished">Dimensiune</translation>
    </message>
    <message>
        <source>Modify</source>
        <translation type="unfinished">Modificare</translation>
    </message>
    <message>
        <source>Info</source>
        <translation type="unfinished">Info</translation>
    </message>
    <message>
        <source>Dock Areas</source>
        <translation>Zone de ancorare</translation>
    </message>
    <message>
        <source>Grid Status</source>
        <translation>Starea Grilei</translation>
    </message>
    <message>
        <source>Toolbars</source>
        <translation>Bare de instrumente</translation>
    </message>
    <message>
        <source>Dockwidgets</source>
        <translation>Widget-uri de ancorare</translation>
    </message>
    <message>
        <source>Device Options</source>
        <translation>Opțiuni dispozitiv</translation>
    </message>
    <message>
        <source>Device</source>
        <translation>Dispozitiv</translation>
    </message>
    <message>
        <source>&amp;Options</source>
        <translation>&amp;Opțiuni</translation>
    </message>
    <message>
        <source>Pl&amp;ugins</source>
        <translation>Pl&amp;uginuri</translation>
    </message>
    <message>
        <source>Dime&amp;nsion</source>
        <translation>Dime&amp;nsiuni</translation>
    </message>
    <message>
        <source>Dock Wid&amp;gets</source>
        <translation>Wid&amp;get-uri de ancorare</translation>
    </message>
    <message>
        <source>Recent Files</source>
        <translation>Fișiere recente</translation>
    </message>
    <message>
        <source>Compiler: Microsoft Visual C++</source>
        <translation>Compilator: Microsoft Visual C++</translation>
    </message>
    <message>
        <source>Boost Version: %1.%2.%3</source>
        <translation>Versiunea Boost: %1.%2.%3</translation>
    </message>
    <message>
        <source>Copy</source>
        <translation type="unfinished">Copiere</translation>
    </message>
    <message>
        <source>Contributors</source>
        <translation>Contribuitori</translation>
    </message>
    <message>
        <source>License</source>
        <translation>Licență</translation>
    </message>
    <message>
        <source>System</source>
        <translation>Sistem</translation>
    </message>
    <message>
        <source>Toolbar Creator</source>
        <translation>Creator de Bară de Unelte</translation>
    </message>
    <message>
        <source>Menu Creator</source>
        <translation>Creator de Meniu</translation>
    </message>
    <message>
        <source>Menu Assigner</source>
        <translation>Atribuitor de Meniu</translation>
    </message>
    <message>
        <source>&amp;Tools</source>
        <translation>Unel&amp;te</translation>
    </message>
    <message>
        <source>&amp;Drawings</source>
        <translation>&amp;Desene</translation>
    </message>
    <message>
        <source>Saving drawing: %1</source>
        <translation>Salvarea desenului: %1</translation>
    </message>
    <message>
        <source>Save cancelled</source>
        <translation>Salvarea anulată</translation>
    </message>
    <message>
        <source>Closing Drawing</source>
        <translation>Închiderea desenului</translation>
    </message>
    <message>
        <source>Save changes to the following item?
%1</source>
        <translation>Salvezi modificările pentru următorul element?
%1</translation>
    </message>
    <message>
        <source>&amp;Save</source>
        <translation>&amp;Salvează</translation>
    </message>
    <message>
        <source>Save &amp;as...</source>
        <translation>Salvează c&amp;a...</translation>
    </message>
    <message>
        <source>&amp;Save %1</source>
        <translation>&amp;Salvează %1</translation>
    </message>
    <message>
        <source>Save %1 &amp;as...</source>
        <translation>Salvează %1 c&amp;a...</translation>
    </message>
    <message>
        <source>&amp;Window mode</source>
        <translation>Mod fereastră</translation>
    </message>
    <message>
        <source>&amp;Layout</source>
        <translation>Aspect</translation>
    </message>
    <message>
        <source>Rounded</source>
        <translation>Rotunjit</translation>
    </message>
    <message>
        <source>Triangular</source>
        <translation>Triunghiular</translation>
    </message>
    <message>
        <source>North</source>
        <translation>Nord</translation>
    </message>
    <message>
        <source>South</source>
        <translation>Sud</translation>
    </message>
    <message>
        <source>East</source>
        <translation>Est</translation>
    </message>
    <message>
        <source>West</source>
        <translation>Vest</translation>
    </message>
    <message>
        <source>&amp;Arrange</source>
        <translation>&amp;Aranjează</translation>
    </message>
    <message>
        <source>&amp;Maximized</source>
        <translation>&amp;Maximizat</translation>
    </message>
    <message>
        <source>Save All cancelled</source>
        <translation>Salvarea Tuturor anulată</translation>
    </message>
    <message>
        <source>Close All cancelled</source>
        <translation>Închiderea Tuturor anulată</translation>
    </message>
    <message>
        <source>The Code</source>
        <translation>Codul</translation>
    </message>
    <message>
        <source>Cmd</source>
        <translation>Cmd</translation>
    </message>
    <message>
        <source>Float</source>
        <translation>Plutitor</translation>
    </message>
    <message>
        <source>Dock</source>
        <comment>Dock the command widget to the main window</comment>
        <translation>Ancorează</translation>
    </message>
    <message>
        <source>&amp;Wiki</source>
        <translation>&amp;Wiki</translation>
    </message>
    <message>
        <source>User&apos;s &amp;Manual</source>
        <translation>&amp;Manualul Utilizatorului</translation>
    </message>
    <message>
        <source>&amp;Commands</source>
        <translation>&amp;Comenzi</translation>
    </message>
    <message>
        <source>&amp;Style Sheets</source>
        <translation type="unfinished"></translation>
    </message>
    <message>
        <source>Wid&amp;gets</source>
        <translation type="unfinished"></translation>
    </message>
    <message>
        <source>&amp;Forum</source>
        <translation type="unfinished"></translation>
    </message>
    <message>
        <source>Zulip &amp;Chat</source>
        <translation type="unfinished"></translation>
    </message>
    <message>
        <source>&amp;Release Information</source>
        <translation type="unfinished"></translation>
    </message>
    <message>
        <source>On&amp;line</source>
        <translation type="unfinished"></translation>
    </message>
    <message>
        <source>&amp;Donate</source>
        <translation type="unfinished"></translation>
    </message>
</context>
<context>
    <name>QG_ActionHandler</name>
    <message>
        <source>escape</source>
        <comment>escape, go back from action steps</comment>
        <translation>anulare</translation>
    </message>
</context>
<context>
    <name>QG_ActiveLayerName</name>
    <message>
        <source>Selection</source>
        <translation type="unfinished">Selectie</translation>
    </message>
    <message>
        <source>&lt;html&gt;&lt;head/&gt;&lt;body&gt;&lt;p&gt;&lt;br/&gt;&lt;/p&gt;&lt;/body&gt;&lt;/html&gt;</source>
        <translation>&lt;html&gt;&lt;head/&gt;&lt;body&gt;&lt;p&gt;&lt;br/&gt;&lt;/p&gt;&lt;/body&gt;&lt;/html&gt;</translation>
    </message>
    <message>
        <source>Current Layer</source>
        <translation>Stratul Curent</translation>
    </message>
    <message>
        <source>&lt;!DOCTYPE HTML PUBLIC &quot;-//W3C//DTD HTML 4.0//EN&quot; &quot;http://www.w3.org/TR/REC-html40/strict.dtd&quot;&gt;
&lt;html&gt;&lt;head&gt;&lt;meta name=&quot;qrichtext&quot; content=&quot;1&quot; /&gt;&lt;style type=&quot;text/css&quot;&gt;
p, li { white-space: pre-wrap; }
&lt;/style&gt;&lt;/head&gt;&lt;body style=&quot; font-family:&apos;Helvetica&apos;; font-size:7pt; font-weight:400; font-style:normal;&quot;&gt;
&lt;p style=&quot; margin-top:0px; margin-bottom:0px; margin-left:0px; margin-right:0px; -qt-block-indent:0; text-indent:0px;&quot;&gt;Name of Current Active Layer&lt;/p&gt;&lt;/body&gt;&lt;/html&gt;</source>
        <translation>&lt;!DOCTYPE HTML PUBLIC &quot;-//W3C//DTD HTML 4.0//EN&quot; &quot;http://www.w3.org/TR/REC-html40/strict.dtd&quot;&gt;
&lt;html&gt;&lt;head&gt;&lt;meta name=&quot;qrichtext&quot; content=&quot;1&quot; /&gt;&lt;style type=&quot;text/css&quot;&gt;
p, li { white-space: pre-wrap; }
&lt;/style&gt;&lt;/head&gt;&lt;body style=&quot; font-family:&apos;Helvetica&apos;; font-size:7pt; font-weight:400; font-style:normal;&quot;&gt;
&lt;p style=&quot; margin-top:0px; margin-bottom:0px; margin-left:0px; margin-right:0px; -qt-block-indent:0; text-indent:0px;&quot;&gt;Numele Stratului Activ Curent&lt;/p&gt;&lt;/body&gt;&lt;/html&gt;</translation>
    </message>
</context>
<context>
    <name>QG_BlockDialog</name>
    <message>
        <source>Block Settings</source>
        <translation>Setari pentru bloc</translation>
    </message>
    <message>
        <source>Block Name:</source>
        <translation>Numele Blocului:</translation>
    </message>
    <message>
        <source>Renaming Block</source>
        <translation>Redenumire Bloc</translation>
    </message>
    <message>
        <source>Could not name block. A block named &quot;%1&quot; already exists.</source>
        <translation>Nu pot da acest nume pentru bloc. Blocul &quot;%1&quot; exista deja.</translation>
    </message>
</context>
<context>
    <name>QG_BlockWidget</name>
    <message>
        <source>Rename the active block</source>
        <translation>Redenumire bloc activ</translation>
    </message>
    <message>
        <source>Edit the active block
in a separate window</source>
        <translation>Editarea blocului activ
intr-o fereastra noua</translation>
    </message>
    <message>
        <source>Insert the active block</source>
        <translation>Inserare bloc activ</translation>
    </message>
    <message>
        <source>Block Menu</source>
        <translation>Menu Bloc</translation>
    </message>
    <message>
        <source>&amp;Defreeze all Blocks</source>
        <translation>&amp;Deblocarea tuturor blocurilor</translation>
    </message>
    <message>
        <source>&amp;Freeze all Blocks</source>
        <translation>&amp;Blocarea tuturor blocurilor</translation>
    </message>
    <message>
        <source>&amp;Add Block</source>
        <translation>&amp;Adaugare Bloc</translation>
    </message>
    <message>
        <source>&amp;Remove Block</source>
        <translation>&amp;Stergere Bloc</translation>
    </message>
    <message>
        <source>&amp;Edit Block</source>
        <translation>&amp;Editare Bloc</translation>
    </message>
    <message>
        <source>&amp;Toggle Visibility</source>
        <translation>&amp;Comutare vizibilitate</translation>
    </message>
    <message>
        <source>Show all blocks</source>
        <translation>Afisarea tuturor blocurilor</translation>
    </message>
    <message>
        <source>Hide all blocks</source>
        <translation>Ascunderea tuturor blocurilor</translation>
    </message>
    <message>
        <source>&amp;Rename Block</source>
        <translation>&amp;Redenumire bloc</translation>
    </message>
    <message>
        <source>&amp;Insert Block</source>
        <translation>&amp;Inserare bloc</translation>
    </message>
    <message>
        <source>&amp;Create New Block</source>
        <translation>&amp;Creare bloc nou</translation>
    </message>
    <message>
        <source>Create Block</source>
        <translation>Creează Bloc</translation>
    </message>
    <message>
        <source>Add an empty block</source>
        <translation>Adaugă un bloc gol</translation>
    </message>
    <message>
        <source>save the active block to a file</source>
        <translation>salvează blocul activ într-un fișier</translation>
    </message>
    <message>
        <source>Remove block</source>
        <translation type="unfinished"></translation>
    </message>
    <message>
        <source>Filter</source>
        <translation type="unfinished"></translation>
    </message>
    <message>
        <source>Looking for matching block names</source>
        <translation type="unfinished"></translation>
    </message>
</context>
<context>
    <name>QG_ColorBox</name>
    <message>
        <source>By Layer</source>
        <translation>Dupa strat</translation>
    </message>
    <message>
        <source>By Block</source>
        <translation>Dupa Bloc</translation>
    </message>
    <message>
        <source>Red</source>
        <translation>Rosu</translation>
    </message>
    <message>
        <source>Yellow</source>
        <translation>Galben</translation>
    </message>
    <message>
        <source>Green</source>
        <translation>Verde</translation>
    </message>
    <message>
        <source>Cyan</source>
        <translation>Cian</translation>
    </message>
    <message>
        <source>Blue</source>
        <translation>Albastru</translation>
    </message>
    <message>
        <source>Magenta</source>
        <translation>Magenta</translation>
    </message>
    <message>
        <source>Black / White</source>
        <translation>Alb / Negru</translation>
    </message>
    <message>
        <source>Gray</source>
        <translation>Gri</translation>
    </message>
    <message>
        <source>Light Gray</source>
        <translation>Gri deschis</translation>
    </message>
    <message>
        <source>Unchanged</source>
        <translation>Nemodificat</translation>
    </message>
    <message>
        <source>Dark Red</source>
        <translation>Rosu inchis</translation>
    </message>
    <message>
        <source>Dark Yellow</source>
        <translation>Galben inchis</translation>
    </message>
    <message>
        <source>Dark Green</source>
        <translation>Verde inchis</translation>
    </message>
    <message>
        <source>Dark Cyan</source>
        <translation>Cian inchis</translation>
    </message>
    <message>
        <source>Dark Blue</source>
        <translation>Albastru inchis</translation>
    </message>
    <message>
        <source>Dark Magenta</source>
        <translation>Magenta inchis</translation>
    </message>
    <message>
        <source>Dark Gray</source>
        <translation>Gri inchis</translation>
    </message>
    <message>
        <source>Custom</source>
        <translation>Personalizat</translation>
    </message>
    <message>
        <source>/ColorBox</source>
        <translation type="unfinished"></translation>
    </message>
    <message>
        <source>Custom Picked</source>
        <translation type="unfinished"></translation>
    </message>
</context>
<context>
    <name>QG_CommandEdit</name>
    <message>
        <source>clear</source>
        <translation>șterge</translation>
    </message>
</context>
<context>
    <name>QG_CommandHistory</name>
    <message>
        <source>&amp;Copy</source>
        <translation type="unfinished">&amp;Copiere</translation>
    </message>
    <message>
        <source>Select &amp;All</source>
        <translation type="unfinished">Selectie to&amp;ate</translation>
    </message>
    <message>
        <source>Clear</source>
        <translation>Șterge</translation>
    </message>
</context>
<context>
    <name>QG_CommandWidget</name>
    <message>
        <source>Command Line</source>
        <translation>Linie de comanda</translation>
    </message>
    <message>
        <source>Command:</source>
        <translation>Comanda:</translation>
    </message>
    <message>
        <source>Unknown command: %1</source>
        <translation>Comanda necunoscuta: %1</translation>
    </message>
    <message>
        <source>Command history and output</source>
        <translation>Istoric comenzi si valori iesire</translation>
    </message>
    <message>
        <source>escape</source>
        <comment>escape, go back from action steps</comment>
        <translation>anulare</translation>
    </message>
    <message>
        <source>...</source>
        <translation type="unfinished">...</translation>
    </message>
    <message>
        <source>Dock</source>
        <translation type="unfinished"></translation>
    </message>
    <message>
        <source>Float</source>
        <translation type="unfinished"></translation>
    </message>
    <message>
        <source>Command line</source>
        <translation type="unfinished">Linie de comanda</translation>
    </message>
    <message>
        <source>Cmd</source>
        <translation type="unfinished"></translation>
    </message>
</context>
<context>
    <name>QG_CoordinateWidget</name>
    <message>
        <source>Coordinates</source>
        <translation>Coordonate</translation>
    </message>
</context>
<context>
    <name>QG_DimensionLabelEditor</name>
    <message>
        <source>Dimension Label Editor</source>
        <translation>Editor etichete cotare</translation>
    </message>
    <message>
        <source>Dimension Label:</source>
        <translation>Dimensiune eticheta:</translation>
    </message>
    <message>
        <source>Label:</source>
        <translation>Eticheta:</translation>
    </message>
    <message>
        <source>Insert:</source>
        <translation>Inserare:</translation>
    </message>
    <message>
        <source>° (Degree)</source>
        <translation>° (Grade)</translation>
    </message>
    <message>
        <source>± (Plus / Minus)</source>
        <translation>± (Plus / Minus)</translation>
    </message>
    <message>
        <source>× (Times)</source>
        <translation>× (Ori)</translation>
    </message>
    <message>
        <source>÷ (Division)</source>
        <translation>÷ (Impartire)</translation>
    </message>
    <message>
        <source>⌀ (Diameter)</source>
        <translation>⌀ (Diametru)</translation>
    </message>
    <message>
        <source>π (Pi)</source>
        <translation>π (Pi)</translation>
    </message>
</context>
<context>
    <name>QG_DlgArc</name>
    <message>
        <source>Arc</source>
        <translation>Arc</translation>
    </message>
    <message>
        <source>Layer:</source>
        <translation>Strat:</translation>
    </message>
    <message>
        <source>Geometry</source>
        <translation>Geometrie</translation>
    </message>
    <message>
        <source>Radius:</source>
        <translation>Raza:</translation>
    </message>
    <message>
        <source>Center (y):</source>
        <translation>Centru (y) :</translation>
    </message>
    <message>
        <source>Center (x):</source>
        <translation>Centru (x) :</translation>
    </message>
    <message>
        <source>Start Angle:</source>
        <translation>Unghi de pornire:</translation>
    </message>
    <message>
        <source>End Angle:</source>
        <translation>Unghi final:</translation>
    </message>
    <message>
        <source>Reversed</source>
        <translation>Inversare</translation>
    </message>
</context>
<context>
    <name>QG_DlgAttributes</name>
    <message>
        <source>Attributes</source>
        <translation>Atribute</translation>
    </message>
    <message>
        <source>Layer:</source>
        <translation>Strat:</translation>
    </message>
    <message>
        <source>Apply attributes also to all sub-entities of selected INSERT.
This recursively modifies all entities of the Block itself.</source>
        <translation type="unfinished"></translation>
    </message>
    <message>
        <source>Apply attributes Block-deep</source>
        <translation type="unfinished"></translation>
    </message>
</context>
<context>
    <name>QG_DlgCircle</name>
    <message>
        <source>Circle</source>
        <translation>Cerc</translation>
    </message>
    <message>
        <source>Layer:</source>
        <translation>Strat:</translation>
    </message>
    <message>
        <source>Geometry</source>
        <translation>Geometrie</translation>
    </message>
    <message>
        <source>Radius:</source>
        <translation>Raza:</translation>
    </message>
    <message>
        <source>Center (y):</source>
        <translation>Centru (y) :</translation>
    </message>
    <message>
        <source>Center (x):</source>
        <translation>Centru (x) :</translation>
    </message>
</context>
<context>
    <name>QG_DlgDimLinear</name>
    <message>
        <source>Linear Dimension</source>
        <translation>Dimensiune liniara</translation>
    </message>
    <message>
        <source>Layer:</source>
        <translation>Strat:</translation>
    </message>
    <message>
        <source>Geometry</source>
        <translation>Geometrie</translation>
    </message>
    <message>
        <source>Angle:</source>
        <translation>Angle :</translation>
    </message>
</context>
<context>
    <name>QG_DlgDimension</name>
    <message>
        <source>Layer:</source>
        <translation>Strat:</translation>
    </message>
    <message>
        <source>Dimension</source>
        <translation>Dimensiune</translation>
    </message>
</context>
<context>
    <name>QG_DlgEllipse</name>
    <message>
        <source>Ellipse</source>
        <translation>Elipsa</translation>
    </message>
    <message>
        <source>Layer:</source>
        <translation>Strat:</translation>
    </message>
    <message>
        <source>Geometry</source>
        <translation>Geometrie</translation>
    </message>
    <message>
        <source>Center (y):</source>
        <translation>Centru (y) :</translation>
    </message>
    <message>
        <source>Center (x):</source>
        <translation>Centru (x) :</translation>
    </message>
    <message>
        <source>End Angle:</source>
        <translation>Unghi final:</translation>
    </message>
    <message>
        <source>Start Angle:</source>
        <translation>Unghi de pornire:</translation>
    </message>
    <message>
        <source>Rotation:</source>
        <translation>Rotire:</translation>
    </message>
    <message>
        <source>Minor:</source>
        <translation>Axa mica:</translation>
    </message>
    <message>
        <source>Major:</source>
        <translation>Axa mare:</translation>
    </message>
    <message>
        <source>Reversed</source>
        <translation>Inversare</translation>
    </message>
</context>
<context>
    <name>QG_DlgHatch</name>
    <message>
        <source>Choose Hatch Attributes</source>
        <translation>Alegeti atributele hasurului</translation>
    </message>
    <message>
        <source>Pattern</source>
        <translation>Sablon</translation>
    </message>
    <message>
        <source>Angle:</source>
        <translation>Unghi:</translation>
    </message>
    <message>
        <source>Scale:</source>
        <translation>Scara de marire:</translation>
    </message>
    <message>
        <source>Solid Fill</source>
        <translation>Umplere solida</translation>
    </message>
    <message>
        <source>Preview</source>
        <translation>Previzualizare</translation>
    </message>
    <message>
        <source>Enable Preview</source>
        <translation>Activare previzualizare</translation>
    </message>
</context>
<context>
    <name>QG_DlgImage</name>
    <message>
        <source>Image</source>
        <translation type="unfinished">Imagine</translation>
    </message>
    <message>
        <source>Layer:</source>
        <translation type="unfinished">Strat:</translation>
    </message>
    <message>
        <source>Geometry</source>
        <translation type="unfinished">Geometrie</translation>
    </message>
    <message>
        <source>Width:</source>
        <translation type="unfinished">Latime:</translation>
    </message>
    <message>
        <source>Height:</source>
        <translation type="unfinished">Inaltime:</translation>
    </message>
    <message>
        <source>insert (x):</source>
        <translation>inserează (x):</translation>
    </message>
    <message>
        <source>Scale:</source>
        <translation type="unfinished">Scara de marire:</translation>
    </message>
    <message>
        <source>Size (px):</source>
        <translation>Dimensiune (px):</translation>
    </message>
    <message>
        <source>path:</source>
        <translation>calea:</translation>
    </message>
    <message>
        <source>insert (y):</source>
        <translation>inserează (y):</translation>
    </message>
    <message>
        <source>Angle:</source>
        <translation>Unghi:</translation>
    </message>
    <message>
        <source>DPI</source>
        <translation>DPI</translation>
    </message>
    <message>
        <source>Select an image file</source>
        <translation type="unfinished"></translation>
    </message>
</context>
<context>
    <name>QG_DlgInitial</name>
    <message>
        <source>Welcome</source>
        <translation>Bine ati venit</translation>
    </message>
    <message>
        <source>Default Unit:</source>
        <translation>Unitatea implicita:</translation>
    </message>
    <message>
        <source>GUI Language:</source>
        <translation>Limba de interfata:</translation>
    </message>
    <message>
        <source>Command Language:</source>
        <translation>Limba de comanda:</translation>
    </message>
    <message>
        <source>&lt;font size=&quot;+1&quot;&gt;&lt;b&gt;Welcome to LibreCAD&lt;/b&gt;
&lt;/font&gt;
&lt;br&gt;
Please choose the unit you want to use for new drawings and your preferred language.&lt;br&gt;
(You can changes these settings later.)</source>
        <translation>&lt;font size=&quot;+1&quot;&gt;&lt;b&gt;Bine ați venit în LibreCAD&lt;/b&gt;
&lt;/font&gt;
&lt;br&gt;
Vă rugăm să alegeți unitatea pe care doriți să o utilizați pentru noile desene și limba preferată.&lt;br&gt;
(Puteți schimba aceste setări mai târziu.)</translation>
    </message>
</context>
<context>
    <name>QG_DlgInsert</name>
    <message>
        <source>Insert</source>
        <translation>Inserare</translation>
    </message>
    <message>
        <source>Layer:</source>
        <translation>Strat:</translation>
    </message>
    <message>
        <source>Geometry</source>
        <translation>Geometrie</translation>
    </message>
    <message>
        <source>Insertion point (x):</source>
        <translation>Punct de inserare (x) :</translation>
    </message>
    <message>
        <source>Insertion point (y):</source>
        <translation>Punct de inserare (y) :</translation>
    </message>
    <message>
        <source>Angle:</source>
        <translation>Unghi:</translation>
    </message>
    <message>
        <source>Rows:</source>
        <translation>Randuri:</translation>
    </message>
    <message>
        <source>Columns:</source>
        <translation>Coloane:</translation>
    </message>
    <message>
        <source>Row Spacing:</source>
        <translation>Spatiere randuri:</translation>
    </message>
    <message>
        <source>Column Spacing:</source>
        <translation>Spatiere coloane:</translation>
    </message>
    <message>
        <source>Scale X:</source>
        <translation>Scalare X:</translation>
    </message>
    <message>
        <source>Scale Y:</source>
        <translation>Scalare Y:</translation>
    </message>
</context>
<context>
    <name>QG_DlgLine</name>
    <message>
        <source>Line</source>
        <translation>Linie</translation>
    </message>
    <message>
        <source>Layer:</source>
        <translation>Strat:</translation>
    </message>
    <message>
        <source>Geometry</source>
        <translation>Geometrie</translation>
    </message>
    <message>
        <source>End point (x):</source>
        <translation>Punct final (x) :</translation>
    </message>
    <message>
        <source>End point (y):</source>
        <translation>Punct final (y) :</translation>
    </message>
    <message>
        <source>Start point (y):</source>
        <translation>Punct de pornire (y) :</translation>
    </message>
    <message>
        <source>Start point (x):</source>
        <translation>Punct de pornire (x) :</translation>
    </message>
    <message>
        <source>ID: </source>
        <translation type="unfinished"></translation>
    </message>
</context>
<context>
    <name>QG_DlgMText</name>
    <message>
        <source>MText</source>
        <translation>MText</translation>
    </message>
    <message>
        <source>Layer:</source>
        <translation type="unfinished">Strat:</translation>
    </message>
    <message>
        <source>&amp;Height:</source>
        <translation type="unfinished">&amp;Inaltime:</translation>
    </message>
    <message>
        <source>&amp;Default line spacing</source>
        <translation type="unfinished">Spatierea &amp;implicita a liniilor</translation>
    </message>
    <message>
        <source>Alt+D</source>
        <translation type="unfinished">Alt+D</translation>
    </message>
    <message>
        <source>Alignment</source>
        <translation type="unfinished">Aliniere</translation>
    </message>
    <message>
        <source>Top Right</source>
        <translation type="unfinished">Sus dreapta</translation>
    </message>
    <message>
        <source>Top Left</source>
        <translation type="unfinished">Sus stanga</translation>
    </message>
    <message>
        <source>Middle Left</source>
        <translation type="unfinished">Mijloc stanga</translation>
    </message>
    <message>
        <source>Middle Center</source>
        <translation type="unfinished">Mijloc centru</translation>
    </message>
    <message>
        <source>Middle Right</source>
        <translation type="unfinished">Mijloc dreapta</translation>
    </message>
    <message>
        <source>Bottom Left</source>
        <translation type="unfinished">Jos stanga</translation>
    </message>
    <message>
        <source>Bottom Right</source>
        <translation type="unfinished">Jos dreapta</translation>
    </message>
    <message>
        <source>Bottom Center</source>
        <translation type="unfinished">Jos centru</translation>
    </message>
    <message>
        <source>Top Center</source>
        <translation type="unfinished">Sus centru</translation>
    </message>
    <message>
        <source>Angle</source>
        <translation>Unghi</translation>
    </message>
    <message>
        <source>Text:</source>
        <translation type="unfinished">Text:</translation>
    </message>
    <message>
        <source>Clear Text</source>
        <translation type="unfinished">Stergere text</translation>
    </message>
    <message>
        <source>Load Text From File</source>
        <translation type="unfinished">Incarcare text din fisier</translation>
    </message>
    <message>
        <source>Save Text To File</source>
        <translation type="unfinished">Salvare text in fisier</translation>
    </message>
    <message>
        <source>Cut</source>
        <translation type="unfinished">Decupare</translation>
    </message>
    <message>
        <source>Copy</source>
        <translation type="unfinished">Copiere</translation>
    </message>
    <message>
        <source>Paste</source>
        <translation type="unfinished">Lipire</translation>
    </message>
    <message>
        <source>Insert Symbol</source>
        <translation type="unfinished">Inserare Simbol</translation>
    </message>
    <message>
        <source>Degree (°)</source>
        <translation type="unfinished">Grade (°)</translation>
    </message>
    <message>
        <source>Plus / Minus (±)</source>
        <translation type="unfinished">Plus / Minus (±)</translation>
    </message>
    <message>
        <source>At (@)</source>
        <translation type="unfinished">Arond (@)</translation>
    </message>
    <message>
        <source>Hash (#)</source>
        <translation type="unfinished">Diez (#)</translation>
    </message>
    <message>
        <source>Dollar ($)</source>
        <translation type="unfinished">Dolar ($)</translation>
    </message>
    <message>
        <source>Copyright (©)</source>
        <translation type="unfinished">Copyright (©)</translation>
    </message>
    <message>
        <source>Registered (®)</source>
        <translation type="unfinished">Inregistrat (®)</translation>
    </message>
    <message>
        <source>Paragraph (§)</source>
        <translation type="unfinished">Paragraf (§)</translation>
    </message>
    <message>
        <source>Pi (π)</source>
        <translation type="unfinished">Pi (π)</translation>
    </message>
    <message>
        <source>Pound (£)</source>
        <translation type="unfinished">Lira (£)</translation>
    </message>
    <message>
        <source>Yen (¥)</source>
        <translation type="unfinished">Yen (¥)</translation>
    </message>
    <message>
        <source>Times (×)</source>
        <translation type="unfinished">Ori (×)</translation>
    </message>
    <message>
        <source>Division (÷)</source>
        <translation type="unfinished">Impartire (÷)</translation>
    </message>
    <message>
        <source>Insert Unicode</source>
        <translation type="unfinished">Inserare Unicod</translation>
    </message>
    <message>
        <source>Page:</source>
        <translation type="unfinished">Pagina:</translation>
    </message>
    <message>
        <source>Char:</source>
        <translation type="unfinished">Caracter:</translation>
    </message>
    <message>
        <source>[0000-007F] Basic Latin</source>
        <translation type="unfinished">[0000-007F] Latin de Baza</translation>
    </message>
    <message>
        <source>[0080-00FF] Latin-1 Supplementary</source>
        <translation type="unfinished">[0080-00FF] Latin-1 Suplimentar</translation>
    </message>
    <message>
        <source>[0100-017F] Latin Extended-A</source>
        <translation type="unfinished">[0100-017F] Latin Extins-A</translation>
    </message>
    <message>
        <source>[0180-024F] Latin Extended-B</source>
        <translation type="unfinished">[0180-024F] Latin Extins-B</translation>
    </message>
    <message>
        <source>[0250-02AF] IPA Extensions</source>
        <translation type="unfinished">[0250-02AF] Extensii IPA</translation>
    </message>
    <message>
        <source>[02B0-02FF] Spacing Modifier Letters</source>
        <translation type="unfinished">[02B0-02FF] Caractere cu spatiere modificata</translation>
    </message>
    <message>
        <source>[0300-036F] Combining Diacritical Marks</source>
        <translation type="unfinished">[0300-036F] Caractere de punctuatie</translation>
    </message>
    <message>
        <source>[0370-03FF] Greek and Coptic</source>
        <translation type="unfinished">[0370-03FF] Grec si Copt</translation>
    </message>
    <message>
        <source>[0400-04FF] Cyrillic</source>
        <translation type="unfinished">[0400-04FF] Chirilic</translation>
    </message>
    <message>
        <source>[0500-052F] Cyrillic Supplementary</source>
        <translation type="unfinished">[0500-052F] Chirilic suplimentar</translation>
    </message>
    <message>
        <source>[0530-058F] Armenian</source>
        <translation type="unfinished">[0530-058F] Armean</translation>
    </message>
    <message>
        <source>[0590-05FF] Hebrew</source>
        <translation type="unfinished">[0590-05FF] Ebraic</translation>
    </message>
    <message>
        <source>[0600-06FF] Arabic</source>
        <translation type="unfinished">[0600-06FF] Arab</translation>
    </message>
    <message>
        <source>[0700-074F] Syriac</source>
        <translation type="unfinished">[0700-074F] Sirian</translation>
    </message>
    <message>
        <source>[0780-07BF] Thaana</source>
        <translation type="unfinished">[0780-07BF] Thaana</translation>
    </message>
    <message>
        <source>[0900-097F] Devanagari</source>
        <translation type="unfinished">[0900-097F] Devanagari</translation>
    </message>
    <message>
        <source>[0980-09FF] Bengali</source>
        <translation type="unfinished">[0980-09FF] Bengali</translation>
    </message>
    <message>
        <source>[0A00-0A7F] Gurmukhi</source>
        <translation type="unfinished">[0A00-0A7F] Gurmukhi</translation>
    </message>
    <message>
        <source>[0A80-0AFF] Gujarati</source>
        <translation type="unfinished">[0A80-0AFF] Gujarati</translation>
    </message>
    <message>
        <source>[0B00-0B7F] Oriya</source>
        <translation type="unfinished">[0B00-0B7F] Oriya</translation>
    </message>
    <message>
        <source>[0B80-0BFF] Tamil</source>
        <translation type="unfinished">[0B80-0BFF] Tamil</translation>
    </message>
    <message>
        <source>[0C00-0C7F] Telugu</source>
        <translation type="unfinished">[0C00-0C7F] Telugu</translation>
    </message>
    <message>
        <source>[0C80-0CFF] Kannada</source>
        <translation type="unfinished">[0C80-0CFF] Kannada</translation>
    </message>
    <message>
        <source>[0D00-0D7F] Malayalam</source>
        <translation type="unfinished">[0D00-0D7F] Malayalam</translation>
    </message>
    <message>
        <source>[0D80-0DFF] Sinhala</source>
        <translation type="unfinished">[0D80-0DFF] Sinhala</translation>
    </message>
    <message>
        <source>[0E00-0E7F] Thai</source>
        <translation type="unfinished">[0E00-0E7F] Thai</translation>
    </message>
    <message>
        <source>[0E80-0EFF] Lao</source>
        <translation type="unfinished">[0E80-0EFF] Lao</translation>
    </message>
    <message>
        <source>[0F00-0FFF] Tibetan</source>
        <translation type="unfinished">[0F00-0FFF] Tibetan</translation>
    </message>
    <message>
        <source>[1000-109F] Myanmar</source>
        <translation type="unfinished">[1000-109F] Myanmar</translation>
    </message>
    <message>
        <source>[10A0-10FF] Georgian</source>
        <translation type="unfinished">[10A0-10FF] Georgien</translation>
    </message>
    <message>
        <source>[1100-11FF] Hangul Jamo</source>
        <translation type="unfinished">[1100-11FF] Hangul Jamo</translation>
    </message>
    <message>
        <source>[1200-137F] Ethiopic</source>
        <translation type="unfinished">[1200-137F] Etiopian</translation>
    </message>
    <message>
        <source>[13A0-13FF] Cherokee</source>
        <translation type="unfinished">[13A0-13FF] Cherokee</translation>
    </message>
    <message>
        <source>[1400-167F] Unified Canadian Aboriginal Syllabic</source>
        <translation type="unfinished">[1400-167F] Unificat Canadian Aborigian Silabic</translation>
    </message>
    <message>
        <source>[1680-169F] Ogham</source>
        <translation type="unfinished">[1680-169F] Ogham</translation>
    </message>
    <message>
        <source>[16A0-16FF] Runic</source>
        <translation type="unfinished">[16A0-16FF] Runic</translation>
    </message>
    <message>
        <source>[1700-171F] Tagalog</source>
        <translation type="unfinished">[1700-171F] Tagalog</translation>
    </message>
    <message>
        <source>[1720-173F] Hanunoo</source>
        <translation type="unfinished">[1720-173F] Hanunoo</translation>
    </message>
    <message>
        <source>[1740-175F] Buhid</source>
        <translation type="unfinished">[1740-175F] Buhid</translation>
    </message>
    <message>
        <source>[1760-177F] Tagbanwa</source>
        <translation type="unfinished">[1760-177F] Tagbanwa</translation>
    </message>
    <message>
        <source>[1780-17FF] Khmer</source>
        <translation type="unfinished">[1780-17FF] Khmer</translation>
    </message>
    <message>
        <source>[1800-18AF] Mongolian</source>
        <translation type="unfinished">[1800-18AF] Mongol</translation>
    </message>
    <message>
        <source>[1E00-1EFF] Latin Extended Additional</source>
        <translation type="unfinished">[1E00-1EFF] Latin Extins Aditional</translation>
    </message>
    <message>
        <source>[1F00-1FFF] Greek Extended</source>
        <translation type="unfinished">[1F00-1FFF] Grec Extins</translation>
    </message>
    <message>
        <source>[2000-206F] General Punctuation</source>
        <translation type="unfinished">[2000-206F] Punctuate generala</translation>
    </message>
    <message>
        <source>[2070-209F] Superscripts and Subscripts</source>
        <translation type="unfinished">[2070-209F] Exponenti si indici</translation>
    </message>
    <message>
        <source>[20A0-20CF] Currency Symbols</source>
        <translation type="unfinished">[20A0-20CF] Simboluri monede</translation>
    </message>
    <message>
        <source>[20D0-20FF] Combining Marks for Symbols</source>
        <translation type="unfinished">[20D0-20FF] Marcaje combinate pentru simboluri</translation>
    </message>
    <message>
        <source>[2100-214F] Letterlike Symbols</source>
        <translation type="unfinished">[2100-214F] Simboluri litera</translation>
    </message>
    <message>
        <source>[2150-218F] Number Forms</source>
        <translation type="unfinished">[2150-218F] Numere pentru formulare</translation>
    </message>
    <message>
        <source>[2190-21FF] Arrows</source>
        <translation type="unfinished">[2190-21FF] Sageti</translation>
    </message>
    <message>
        <source>[2200-22FF] Mathematical Operators</source>
        <translation type="unfinished">[2200-22FF] Operatori matematici</translation>
    </message>
    <message>
        <source>[2300-23FF] Miscellaneous Technical</source>
        <translation type="unfinished">[2300-23FF] Simboluri tehnice diverse</translation>
    </message>
    <message>
        <source>[2400-243F] Control Pictures</source>
        <translation type="unfinished">[2400-243F] Caractere pentru control imagini</translation>
    </message>
    <message>
        <source>[2440-245F] Optical Character Recognition</source>
        <translation type="unfinished">[2440-245F] Recunoasterea optica a caracterelor</translation>
    </message>
    <message>
        <source>[2460-24FF] Enclosed Alphanumerics</source>
        <translation type="unfinished">[2460-24FF] Caractere alfanumerice incercuite</translation>
    </message>
    <message>
        <source>[2500-257F] Box Drawing</source>
        <translation type="unfinished">[2500-257F] Borduri</translation>
    </message>
    <message>
        <source>[2580-259F] Block Elements</source>
        <translation type="unfinished">[2580-259F] Elemente de bordura</translation>
    </message>
    <message>
        <source>[25A0-25FF] Geometric Shapes</source>
        <translation type="unfinished">[25A0-25FF] Forme geometrice</translation>
    </message>
    <message>
        <source>[2600-26FF] Miscellaneous Symbols</source>
        <translation type="unfinished">[2600-26FF] Simboluri diverse</translation>
    </message>
    <message>
        <source>[2700-27BF] Dingbats</source>
        <translation type="unfinished">[2700-27BF] Dingbats</translation>
    </message>
    <message>
        <source>[27C0-27EF] Miscellaneous Mathematical Symbols-A</source>
        <translation type="unfinished">[27C0-27EF] Simboluri matematice diverse-A</translation>
    </message>
    <message>
        <source>[27F0-27FF] Supplemental Arrows-A</source>
        <translation type="unfinished">[27F0-27FF] Sageti suplimentare-A</translation>
    </message>
    <message>
        <source>[2800-28FF] Braille Patterns</source>
        <translation type="unfinished">[2800-28FF] Simboluri Braille</translation>
    </message>
    <message>
        <source>[2900-297F] Supplemental Arrows-B</source>
        <translation type="unfinished">[2900-297F] Sageti suplimentare-B</translation>
    </message>
    <message>
        <source>[2980-29FF] Miscellaneous Mathematical Symbols-B</source>
        <translation type="unfinished">[2980-29FF] Simboluri matematice diverse-B</translation>
    </message>
    <message>
        <source>[2A00-2AFF] Supplemental Mathematical Operators</source>
        <translation type="unfinished">[2A00-2AFF] Operatori matematici suplimentari</translation>
    </message>
    <message>
        <source>[2E80-2EFF] CJK Radicals Supplement</source>
        <translation type="unfinished">[2E80-2EFF] Radicali suplimentari CJC</translation>
    </message>
    <message>
        <source>[2F00-2FDF] Kangxi Radicals</source>
        <translation type="unfinished">[2F00-2FDF] Radicali Kangxi</translation>
    </message>
    <message>
        <source>[2FF0-2FFF] Ideographic Description Characters</source>
        <translation type="unfinished">[2FF0-2FFF] Caractere pentru descreiere ideofonografica</translation>
    </message>
    <message>
        <source>[3000-303F] CJK Symbols and Punctuation</source>
        <translation type="unfinished">[3000-303F] Simboluri si punctuatie CJK</translation>
    </message>
    <message>
        <source>[3040-309F] Hiragana</source>
        <translation type="unfinished">[3040-309F] Hiragana</translation>
    </message>
    <message>
        <source>[30A0-30FF] Katakana</source>
        <translation type="unfinished">[30A0-30FF] Katakana</translation>
    </message>
    <message>
        <source>[3100-312F] Bopomofo</source>
        <translation type="unfinished">[3100-312F] Bopomofo</translation>
    </message>
    <message>
        <source>[3130-318F] Hangul Compatibility Jamo</source>
        <translation type="unfinished">[3130-318F] Hangul Compatibility Jamo</translation>
    </message>
    <message>
        <source>[3190-319F] Kanbun</source>
        <translation type="unfinished">[3190-319F] Kanbun</translation>
    </message>
    <message>
        <source>[31A0-31BF] Bopomofo Extended</source>
        <translation type="unfinished">[31A0-31BF] Bopomofo Extins</translation>
    </message>
    <message>
        <source>[3200-32FF] Enclosed CJK Letters and Months</source>
        <translation type="unfinished">[3200-32FF] Litere CJK incercuite si semiincercuite</translation>
    </message>
    <message>
        <source>[3300-33FF] CJK Compatibility</source>
        <translation type="unfinished">[3300-33FF] Compatibilitate CJC</translation>
    </message>
    <message>
        <source>[3400-4DBF] CJK Unified Ideographs Extension A</source>
        <translation type="unfinished">[3400-4DBF] Supliment A pentru ideofonogramele unificate CJC</translation>
    </message>
    <message>
        <source>[4E00-9FAF] CJK Unified Ideographs</source>
        <translation type="unfinished">[4E00-9FAF] Ideofonograme unificate CJC</translation>
    </message>
    <message>
        <source>[A000-A48F] Yi Syllables</source>
        <translation type="unfinished">[A000-A48F] Silabe Yi</translation>
    </message>
    <message>
        <source>[A490-A4CF] Yi Radicals</source>
        <translation type="unfinished">[A490-A4CF] Radicali Yi</translation>
    </message>
    <message>
        <source>[AC00-D7AF] Hangul Syllables</source>
        <translation type="unfinished">[AC00-D7AF] Silabe Hangul</translation>
    </message>
    <message>
        <source>[D800-DBFF] High Surrogates</source>
        <translation type="unfinished">[D800-DBFF] Caractere plasate in jumatatea de sus</translation>
    </message>
    <message>
        <source>[DC00-DFFF] Low Surrogate Area</source>
        <translation type="unfinished">[DC00-DFFF] Caractere plasate in jumatatea de jos</translation>
    </message>
    <message>
        <source>[E000-F8FF] Private Use Area</source>
        <translation type="unfinished">[E000-F8FF] Zona de folosire privata</translation>
    </message>
    <message>
        <source>[F900-FAFF] CJK Compatibility Ideographs</source>
        <translation type="unfinished">[F900-FAFF] Ideograme compatibile CJC</translation>
    </message>
    <message>
        <source>[FB00-FB4F] Alphabetic Presentation Forms</source>
        <translation type="unfinished">[FB00-FB4F] Forme de prezentare alfabetica</translation>
    </message>
    <message>
        <source>[FB50-FDFF] Arabic Presentation Forms-A</source>
        <translation type="unfinished">[FB50-FDFF] Forme arabe de prezentare A</translation>
    </message>
    <message>
        <source>[FE00-FE0F] Variation Selectors</source>
        <translation type="unfinished">[FE00-FE0F] Selectori de variatie</translation>
    </message>
    <message>
        <source>[FE20-FE2F] Combining Half Marks</source>
        <translation type="unfinished">[FE20-FE2F] Combinatii jumatati de marcatori</translation>
    </message>
    <message>
        <source>[FE30-FE4F] CJK Compatibility Forms</source>
        <translation type="unfinished">[FE30-FE4F] Forme compatibile CJC</translation>
    </message>
    <message>
        <source>[FE50-FE6F] Small Form Variants</source>
        <translation type="unfinished">[FE50-FE6F] Varianti de forma mica</translation>
    </message>
    <message>
        <source>[FE70-FEFF] Arabic Presentation Forms-B</source>
        <translation type="unfinished">[FB50-FDFF] Forme arabe de prezentare B</translation>
    </message>
    <message>
        <source>[FF00-FFEF] Halfwidth and Fullwidth Forms</source>
        <translation type="unfinished">[FF00-FFEF] Forme pe jumatate de latime sau marime normala</translation>
    </message>
    <message>
        <source>[FFF0-FFFF] Specials</source>
        <translation type="unfinished">[FFF0-FFFF] Caractere speciale</translation>
    </message>
    <message>
        <source>[10300-1032F] Old Italic</source>
        <translation type="unfinished">[10300-1032F] Inclinat arhaic</translation>
    </message>
    <message>
        <source>[10330-1034F] Gothic</source>
        <translation type="unfinished">[10330-1034F] Gotic</translation>
    </message>
    <message>
        <source>[10400-1044F] Deseret</source>
        <translation type="unfinished">[10400-1044F] Deseret</translation>
    </message>
    <message>
        <source>[1D000-1D0FF] Byzantine Musical Symbols</source>
        <translation type="unfinished">[1D000-1D0FF] Simboluri muzicale bizantine</translation>
    </message>
    <message>
        <source>[1D100-1D1FF] Musical Symbols</source>
        <translation type="unfinished">[1D100-1D1FF] Simboluri muzicale</translation>
    </message>
    <message>
        <source>[1D400-1D7FF] Mathematical Alphanumeric Symbols</source>
        <translation type="unfinished">[1D400-1D7FF] Simboluri alfanumerice matematice</translation>
    </message>
    <message>
        <source>[20000-2A6DF] CJK Unified Ideographs Extension B</source>
        <translation type="unfinished">[20000-2A6DF] Ideograme unificate CJC - Supliment B</translation>
    </message>
    <message>
        <source>[2F800-2FA1F] CJK Compatibility Ideographs Supplement</source>
        <translation type="unfinished">[2F800-2FA1F] Ideograme compatibile CJC - Supliment</translation>
    </message>
    <message>
        <source>[E0000-E007F] Tags</source>
        <translation type="unfinished">[E0000-E007F] Etichete</translation>
    </message>
    <message>
        <source>[F0000-FFFFD] Supplementary Private Use Area-A</source>
        <translation type="unfinished">[F0000-FFFFD] Zona suplimentara A pentru folosire privata</translation>
    </message>
    <message>
        <source>[100000-10FFFD] Supplementary Private Use Area-B</source>
        <translation type="unfinished">[100000-10FFFD] Zona suplimentara B pentru folosire privata</translation>
    </message>
    <message>
        <source>Diameter (⌀)</source>
        <translation>Diametru (⌀)</translation>
    </message>
    <message>
        <source>&amp;Line spacing:</source>
        <translation>Spațiere între &amp;linii:</translation>
    </message>
    <message>
        <source>Font Settings</source>
        <translation type="unfinished"></translation>
    </message>
    <message>
        <source>Font:</source>
        <translation type="unfinished"></translation>
    </message>
    <message>
        <source>Text Direction</source>
        <translation type="unfinished"></translation>
    </message>
    <message>
        <source>Left to right</source>
        <translation type="unfinished"></translation>
    </message>
    <message>
        <source>Right to left</source>
        <translation type="unfinished"></translation>
    </message>
</context>
<context>
    <name>QG_DlgMirror</name>
    <message>
        <source>Mirroring Options</source>
        <translation>Optiuni simetrie</translation>
    </message>
    <message>
        <source>Number of copies</source>
        <translation>Numar de copii</translation>
    </message>
    <message>
        <source>&amp;Delete Original</source>
        <translation>&amp;Stergere original</translation>
    </message>
    <message>
        <source>&amp;Keep Original</source>
        <translation>&amp;Pastrare Original</translation>
    </message>
    <message>
        <source>Use current &amp;attributes</source>
        <translation>Folosire &amp;atribute curente</translation>
    </message>
    <message>
        <source>Use current &amp;layer</source>
        <translation>Folosire stra&amp;t curent</translation>
    </message>
    <message>
        <source>...</source>
        <translation>...</translation>
    </message>
</context>
<context>
    <name>QG_DlgMove</name>
    <message>
        <source>Number of copies</source>
        <translation>Numar de copii</translation>
    </message>
    <message>
        <source>&amp;Delete Original</source>
        <translation>&amp;Stergere Original</translation>
    </message>
    <message>
        <source>&amp;Keep Original</source>
        <translation>&amp;Pastrare Original</translation>
    </message>
    <message>
        <source>&amp;Multiple Copies</source>
        <translation>Copii &amp;Multiple</translation>
    </message>
    <message>
        <source>Use current &amp;attributes</source>
        <translation>Folosirea &amp;atributelor curente</translation>
    </message>
    <message>
        <source>Use current &amp;layer</source>
        <translation>Folosirea stra&amp;tului curent</translation>
    </message>
    <message>
        <source>...</source>
        <translation>...</translation>
    </message>
    <message>
        <source>Move/Copy Options</source>
        <translation>Optiuni de mutare / copiere</translation>
    </message>
    <message>
        <source>Number of copies. Maximum 100</source>
        <translation>Numar de copii. Maxim 100</translation>
    </message>
</context>
<context>
    <name>QG_DlgMoveRotate</name>
    <message>
        <source>Move/Rotate Options</source>
        <translation>Optiuni de mutare / rotire</translation>
    </message>
    <message>
        <source>Number of copies</source>
        <translation>Numar de copii</translation>
    </message>
    <message>
        <source>&amp;Angle (a):</source>
        <translation>&amp;Unghi (a):</translation>
    </message>
    <message>
        <source>Use current &amp;attributes</source>
        <translation>Folosire &amp;atribure curente</translation>
    </message>
    <message>
        <source>Use current &amp;layer</source>
        <translation>Folosire str&amp;at curent</translation>
    </message>
    <message>
        <source>&amp;Delete Original</source>
        <translation>&amp;Stergere original</translation>
    </message>
    <message>
        <source>&amp;Keep Original</source>
        <translation>&amp;Pastrare original</translation>
    </message>
    <message>
        <source>&amp;Multiple Copies</source>
        <translation>Copii &amp;Multiple</translation>
    </message>
    <message>
        <source>...</source>
        <translation>...</translation>
    </message>
    <message>
        <source>Ctrl+S</source>
        <translation>CTRL+S</translation>
    </message>
</context>
<context>
    <name>QG_DlgOptionsDrawing</name>
    <message>
        <source>Main Unit</source>
        <translation>Unitate Principala</translation>
    </message>
    <message>
        <source>Length</source>
        <translation>Lungime</translation>
    </message>
    <message>
        <source>Decimal</source>
        <translation>Zecimala</translation>
    </message>
    <message>
        <source>Scientific</source>
        <translation>Stiintifica</translation>
    </message>
    <message>
        <source>Engineering</source>
        <translation>Inginereasca</translation>
    </message>
    <message>
        <source>Architectural</source>
        <translation>Arhitecturala</translation>
    </message>
    <message>
        <source>Fractional</source>
        <translation>Fractionala</translation>
    </message>
    <message>
        <source>Angle</source>
        <translation>Unghi</translation>
    </message>
    <message>
        <source>Decimal Degrees</source>
        <translation>Grade centezimale</translation>
    </message>
    <message>
        <source>Radians</source>
        <translation>Radiani</translation>
    </message>
    <message>
        <source>Preview</source>
        <translation>Previzualizare</translation>
    </message>
    <message>
        <source>linear</source>
        <translation>liniar</translation>
    </message>
    <message>
        <source>angular</source>
        <translation>unghiular</translation>
    </message>
    <message>
        <source>Text Height:</source>
        <translation>Marime text:</translation>
    </message>
    <message>
        <source>units</source>
        <translation>unitati</translation>
    </message>
    <message>
        <source>Deg/min/sec</source>
        <translation>Deg/min/sec</translation>
    </message>
    <message>
        <source>Gradians</source>
        <translation>Grade</translation>
    </message>
    <message>
        <source>Surveyor&apos;s units</source>
        <translation>Unitati Geometrice</translation>
    </message>
    <message>
        <source>Options</source>
        <translation>Optiuni</translation>
    </message>
    <message>
        <source>For the length formats &apos;Engineering&apos; and &apos;Architectural&apos;, the unit must be set to Inch.</source>
        <translation>In general, unitatea in inginerie este milimetrul, iar in arhitectura este metrul.</translation>
    </message>
    <message>
        <source>Arrow size:</source>
        <translation>Marimea sagetii:</translation>
    </message>
    <message>
        <source>Dimension line gap:</source>
        <translation>Spatiere text  / linie de cota:</translation>
    </message>
    <message>
        <source>Drawing Preferences</source>
        <translation>Preferinte desen</translation>
    </message>
    <message>
        <source>&amp;Paper</source>
        <translation>&amp;Pagina</translation>
    </message>
    <message>
        <source>&amp;Landscape</source>
        <translation>&amp;Vedere</translation>
    </message>
    <message>
        <source>P&amp;ortrait</source>
        <translation>P&amp;ortret</translation>
    </message>
    <message>
        <source>&amp;Units</source>
        <translation>&amp;Unitati</translation>
    </message>
    <message>
        <source>&amp;Main drawing unit:</source>
        <translation>&amp;Unitate principala de desen:</translation>
    </message>
    <message>
        <source>&amp;Format:</source>
        <translation>&amp;Format:</translation>
    </message>
    <message>
        <source>P&amp;recision:</source>
        <translation>P&amp;recizie:</translation>
    </message>
    <message>
        <source>F&amp;ormat:</source>
        <translation>F&amp;ormat:</translation>
    </message>
    <message>
        <source>Pre&amp;cision:</source>
        <translation>Pre&amp;cizie:</translation>
    </message>
    <message>
        <source>&amp;Dimensions</source>
        <translation>&amp;Dimensiuni</translation>
    </message>
    <message>
        <source>Grid Settings</source>
        <translation>Setari grila</translation>
    </message>
    <message>
        <source>Show Grid</source>
        <translation>Afisare grila</translation>
    </message>
    <message>
        <source>X Spacing:</source>
        <translation>Spatiere X:</translation>
    </message>
    <message>
        <source>Y Spacing:</source>
        <translation>Spatiere Y:</translation>
    </message>
    <message>
        <source>auto</source>
        <translation>auto</translation>
    </message>
    <message>
        <source>&amp;Grid</source>
        <translation>&amp;Grila</translation>
    </message>
    <message>
        <source>Number of line segments per spline patch:</source>
        <translation>Numar de segmente de dreapta pe bucata de curba:</translation>
    </message>
    <message>
        <source>Crosshair</source>
        <translation>Cursor fir de par</translation>
    </message>
    <message>
        <source>Left crosshair with isometric grid</source>
        <translation>Cursor fir de par in stanga cu grila izometrica</translation>
    </message>
    <message>
        <source>Left</source>
        <translation>Stanga</translation>
    </message>
    <message>
        <source>Top crosshair with isometric grid</source>
        <translation>Cursor fir de par sus cu grila izometrica</translation>
    </message>
    <message>
        <source>Top</source>
        <translation>Sus</translation>
    </message>
    <message>
        <source>Right crosshair with isometric grid</source>
        <translation>Cursor fir de par dreapta cu grila izometrica</translation>
    </message>
    <message>
        <source>Right</source>
        <translation>Dreapta</translation>
    </message>
    <message>
        <source>Use orthogonal grid</source>
        <translation>Folosire grila ortogonala</translation>
    </message>
    <message>
        <source>Orthogonal Grid</source>
        <translation>Grila ortogonala</translation>
    </message>
    <message>
        <source>Use isometric grid</source>
        <translation>Folosire grila izometrica</translation>
    </message>
    <message>
        <source>Isometric Grid</source>
        <translation>Grila izometrica</translation>
    </message>
    <message>
        <source>Tick size:</source>
        <translation>Marime bifa:</translation>
    </message>
    <message>
        <source>&lt;html&gt;&lt;head/&gt;&lt;body&gt;&lt;p&gt;Dimension Tick size. Set it to 0 will disable the dimension tick. Dimension arrow won&apos;t be drawn when dimension tick is enabled.&lt;/p&gt;&lt;/body&gt;&lt;/html&gt;</source>
        <translation>&lt;html&gt;&lt;head/&gt;&lt;body&gt;&lt;p&gt;Dimensiunea bifei. Valoarea 0 va dezactiva marimea bifei. Sageata pentru dimensiune nu va fi desenata atunci cand dimensiunea bifei este activata.&lt;/p&gt;&lt;/body&gt;&lt;/html&gt;</translation>
    </message>
    <message>
        <source>General Scale:</source>
        <translation>Scală Generală:</translation>
    </message>
    <message>
        <source>&lt;html&gt;&lt;head/&gt;&lt;body&gt;&lt;p&gt;Scale to multiply all dimension values.&lt;/p&gt;&lt;/body&gt;&lt;/html&gt;</source>
        <translation>&lt;html&gt;&lt;head/&gt;&lt;body&gt;&lt;p&gt;Scală pentru a multiplica toate valorile dimensionale.&lt;/p&gt;&lt;/body&gt;&lt;/html&gt;</translation>
    </message>
    <message>
        <source>Horizontal</source>
        <translation type="unfinished">Orizontal</translation>
    </message>
    <message>
        <source>&lt;html&gt;&lt;head/&gt;&lt;body&gt;&lt;p&gt;Scale to multiply all dimension geometries.&lt;/p&gt;&lt;/body&gt;&lt;/html&gt;</source>
        <translation>&lt;html&gt;&lt;head/&gt;&lt;body&gt;&lt;p&gt;Scală pentru a multiplica toate geometrile dimensionale.&lt;/p&gt;&lt;/body&gt;&lt;/html&gt;</translation>
    </message>
    <message>
        <source>Text style:</source>
        <translation>Stil text:</translation>
    </message>
    <message>
        <source>&apos;.&apos; (Period)</source>
        <translation>&apos;.&apos; (Punct)</translation>
    </message>
    <message>
        <source>&apos;,&apos; (Comma)</source>
        <translation>&apos;.&apos; (Virgulă)</translation>
    </message>
    <message>
        <source>Decimal separator:</source>
        <translation>Separator zecimal:</translation>
    </message>
    <message>
        <source>Linear units:</source>
        <translation>Unități liniare:</translation>
    </message>
    <message>
        <source>Color:</source>
        <translation type="unfinished">Culoare:</translation>
    </message>
    <message>
        <source>Length Factor:</source>
        <translation>Factor de lungime:</translation>
    </message>
    <message>
        <source>Angular units:</source>
        <translation>Unități unghiulare:</translation>
    </message>
    <message>
        <source>Linear zeros:</source>
        <translation>Zerouri liniare:</translation>
    </message>
    <message>
        <source>Format units</source>
        <translation>Format unități</translation>
    </message>
    <message>
        <source>&lt;html&gt;&lt;head/&gt;&lt;body&gt;&lt;p&gt;Distance gap around text&lt;/p&gt;&lt;/body&gt;&lt;/html&gt;</source>
        <translation>&lt;html&gt;&lt;head/&gt;&lt;body&gt;&lt;p&gt;Spațiu de distanță în jurul textului&lt;/p&gt;&lt;/body&gt;&lt;/html&gt;</translation>
    </message>
    <message>
        <source>Text size &amp; position</source>
        <translation>Dimensiunea &amp; poziția textului</translation>
    </message>
    <message>
        <source>Length to enlarge over dimension line</source>
        <translation>Lungimea pentru a mări peste linia de dimensionare</translation>
    </message>
    <message>
        <source>&lt;html&gt;&lt;head/&gt;&lt;body&gt;&lt;p&gt;Dimension arrow size. &lt;a name=&quot;result_box&quot;/&gt;without effect when tick size &lt;a name=&quot;result_box&quot;/&gt;is other than 0&lt;/p&gt;&lt;/body&gt;&lt;/html&gt;</source>
        <translation>&lt;html&gt;&lt;head/&gt;&lt;body&gt;&lt;p&gt;Mărimea săgeții de dimensiune. &lt;a name=&quot;result_box&quot;/&gt;fără efect atunci când dimensiunea bifei &lt;a name=&quot;result_box&quot;/&gt;este diferită de 0&lt;/p&gt;&lt;/body&gt;&lt;/html&gt;</translation>
    </message>
    <message>
        <source>Width:</source>
        <translation type="unfinished">Latime:</translation>
    </message>
    <message>
        <source>Dimension lines, arrows &amp; ticks</source>
        <translation>Linii de dimensionare, săgeți și bife</translation>
    </message>
    <message>
        <source>Angular zeros:</source>
        <translation>Zerouri unghiulare:</translation>
    </message>
    <message>
        <source>Angular precision:</source>
        <translation>Precizia unghiulară:</translation>
    </message>
    <message>
        <source>Enlarge:</source>
        <translation>Mărește:</translation>
    </message>
    <message>
        <source>Offset:</source>
        <translation>Offset:</translation>
    </message>
    <message>
        <source>Linear precision:</source>
        <translation>Precizia liniară:</translation>
    </message>
    <message>
        <source>&lt;html&gt;&lt;head/&gt;&lt;body&gt;&lt;p&gt;Text alignment &lt;a name=&quot;result_box&quot;/&gt;relative to the dimension line.&lt;/p&gt;&lt;/body&gt;&lt;/html&gt;</source>
        <translation>&lt;html&gt;&lt;head/&gt;&lt;body&gt;&lt;p&gt;Alinierea textului &lt;a name=&quot;result_box&quot;/&gt;în raport cu linia de dimensionare.&lt;/p&gt;&lt;/body&gt;&lt;/html&gt;</translation>
    </message>
    <message>
        <source>Aligned</source>
        <translation type="unfinished">Aliniat</translation>
    </message>
    <message>
        <source>&lt;html&gt;&lt;head/&gt;&lt;body&gt;&lt;p&gt;Offset from origin point.&lt;/p&gt;&lt;/body&gt;&lt;/html&gt;</source>
        <translation>&lt;html&gt;&lt;head/&gt;&lt;body&gt;&lt;p&gt;Offset de la punctul de origine.&lt;/p&gt;&lt;/body&gt;&lt;/html&gt;</translation>
    </message>
    <message>
        <source>Text alignment:</source>
        <translation>Alinierea textului:</translation>
    </message>
    <message>
        <source>Extension lines</source>
        <translation>Linii de extensie</translation>
    </message>
    <message>
        <source>Fixed length:</source>
        <translation>Lungime fixă:</translation>
    </message>
    <message>
        <source>Format</source>
        <translation type="unfinished"></translation>
    </message>
    <message>
        <source>&amp;Height:</source>
        <translation type="unfinished">&amp;Inaltime:</translation>
    </message>
    <message>
        <source>&amp;Width:</source>
        <translation type="unfinished"></translation>
    </message>
    <message>
        <source>Orientation</source>
        <translation type="unfinished"></translation>
    </message>
    <message>
        <source>Margins</source>
        <translation type="unfinished"></translation>
    </message>
    <message>
        <source>Bottom</source>
        <translation type="unfinished"></translation>
    </message>
    <message>
        <source>Number of pages</source>
        <translation type="unfinished"></translation>
    </message>
    <message>
        <source>Horizontally:</source>
        <translation type="unfinished"></translation>
    </message>
    <message>
        <source>Vertically:</source>
        <translation type="unfinished"></translation>
    </message>
    <message>
        <source>fixed extension line length</source>
        <translation type="unfinished"></translation>
    </message>
    <message>
        <source>&amp;Splines</source>
        <translation type="unfinished"></translation>
    </message>
    <message>
        <source>&amp;Points</source>
        <translation type="unfinished">&amp;Puncte</translation>
    </message>
    <message>
        <source>Point Style</source>
        <translation type="unfinished"></translation>
    </message>
    <message>
        <source>...</source>
        <translation type="unfinished">...</translation>
    </message>
    <message>
        <source>Point Size</source>
        <translation type="unfinished"></translation>
    </message>
    <message>
        <source>Dwg Units</source>
        <translation type="unfinished"></translation>
    </message>
    <message>
        <source>Size relative to screen</source>
        <translation type="unfinished"></translation>
    </message>
    <message>
        <source>Size in drawing units</source>
        <translation type="unfinished"></translation>
    </message>
    <message>
        <source>(0 =&gt; 5% relative to screen size)</source>
        <translation type="unfinished"></translation>
    </message>
    <message>
        <source>Architectural (metric)</source>
        <translation type="unfinished"></translation>
    </message>
    <message>
        <source>For the length format &apos;Architectural (metric)&apos;, the unit must be set to Meter.</source>
        <translation type="unfinished"></translation>
    </message>
    <message>
        <source>Screen %</source>
        <translation type="unfinished"></translation>
    </message>
</context>
<context>
    <name>QG_DlgOptionsGeneral</name>
    <message>
        <source>Preferences</source>
        <translation>Preferinte</translation>
    </message>
    <message>
        <source>Translations:</source>
        <translation>Traduceri:</translation>
    </message>
    <message>
        <source>Hatch Patterns:</source>
        <translation>Sabloane pentru hasur:</translation>
    </message>
    <message>
        <source>Fonts:</source>
        <translation>Tipuri litera:</translation>
    </message>
    <message>
        <source>Part Libraries:</source>
        <translation>Elemente de biblioteca:</translation>
    </message>
    <message>
        <source>Language</source>
        <translation>Limba</translation>
    </message>
    <message>
        <source>Graphic View</source>
        <translation>Vizualizare desen</translation>
    </message>
    <message>
        <source>Application Preferences</source>
        <translation>Preferinte generale</translation>
    </message>
    <message>
        <source>Defaults for new drawings</source>
        <translation>Valori impliciti pentru noile desene</translation>
    </message>
    <message>
        <source>&amp;Appearance</source>
        <translation>&amp;Aparenta</translation>
    </message>
    <message>
        <source>&amp;GUI Language:</source>
        <translation>&amp;Limba utilizatorului:</translation>
    </message>
    <message>
        <source>&amp;Command Language:</source>
        <translation>&amp;Limba de comanda:</translation>
    </message>
    <message>
        <source>&amp;Paths</source>
        <translation>&amp;Cai</translation>
    </message>
    <message>
        <source>&amp;Defaults</source>
        <translation>&amp;Implicit</translation>
    </message>
    <message>
        <source>&amp;Unit:</source>
        <translation>&amp;Unitate:</translation>
    </message>
    <message>
        <source>Backgr&amp;ound:</source>
        <translation>F&amp;undal:</translation>
    </message>
    <message>
        <source>G&amp;rid Color:</source>
        <translation>Culoare G&amp;rila:</translation>
    </message>
    <message>
        <source>&amp;Meta Grid Color:</source>
        <translation>&amp;Meta-Culoarea Grilei:</translation>
    </message>
    <message>
        <source>A&amp;utomatically scale grid</source>
        <translation>Ajustare a&amp;utomata a grilei</translation>
    </message>
    <message>
        <source>S&amp;elected Color:</source>
        <translation>Culoare sel&amp;ectata:</translation>
    </message>
    <message>
        <source>&amp;Highlighted Color:</source>
        <translation>&amp;Culoare evidentiata:</translation>
    </message>
    <message>
        <source>Please restart the application to apply all changes.</source>
        <translation>Reporniti aplicatia pentru ca modificarile sa fie aplicate.</translation>
    </message>
    <message>
        <source>Alt+S</source>
        <translation>Alt+S</translation>
    </message>
    <message>
        <source>Alt+U</source>
        <translation>Alt+U</translation>
    </message>
    <message>
        <source>Program Defaults</source>
        <translation>Valori implicite ale programului</translation>
    </message>
    <message>
        <source>Drawing unit.</source>
        <translation>Unitate de desenare.</translation>
    </message>
    <message>
        <source>Time between automatic saving of the document in minutes.</source>
        <translation>Timp in minute intre salvarile automate ale documentului.</translation>
    </message>
    <message>
        <source>When set, LibreCAD will automatically generate a backup of your current drawing.</source>
        <translation>Cand este setat, LibreCAD va genera automat o copie de siguranta a desenului curent.</translation>
    </message>
    <message>
        <source>Auto backup</source>
        <translation>Copie de siguranta automata</translation>
    </message>
    <message>
        <source>Template:</source>
        <translation>Șablon:</translation>
    </message>
    <message>
        <source>St&amp;art Handle Color:</source>
        <translation>Culo&amp;are Mânere Început:</translation>
    </message>
    <message>
        <source>&amp;Handle Color:</source>
        <translation>Culoare Mâner:</translation>
    </message>
    <message>
        <source>&amp;End Handle Color:</source>
        <translation>Culoar&amp;e Mânere Sfârșit:</translation>
    </message>
    <message>
        <source>Graphic Colors</source>
        <translation>Culori grafice</translation>
    </message>
    <message>
        <source>Snap indicator:</source>
        <translation>Indicator de snap:</translation>
    </message>
    <message>
        <source>Anti-aliasing</source>
        <translation>Anti-aliasing</translation>
    </message>
    <message>
        <source>Modify layer of selected entities, at  layer activation</source>
        <translation type="unfinished">Modifică stratul entităților selectate, la activarea stratului · ·</translation>
    </message>
    <message>
        <source>Clear Settings</source>
        <translation>Șterge setările</translation>
    </message>
    <message>
        <source>restores program geometry/layout to original state</source>
        <translation>restaurează geometria/aspectul programului la starea inițială</translation>
    </message>
    <message>
        <source>Layout</source>
        <translation>Aspect</translation>
    </message>
    <message>
        <source>restores the program to its original state</source>
        <translation>restaurează programul la starea sa inițială</translation>
    </message>
    <message>
        <source>All</source>
        <translation>Toate</translation>
    </message>
    <message>
        <source>Scrollbars</source>
        <translation>Barele de derulare</translation>
    </message>
    <message>
        <source>Snap indicator lines</source>
        <translation>Liniile indicator de agățare</translation>
    </message>
    <message>
        <source>Snap indicator shape</source>
        <translation>Forma indicatorului de agățare</translation>
    </message>
    <message>
        <source>Hide cursor when snapping</source>
        <translation>Ascunde cursorul când se activează agățarea</translation>
    </message>
    <message>
        <source>Start in tab mode</source>
        <translation>Pornește în modul tabulator</translation>
    </message>
    <message>
        <source>Startup</source>
        <translation>Pornire</translation>
    </message>
    <message>
        <source>Display loading screen</source>
        <translation>Afișează ecranul de încărcare</translation>
    </message>
    <message>
        <source>Start with main window maximized</source>
        <translation>Pornește cu fereastra principală maximizată</translation>
    </message>
    <message>
        <source>Enable CAD dockwidgets</source>
        <translation>Activați dockwidgeturile CAD</translation>
    </message>
    <message>
        <source>Enable CAD toolbars</source>
        <translation>Activați barele de instrumente CAD</translation>
    </message>
    <message>
        <source>#1E90FF</source>
        <translation>#1E90FF</translation>
    </message>
    <message>
        <source>Clear settings</source>
        <translation>Ștergeți setările</translation>
    </message>
    <message>
        <source>This will also include custom menus and toolbars. Continue?</source>
        <translation>Aceasta va include, de asemenea, meniuri și bare de instrumente personalizate. Continuați?</translation>
    </message>
    <message>
        <source>&lt;html&gt;&lt;head/&gt;&lt;body&gt;&lt;p&gt;When enabled, activating a layer would modify all selected entities to that new layer. To change layer of multiple entities: first select needed entities; activate a layer in the layer widget. This makes all selected entities modified to belong to the new layer.&lt;/p&gt;&lt;/body&gt;&lt;/html&gt;</source>
        <translation>&lt;html&gt;&lt;head/&gt;&lt;body&gt;&lt;p&gt;Când este activat, activarea unui strat va modifica toate entitățile selectate pentru a aparține acelui nou strat. Pentru a schimba stratul mai multor entități: mai întâi selectați entitățile necesare; activați un strat în widgetul de straturi. Acest lucru face ca toate entitățile selectate să fie modificate pentru a aparține noului strat.&lt;/p&gt;&lt;/body&gt;&lt;/html&gt;</translation>
    </message>
    <message>
        <source>Variable File:</source>
        <translation>Fișier variabil:</translation>
    </message>
    <message>
        <source>Minimal Grid Spacing (p&amp;x):</source>
        <translation>Spațierea minimă a grilei (p&amp;x):</translation>
    </message>
    <message>
        <source>N&amp;umber of preview entities:</source>
        <translation type="unfinished"></translation>
    </message>
    <message>
        <source>Don&apos;t use native OS file open dialog</source>
        <translation type="unfinished"></translation>
    </message>
    <message>
        <source>Auto-panning</source>
        <translation type="unfinished"></translation>
    </message>
    <message>
        <source>Hide the relative-&amp;zero marker</source>
        <translation type="unfinished"></translation>
    </message>
    <message>
        <source>Alt+Z</source>
        <translation type="unfinished"></translation>
    </message>
    <message>
        <source>Visualize the entity under the cursor</source>
        <translation type="unfinished"></translation>
    </message>
    <message>
        <source>Mouse-over effects</source>
        <translation type="unfinished"></translation>
    </message>
    <message>
        <source>&amp;Relative-Zero Marker Color:</source>
        <translation type="unfinished"></translation>
    </message>
    <message>
        <source>Auto save time (minutes):</source>
        <translation type="unfinished"></translation>
    </message>
    <message>
        <source>Inverts scrolling direction when using mouse wheel with Shift key.</source>
        <translation type="unfinished"></translation>
    </message>
    <message>
        <source>Invert horizontal scrolling direction</source>
        <translation type="unfinished"></translation>
    </message>
    <message>
        <source>Inverts scrolling direction when using mouse wheel with Ctrl key.</source>
        <translation type="unfinished"></translation>
    </message>
    <message>
        <source>Invert vertical scrolling direction</source>
        <translation type="unfinished"></translation>
    </message>
    <message>
        <source>Inverts zoom direction when using mouse wheel.</source>
        <translation type="unfinished"></translation>
    </message>
    <message>
        <source>Invert zoom direction</source>
        <translation type="unfinished"></translation>
    </message>
    <message>
        <source>Keyboard Settings</source>
        <translation type="unfinished"></translation>
    </message>
    <message>
        <source>Evaluate commands when SPACE BAR is pressed</source>
        <translation type="unfinished"></translation>
    </message>
    <message>
        <source>Toggle free snap mode when the SPACE BAR is pressed and the command window is empty</source>
        <translation type="unfinished"></translation>
    </message>
    <message>
        <source>Toggle free snap mode when SPACE BAR is pressed</source>
        <translation type="unfinished"></translation>
    </message>
    <message>
        <source>CAD Preferences</source>
        <translation type="unfinished"></translation>
    </message>
    <message>
        <source>Automatically zoom drawing when opening</source>
        <translation type="unfinished"></translation>
    </message>
</context>
<context>
    <name>QG_DlgOptionsMakerCam</name>
    <message>
        <source>Layers</source>
        <translation type="unfinished"></translation>
    </message>
    <message>
        <source>Export invisible layers</source>
        <translation type="unfinished"></translation>
    </message>
    <message>
        <source>Export visible construction layers</source>
        <translation type="unfinished"></translation>
    </message>
    <message>
        <source>Blocks</source>
        <translation type="unfinished"></translation>
    </message>
    <message>
        <source>Convert blocks to safe inline SVG content</source>
        <translation type="unfinished"></translation>
    </message>
    <message>
        <source>Ellipses / Ellipse arcs</source>
        <translation type="unfinished"></translation>
    </message>
    <message>
        <source>Approximate ellipses and ellipse arcs with cubic béziers</source>
        <translation type="unfinished"></translation>
    </message>
    <message>
        <source>Export as CAM/plain SVG</source>
        <translation type="unfinished"></translation>
    </message>
    <message>
        <source>Default width of elements, mm</source>
        <translation type="unfinished"></translation>
    </message>
    <message>
        <source>Images</source>
        <translation type="unfinished"></translation>
    </message>
    <message>
        <source>Raster Image export</source>
        <translation type="unfinished"></translation>
    </message>
    <message>
        <source>Dash/Dot Lines</source>
        <translation type="unfinished"></translation>
    </message>
    <message>
        <source>Length of the pattern, mm</source>
        <translation type="unfinished"></translation>
    </message>
    <message>
        <source>Bake dash/dot lines to SVG path</source>
        <translation type="unfinished"></translation>
    </message>
    <message>
        <source>MakerCAM as of November 2014 does not hide SVG content 
that has been set invisibe (&quot;display: none&quot; or &quot;visibility: hidden&quot;).</source>
        <translation type="unfinished"></translation>
    </message>
    <message>
        <source>MakerCAM as of November 2014 cannot correctly deal with blocks,
because it does not take into account the reference point in the &lt;use&gt;.</source>
        <translation type="unfinished"></translation>
    </message>
    <message>
        <source>MakerCAM as of March 2015 cannot display ellipses and ellipse arcs correctly, 
when they are created using the &lt;ellipse&gt; tag  with a rotation in 
the &lt;transform&gt; attribute or as &lt;path&gt; using elliptic arc segments.</source>
        <translation type="unfinished"></translation>
    </message>
    <message>
        <source>Exported images can be useful in SVG editors (Inkscape, etc), 
but avoided in some CAM&apos;s.</source>
        <translation type="unfinished"></translation>
    </message>
    <message>
        <source>Many CAM&apos;s(MakerCAM, EleskCAM, LaserWeb) ignore dashed/doted line style, 
which can be useful in lasercut of plywood or for papercraft. </source>
        <translation type="unfinished"></translation>
    </message>
    <message>
        <source>Default width of elements can affect some CAM&apos;s/SVG Editors, 
but ignored by other</source>
        <translation type="unfinished"></translation>
    </message>
    <message>
        <source>Length of line pattern related to zoom, 
so default step value required for baking</source>
        <translation type="unfinished"></translation>
    </message>
</context>
<context>
    <name>QG_DlgPoint</name>
    <message>
        <source>Point</source>
        <translation>Punct</translation>
    </message>
    <message>
        <source>Layer:</source>
        <translation>Strat:</translation>
    </message>
    <message>
        <source>Geometry</source>
        <translation>Geometrie</translation>
    </message>
    <message>
        <source>Position (y):</source>
        <translation>Pozitie (y):</translation>
    </message>
    <message>
        <source>Position (x):</source>
        <translation>Pozitie (x):</translation>
    </message>
</context>
<context>
    <name>QG_DlgPolyline</name>
    <message>
        <source>Polyline</source>
        <translation>Polilinie</translation>
    </message>
    <message>
        <source>Layer:</source>
        <translation>Strat:</translation>
    </message>
    <message>
        <source>Geometry</source>
        <translation>Geometrie</translation>
    </message>
    <message>
        <source>Closed</source>
        <translation>Inchisa</translation>
    </message>
</context>
<context>
    <name>QG_DlgRotate</name>
    <message>
        <source>Rotation Options</source>
        <translation>Optiuni de rotire</translation>
    </message>
    <message>
        <source>Number of copies</source>
        <translation>Numar de copii</translation>
    </message>
    <message>
        <source>&amp;Delete Original</source>
        <translation>&amp;Stergere original</translation>
    </message>
    <message>
        <source>&amp;Keep Original</source>
        <translation>&amp;Pastrare original</translation>
    </message>
    <message>
        <source>&amp;Multiple Copies:</source>
        <translation>Copii &amp;Multiple:</translation>
    </message>
    <message>
        <source>&amp;Angle (a):</source>
        <translation>&amp;Unghi (a) :</translation>
    </message>
    <message>
        <source>Use current &amp;attributes</source>
        <translation>Folosire &amp;atribute curente</translation>
    </message>
    <message>
        <source>Use current &amp;layer</source>
        <translation>Folosire stra&amp;t curent</translation>
    </message>
    <message>
        <source>...</source>
        <translation>...</translation>
    </message>
</context>
<context>
    <name>QG_DlgRotate2</name>
    <message>
        <source>Rotate Two Options</source>
        <translation>Optiuni rotire dubla</translation>
    </message>
    <message>
        <source>Number of copies</source>
        <translation>Numar de copii</translation>
    </message>
    <message>
        <source>&amp;Delete Original</source>
        <translation>&amp;Stergere original</translation>
    </message>
    <message>
        <source>&amp;Keep Original</source>
        <translation>&amp;Pastrare original</translation>
    </message>
    <message>
        <source>&amp;Multiple Copies</source>
        <translation>Copii &amp;Multiple</translation>
    </message>
    <message>
        <source>Angle (&amp;a):</source>
        <translation>&amp;Unghi (a) :</translation>
    </message>
    <message>
        <source>Angle (&amp;b):</source>
        <translation>&amp;Unghi (b) :</translation>
    </message>
    <message>
        <source>Use current &amp;attributes</source>
        <translation>Folosire &amp;atribute curente</translation>
    </message>
    <message>
        <source>Use current &amp;layer</source>
        <translation>Folosire stra&amp;t curent</translation>
    </message>
    <message>
        <source>...</source>
        <translation>...</translation>
    </message>
</context>
<context>
    <name>QG_DlgScale</name>
    <message>
        <source>Scaling Options</source>
        <translation>Optiuni scara de marire</translation>
    </message>
    <message>
        <source>Number of copies</source>
        <translation>Numar de copii</translation>
    </message>
    <message>
        <source>Use current &amp;attributes</source>
        <translation>Utilizarea &amp;atributelor curente</translation>
    </message>
    <message>
        <source>Use current &amp;layer</source>
        <translation>Utilizarea stra&amp;tului curent</translation>
    </message>
    <message>
        <source>&amp;Delete Original</source>
        <translation>&amp;Stergere original</translation>
    </message>
    <message>
        <source>&amp;Keep Original</source>
        <translation>&amp;Pastrare original</translation>
    </message>
    <message>
        <source>&amp;Multiple Copies</source>
        <translation>Copii &amp;Multiple</translation>
    </message>
    <message>
        <source>...</source>
        <translation>...</translation>
    </message>
    <message>
        <source>Scale by the same factor at both x- and y- directions</source>
        <translation>Marire cu acelasi factor pentru directiile x si y</translation>
    </message>
    <message>
        <source>Isotropic Scaling</source>
        <translation>Marire izotropica</translation>
    </message>
    <message>
        <source>X</source>
        <translation>X</translation>
    </message>
    <message>
        <source>Y</source>
        <translation>Y</translation>
    </message>
</context>
<context>
    <name>QG_DlgSpline</name>
    <message>
        <source>Spline</source>
        <translation>Curba</translation>
    </message>
    <message>
        <source>Layer:</source>
        <translation>Strat:</translation>
    </message>
    <message>
        <source>Geometry</source>
        <translation>Geometrie</translation>
    </message>
    <message>
        <source>Degree:</source>
        <translation>Grade:</translation>
    </message>
    <message>
        <source>Closed</source>
        <translation>Inchisa</translation>
    </message>
</context>
<context>
    <name>QG_DlgText</name>
    <message>
        <source>Text</source>
        <translation>Text</translation>
    </message>
    <message>
        <source>Text:</source>
        <translation>Text:</translation>
    </message>
    <message>
        <source>Clear Text</source>
        <translation>Stergere text</translation>
    </message>
    <message>
        <source>Load Text From File</source>
        <translation>Incarcare text din fisier</translation>
    </message>
    <message>
        <source>Save Text To File</source>
        <translation>Salvare text in fisier</translation>
    </message>
    <message>
        <source>Cut</source>
        <translation>Decupare</translation>
    </message>
    <message>
        <source>Copy</source>
        <translation>Copiere</translation>
    </message>
    <message>
        <source>Paste</source>
        <translation>Lipire</translation>
    </message>
    <message>
        <source>Alignment</source>
        <translation>Aliniere</translation>
    </message>
    <message>
        <source>Top Right</source>
        <translation>Sus dreapta</translation>
    </message>
    <message>
        <source>Top Left</source>
        <translation>Sus stanga</translation>
    </message>
    <message>
        <source>Middle Left</source>
        <translation>Mijloc stanga</translation>
    </message>
    <message>
        <source>Middle Center</source>
        <translation>Mijloc centru</translation>
    </message>
    <message>
        <source>Middle Right</source>
        <translation>Mijloc dreapta</translation>
    </message>
    <message>
        <source>Bottom Left</source>
        <translation>Jos stanga</translation>
    </message>
    <message>
        <source>Bottom Right</source>
        <translation>Jos dreapta</translation>
    </message>
    <message>
        <source>Bottom Center</source>
        <translation>Jos centru</translation>
    </message>
    <message>
        <source>Top Center</source>
        <translation>Sus centru</translation>
    </message>
    <message>
        <source>Insert Symbol</source>
        <translation>Inserare Simbol</translation>
    </message>
    <message>
        <source>Degree (°)</source>
        <translation>Grade (°)</translation>
    </message>
    <message>
        <source>Plus / Minus (±)</source>
        <translation>Plus / Minus (±)</translation>
    </message>
    <message>
        <source>At (@)</source>
        <translation>Arond (@)</translation>
    </message>
    <message>
        <source>Hash (#)</source>
        <translation>Diez (#)</translation>
    </message>
    <message>
        <source>Dollar ($)</source>
        <translation>Dolar ($)</translation>
    </message>
    <message>
        <source>Paragraph (§)</source>
        <translation>Paragraf (§)</translation>
    </message>
    <message>
        <source>Pound (£)</source>
        <translation>Lira (£)</translation>
    </message>
    <message>
        <source>Times (×)</source>
        <translation>Ori (×)</translation>
    </message>
    <message>
        <source>Division (÷)</source>
        <translation>Impartire (÷)</translation>
    </message>
    <message>
        <source>Insert Unicode</source>
        <translation>Inserare Unicod</translation>
    </message>
    <message>
        <source>Page:</source>
        <translation>Pagina:</translation>
    </message>
    <message>
        <source>Char:</source>
        <translation>Caracter:</translation>
    </message>
    <message>
        <source>[0000-007F] Basic Latin</source>
        <translation>[0000-007F] Latin de Baza</translation>
    </message>
    <message>
        <source>[0080-00FF] Latin-1 Supplementary</source>
        <translation>[0080-00FF] Latin-1 Suplimentar</translation>
    </message>
    <message>
        <source>[0100-017F] Latin Extended-A</source>
        <translation>[0100-017F] Latin Extins-A</translation>
    </message>
    <message>
        <source>[0180-024F] Latin Extended-B</source>
        <translation>[0180-024F] Latin Extins-B</translation>
    </message>
    <message>
        <source>[0250-02AF] IPA Extensions</source>
        <translation>[0250-02AF] Extensii IPA</translation>
    </message>
    <message>
        <source>[02B0-02FF] Spacing Modifier Letters</source>
        <translation>[02B0-02FF] Caractere cu spatiere modificata</translation>
    </message>
    <message>
        <source>[0300-036F] Combining Diacritical Marks</source>
        <translation>[0300-036F] Caractere de punctuatie</translation>
    </message>
    <message>
        <source>[0370-03FF] Greek and Coptic</source>
        <translation>[0370-03FF] Grec si Copt</translation>
    </message>
    <message>
        <source>[0400-04FF] Cyrillic</source>
        <translation>[0400-04FF] Chirilic</translation>
    </message>
    <message>
        <source>[0500-052F] Cyrillic Supplementary</source>
        <translation>[0500-052F] Chirilic suplimentar</translation>
    </message>
    <message>
        <source>[0530-058F] Armenian</source>
        <translation>[0530-058F] Armean</translation>
    </message>
    <message>
        <source>[0590-05FF] Hebrew</source>
        <translation>[0590-05FF] Ebraic</translation>
    </message>
    <message>
        <source>[0600-06FF] Arabic</source>
        <translation>[0600-06FF] Arab</translation>
    </message>
    <message>
        <source>[0700-074F] Syriac</source>
        <translation>[0700-074F] Sirian</translation>
    </message>
    <message>
        <source>[0780-07BF] Thaana</source>
        <translation>[0780-07BF] Thaana</translation>
    </message>
    <message>
        <source>[0900-097F] Devanagari</source>
        <translation>[0900-097F] Devanagari</translation>
    </message>
    <message>
        <source>[0980-09FF] Bengali</source>
        <translation>[0980-09FF] Bengali</translation>
    </message>
    <message>
        <source>[0A00-0A7F] Gurmukhi</source>
        <translation>[0A00-0A7F] Gurmukhi</translation>
    </message>
    <message>
        <source>[0A80-0AFF] Gujarati</source>
        <translation>[0A80-0AFF] Gujarati</translation>
    </message>
    <message>
        <source>[0B00-0B7F] Oriya</source>
        <translation>[0B00-0B7F] Oriya</translation>
    </message>
    <message>
        <source>[0B80-0BFF] Tamil</source>
        <translation>[0B80-0BFF] Tamil</translation>
    </message>
    <message>
        <source>[0C00-0C7F] Telugu</source>
        <translation>[0C00-0C7F] Telugu</translation>
    </message>
    <message>
        <source>[0C80-0CFF] Kannada</source>
        <translation>[0C80-0CFF] Kannada</translation>
    </message>
    <message>
        <source>[0D00-0D7F] Malayalam</source>
        <translation>[0D00-0D7F] Malayalam</translation>
    </message>
    <message>
        <source>[0D80-0DFF] Sinhala</source>
        <translation>[0D80-0DFF] Sinhala</translation>
    </message>
    <message>
        <source>[0E00-0E7F] Thai</source>
        <translation>[0E00-0E7F] Thai</translation>
    </message>
    <message>
        <source>[0E80-0EFF] Lao</source>
        <translation>[0E80-0EFF] Lao</translation>
    </message>
    <message>
        <source>[0F00-0FFF] Tibetan</source>
        <translation>[0F00-0FFF] Tibetan</translation>
    </message>
    <message>
        <source>[1000-109F] Myanmar</source>
        <translation>[1000-109F] Myanmar</translation>
    </message>
    <message>
        <source>[10A0-10FF] Georgian</source>
        <translation>[10A0-10FF] Georgien</translation>
    </message>
    <message>
        <source>[1100-11FF] Hangul Jamo</source>
        <translation>[1100-11FF] Hangul Jamo</translation>
    </message>
    <message>
        <source>[1200-137F] Ethiopic</source>
        <translation>[1200-137F] Etiopian</translation>
    </message>
    <message>
        <source>[13A0-13FF] Cherokee</source>
        <translation>[13A0-13FF] Cherokee</translation>
    </message>
    <message>
        <source>[1400-167F] Unified Canadian Aboriginal Syllabic</source>
        <translation>[1400-167F] Unificat Canadian Aborigian Silabic</translation>
    </message>
    <message>
        <source>[1680-169F] Ogham</source>
        <translation>[1680-169F] Ogham</translation>
    </message>
    <message>
        <source>[16A0-16FF] Runic</source>
        <translation>[16A0-16FF] Runic</translation>
    </message>
    <message>
        <source>[1700-171F] Tagalog</source>
        <translation>[1700-171F] Tagalog</translation>
    </message>
    <message>
        <source>[1720-173F] Hanunoo</source>
        <translation>[1720-173F] Hanunoo</translation>
    </message>
    <message>
        <source>[1740-175F] Buhid</source>
        <translation>[1740-175F] Buhid</translation>
    </message>
    <message>
        <source>[1760-177F] Tagbanwa</source>
        <translation>[1760-177F] Tagbanwa</translation>
    </message>
    <message>
        <source>[1780-17FF] Khmer</source>
        <translation>[1780-17FF] Khmer</translation>
    </message>
    <message>
        <source>[1800-18AF] Mongolian</source>
        <translation>[1800-18AF] Mongol</translation>
    </message>
    <message>
        <source>[1E00-1EFF] Latin Extended Additional</source>
        <translation>[1E00-1EFF] Latin Extins Aditional</translation>
    </message>
    <message>
        <source>[1F00-1FFF] Greek Extended</source>
        <translation>[1F00-1FFF] Grec Extins</translation>
    </message>
    <message>
        <source>[2000-206F] General Punctuation</source>
        <translation>[2000-206F] Punctuate generala</translation>
    </message>
    <message>
        <source>[2070-209F] Superscripts and Subscripts</source>
        <translation>[2070-209F] Exponenti si indici</translation>
    </message>
    <message>
        <source>[20A0-20CF] Currency Symbols</source>
        <translation>[20A0-20CF] Simboluri monede</translation>
    </message>
    <message>
        <source>[20D0-20FF] Combining Marks for Symbols</source>
        <translation>[20D0-20FF] Marcaje combinate pentru simboluri</translation>
    </message>
    <message>
        <source>[2100-214F] Letterlike Symbols</source>
        <translation>[2100-214F] Simboluri litera</translation>
    </message>
    <message>
        <source>[2150-218F] Number Forms</source>
        <translation>[2150-218F] Numere pentru formulare</translation>
    </message>
    <message>
        <source>[2190-21FF] Arrows</source>
        <translation>[2190-21FF] Sageti</translation>
    </message>
    <message>
        <source>[2200-22FF] Mathematical Operators</source>
        <translation>[2200-22FF] Operatori matematici</translation>
    </message>
    <message>
        <source>[2300-23FF] Miscellaneous Technical</source>
        <translation>[2300-23FF] Simboluri tehnice diverse</translation>
    </message>
    <message>
        <source>[2400-243F] Control Pictures</source>
        <translation>[2400-243F] Caractere pentru control imagini</translation>
    </message>
    <message>
        <source>[2440-245F] Optical Character Recognition</source>
        <translation>[2440-245F] Recunoasterea optica a caracterelor</translation>
    </message>
    <message>
        <source>[2460-24FF] Enclosed Alphanumerics</source>
        <translation>[2460-24FF] Caractere alfanumerice incercuite</translation>
    </message>
    <message>
        <source>[2500-257F] Box Drawing</source>
        <translation>[2500-257F] Borduri</translation>
    </message>
    <message>
        <source>[2580-259F] Block Elements</source>
        <translation>[2580-259F] Elemente de bordura</translation>
    </message>
    <message>
        <source>[25A0-25FF] Geometric Shapes</source>
        <translation>[25A0-25FF] Forme geometrice</translation>
    </message>
    <message>
        <source>[2600-26FF] Miscellaneous Symbols</source>
        <translation>[2600-26FF] Simboluri diverse</translation>
    </message>
    <message>
        <source>[2700-27BF] Dingbats</source>
        <translation>[2700-27BF] Dingbats</translation>
    </message>
    <message>
        <source>[27C0-27EF] Miscellaneous Mathematical Symbols-A</source>
        <translation>[27C0-27EF] Simboluri matematice diverse-A</translation>
    </message>
    <message>
        <source>[27F0-27FF] Supplemental Arrows-A</source>
        <translation>[27F0-27FF] Sageti suplimentare-A</translation>
    </message>
    <message>
        <source>[2800-28FF] Braille Patterns</source>
        <translation>[2800-28FF] Simboluri Braille</translation>
    </message>
    <message>
        <source>[2900-297F] Supplemental Arrows-B</source>
        <translation>[2900-297F] Sageti suplimentare-B</translation>
    </message>
    <message>
        <source>[2980-29FF] Miscellaneous Mathematical Symbols-B</source>
        <translation>[2980-29FF] Simboluri matematice diverse-B</translation>
    </message>
    <message>
        <source>[2A00-2AFF] Supplemental Mathematical Operators</source>
        <translation>[2A00-2AFF] Operatori matematici suplimentari</translation>
    </message>
    <message>
        <source>[2E80-2EFF] CJK Radicals Supplement</source>
        <translation>[2E80-2EFF] Radicali suplimentari CJC</translation>
    </message>
    <message>
        <source>[2F00-2FDF] Kangxi Radicals</source>
        <translation>[2F00-2FDF] Radicali Kangxi</translation>
    </message>
    <message>
        <source>[2FF0-2FFF] Ideographic Description Characters</source>
        <translation>[2FF0-2FFF] Caractere pentru descreiere ideofonografica</translation>
    </message>
    <message>
        <source>[3000-303F] CJK Symbols and Punctuation</source>
        <translation>[3000-303F] Simboluri si punctuatie CJK</translation>
    </message>
    <message>
        <source>[3040-309F] Hiragana</source>
        <translation>[3040-309F] Hiragana</translation>
    </message>
    <message>
        <source>[30A0-30FF] Katakana</source>
        <translation>[30A0-30FF] Katakana</translation>
    </message>
    <message>
        <source>[3100-312F] Bopomofo</source>
        <translation>[3100-312F] Bopomofo</translation>
    </message>
    <message>
        <source>[3130-318F] Hangul Compatibility Jamo</source>
        <translation>[3130-318F] Hangul Compatibility Jamo</translation>
    </message>
    <message>
        <source>[3190-319F] Kanbun</source>
        <translation>[3190-319F] Kanbun</translation>
    </message>
    <message>
        <source>[31A0-31BF] Bopomofo Extended</source>
        <translation>[31A0-31BF] Bopomofo Extins</translation>
    </message>
    <message>
        <source>[3200-32FF] Enclosed CJK Letters and Months</source>
        <translation>[3200-32FF] Litere CJK incercuite si semiincercuite</translation>
    </message>
    <message>
        <source>[3300-33FF] CJK Compatibility</source>
        <translation>[3300-33FF] Compatibilitate CJC</translation>
    </message>
    <message>
        <source>[3400-4DBF] CJK Unified Ideographs Extension A</source>
        <translation>[3400-4DBF] Supliment A pentru ideofonogramele unificate CJC</translation>
    </message>
    <message>
        <source>[4E00-9FAF] CJK Unified Ideographs</source>
        <translation>[4E00-9FAF] Ideofonograme unificate CJC</translation>
    </message>
    <message>
        <source>[A000-A48F] Yi Syllables</source>
        <translation>[A000-A48F] Silabe Yi</translation>
    </message>
    <message>
        <source>[A490-A4CF] Yi Radicals</source>
        <translation>[A490-A4CF] Radicali Yi</translation>
    </message>
    <message>
        <source>[AC00-D7AF] Hangul Syllables</source>
        <translation>[AC00-D7AF] Silabe Hangul</translation>
    </message>
    <message>
        <source>[D800-DBFF] High Surrogates</source>
        <translation>[D800-DBFF] Caractere plasate in jumatatea de sus</translation>
    </message>
    <message>
        <source>[DC00-DFFF] Low Surrogate Area</source>
        <translation>[DC00-DFFF] Caractere plasate in jumatatea de jos</translation>
    </message>
    <message>
        <source>[E000-F8FF] Private Use Area</source>
        <translation>[E000-F8FF] Zona de folosire privata</translation>
    </message>
    <message>
        <source>[F900-FAFF] CJK Compatibility Ideographs</source>
        <translation>[F900-FAFF] Ideograme compatibile CJC</translation>
    </message>
    <message>
        <source>[FB00-FB4F] Alphabetic Presentation Forms</source>
        <translation>[FB00-FB4F] Forme de prezentare alfabetica</translation>
    </message>
    <message>
        <source>[FB50-FDFF] Arabic Presentation Forms-A</source>
        <translation>[FB50-FDFF] Forme arabe de prezentare A</translation>
    </message>
    <message>
        <source>[FE00-FE0F] Variation Selectors</source>
        <translation>[FE00-FE0F] Selectori de variatie</translation>
    </message>
    <message>
        <source>[FE20-FE2F] Combining Half Marks</source>
        <translation>[FE20-FE2F] Combinatii jumatati de marcatori</translation>
    </message>
    <message>
        <source>[FE30-FE4F] CJK Compatibility Forms</source>
        <translation>[FE30-FE4F] Forme compatibile CJC</translation>
    </message>
    <message>
        <source>[FE50-FE6F] Small Form Variants</source>
        <translation>[FE50-FE6F] Varianti de forma mica</translation>
    </message>
    <message>
        <source>[FE70-FEFF] Arabic Presentation Forms-B</source>
        <translation>[FB50-FDFF] Forme arabe de prezentare B</translation>
    </message>
    <message>
        <source>[FF00-FFEF] Halfwidth and Fullwidth Forms</source>
        <translation>[FF00-FFEF] Forme pe jumatate de latime sau marime normala</translation>
    </message>
    <message>
        <source>[FFF0-FFFF] Specials</source>
        <translation>[FFF0-FFFF] Caractere speciale</translation>
    </message>
    <message>
        <source>[10300-1032F] Old Italic</source>
        <translation>[10300-1032F] Inclinat arhaic</translation>
    </message>
    <message>
        <source>[10330-1034F] Gothic</source>
        <translation>[10330-1034F] Gotic</translation>
    </message>
    <message>
        <source>[10400-1044F] Deseret</source>
        <translation>[10400-1044F] Deseret</translation>
    </message>
    <message>
        <source>[1D000-1D0FF] Byzantine Musical Symbols</source>
        <translation>[1D000-1D0FF] Simboluri muzicale bizantine</translation>
    </message>
    <message>
        <source>[1D100-1D1FF] Musical Symbols</source>
        <translation>[1D100-1D1FF] Simboluri muzicale</translation>
    </message>
    <message>
        <source>[1D400-1D7FF] Mathematical Alphanumeric Symbols</source>
        <translation>[1D400-1D7FF] Simboluri alfanumerice matematice</translation>
    </message>
    <message>
        <source>[20000-2A6DF] CJK Unified Ideographs Extension B</source>
        <translation>[20000-2A6DF] Ideograme unificate CJC - Supliment B</translation>
    </message>
    <message>
        <source>[2F800-2FA1F] CJK Compatibility Ideographs Supplement</source>
        <translation>[2F800-2FA1F] Ideograme compatibile CJC - Supliment</translation>
    </message>
    <message>
        <source>[E0000-E007F] Tags</source>
        <translation>[E0000-E007F] Etichete</translation>
    </message>
    <message>
        <source>[F0000-FFFFD] Supplementary Private Use Area-A</source>
        <translation>[F0000-FFFFD] Zona suplimentara A pentru folosire privata</translation>
    </message>
    <message>
        <source>[100000-10FFFD] Supplementary Private Use Area-B</source>
        <translation>[100000-10FFFD] Zona suplimentara B pentru folosire privata</translation>
    </message>
    <message>
        <source>&amp;Height:</source>
        <translation>&amp;Inaltime:</translation>
    </message>
    <message>
        <source>Copyright (©)</source>
        <translation>Copyright (©)</translation>
    </message>
    <message>
        <source>Registered (®)</source>
        <translation>Inregistrat (®)</translation>
    </message>
    <message>
        <source>Pi (π)</source>
        <translation>Pi (π)</translation>
    </message>
    <message>
        <source>Yen (¥)</source>
        <translation>Yen (¥)</translation>
    </message>
    <message>
        <source>Layer:</source>
        <translation type="unfinished">Strat:</translation>
    </message>
    <message>
        <source>Font settings</source>
        <translation type="unfinished"></translation>
    </message>
    <message>
        <source>Angle:</source>
        <translation type="unfinished"></translation>
    </message>
    <message>
        <source>Oblique:</source>
        <translation type="unfinished"></translation>
    </message>
    <message>
        <source>Width factor:</source>
        <translation type="unfinished"></translation>
    </message>
    <message>
        <source>Font:</source>
        <translation type="unfinished"></translation>
    </message>
    <message>
        <source>Baseline Left</source>
        <translation type="unfinished"></translation>
    </message>
    <message>
        <source>...</source>
        <translation type="unfinished">...</translation>
    </message>
    <message>
        <source>Baseline Right</source>
        <translation type="unfinished"></translation>
    </message>
    <message>
        <source>Baseline Center</source>
        <translation type="unfinished"></translation>
    </message>
    <message>
        <source>Fit</source>
        <translation type="unfinished"></translation>
    </message>
    <message>
        <source>Diameter (⌀)</source>
        <translation type="unfinished"></translation>
    </message>
    <message>
        <source>A&amp;ligned</source>
        <translation type="unfinished"></translation>
    </message>
    <message>
        <source>&amp;Middle</source>
        <translation type="unfinished">&amp;Mijloc</translation>
    </message>
</context>
<context>
    <name>QG_ExitDialog</name>
    <message>
        <source>QCad</source>
        <translation>QCad</translation>
    </message>
    <message>
        <source>again Still No Text supplied.</source>
        <translation>Nu ati specificat niciun text.</translation>
    </message>
    <message>
        <source>Close All</source>
        <translation type="unfinished"></translation>
    </message>
    <message>
        <source>Close</source>
        <translation type="unfinished">Inchidere</translation>
    </message>
</context>
<context>
    <name>QG_FileDialog</name>
    <message>
        <source>Drawing Exchange DXF 2000 %1</source>
        <translation>Desen in format Exchange DXF 2000 %1</translation>
    </message>
    <message>
        <source>Drawing Exchange DXF R12 %1</source>
        <translation>Desen in format Exchange DXF R12 %1</translation>
    </message>
    <message>
        <source>LFF Font %1</source>
        <translation>Tip de litera LFF %1</translation>
    </message>
    <message>
        <source>QCad Font %1</source>
        <translation>Tip de litera QCad %1</translation>
    </message>
    <message>
        <source>Jww Drawing %1</source>
        <translation>Desen Jww %1</translation>
    </message>
    <message>
        <source>Drawing Exchange %1</source>
        <translation>Desen Exchange %1</translation>
    </message>
    <message>
        <source>QCad 1.x file %1</source>
        <translation>Fisier QCad 1.x  %1</translation>
    </message>
    <message>
        <source>Drawing Exchange DXF 2007 %1</source>
        <translation type="unfinished">Desen in format Exchange DXF 2007 %1</translation>
    </message>
    <message>
        <source>Drawing Exchange DXF 2004 %1</source>
        <translation type="unfinished">Desen in format Exchange DXF 2004 %1</translation>
    </message>
    <message>
        <source>Drawing Exchange DXF R14 %1</source>
        <translation type="unfinished">Desen in format Exchange DXF R14 %1</translation>
    </message>
    <message>
        <source>dwg Drawing %1</source>
        <translation type="unfinished"></translation>
    </message>
    <message>
        <source>Block</source>
        <comment>block file</comment>
        <translation type="unfinished"></translation>
    </message>
    <message>
        <source>Drawing</source>
        <comment>drawing file</comment>
        <translation type="unfinished">Desen</translation>
    </message>
    <message>
        <source>Open %1</source>
        <translation type="unfinished"></translation>
    </message>
    <message>
        <source>Untitled</source>
        <translation type="unfinished"></translation>
    </message>
    <message>
        <source>Save %1 As</source>
        <translation type="unfinished"></translation>
    </message>
</context>
<context>
    <name>QG_GraphicView</name>
    <message>
        <source>Edit Properties</source>
        <translation type="unfinished"></translation>
    </message>
</context>
<context>
    <name>QG_ImageOptionsDialog</name>
    <message>
        <source>Image Export Options</source>
        <translation>Optiuni pentru export imagini</translation>
    </message>
    <message>
        <source>Bitmap Size</source>
        <translation>Marime Bitmap</translation>
    </message>
    <message>
        <source>Width:</source>
        <translation>Latime:</translation>
    </message>
    <message>
        <source>Height:</source>
        <translation>Inaltime:</translation>
    </message>
    <message>
        <source>Background</source>
        <translation>Fundal</translation>
    </message>
    <message>
        <source>White</source>
        <translation>Alb</translation>
    </message>
    <message>
        <source>Resolution:</source>
        <translation>Rezolutie:</translation>
    </message>
    <message>
        <source>auto</source>
        <translation>auto</translation>
    </message>
    <message>
        <source>Colouring</source>
        <translation type="unfinished"></translation>
    </message>
    <message>
        <source>Black / White</source>
        <translation type="unfinished">Alb / Negru</translation>
    </message>
    <message>
        <source>Coloured</source>
        <translation type="unfinished"></translation>
    </message>
    <message>
        <source>Borders</source>
        <translation type="unfinished"></translation>
    </message>
    <message>
        <source>Top / Bottom - Border:</source>
        <translation type="unfinished"></translation>
    </message>
    <message>
        <source>Left / Right - Border:</source>
        <translation type="unfinished"></translation>
    </message>
    <message>
        <source>set same size</source>
        <translation type="unfinished"></translation>
    </message>
    <message>
        <source>B&amp;lack</source>
        <translation type="unfinished"></translation>
    </message>
</context>
<context>
    <name>QG_LayerBox</name>
    <message>
        <source>- Unchanged -</source>
        <translation>- Nemodificat -</translation>
    </message>
</context>
<context>
    <name>QG_LayerDialog</name>
    <message>
        <source>Layer Settings</source>
        <translation>Setarile pentru strat</translation>
    </message>
    <message>
        <source>Layer Name:</source>
        <translation>Nume Strat:</translation>
    </message>
    <message>
        <source>Default Pen</source>
        <translation>Creion implicit</translation>
    </message>
    <message>
        <source>A Construction Layer has entities of infinite straight lines intended to be used for geometric construction.
The contents of a Construction Layer should not appear in printout.</source>
        <translation type="unfinished"></translation>
    </message>
    <message>
        <source>Construction Layer</source>
        <translation type="unfinished"></translation>
    </message>
</context>
<context>
    <name>QG_LayerWidget</name>
    <message>
        <source>Show all layers</source>
        <translation>Afisarea tuturor straturilor</translation>
    </message>
    <message>
        <source>Hide all layers</source>
        <translation>Ascunderea tuturor straturilor</translation>
    </message>
    <message>
        <source>Add a layer</source>
        <translation>Adaugare strat</translation>
    </message>
    <message>
        <source>Modify layer attributes / rename</source>
        <translation>Modificarea atributelor stratului / redenumire</translation>
    </message>
    <message>
        <source>Layer Menu</source>
        <translation>Meniu Strat</translation>
    </message>
    <message>
        <source>&amp;Defreeze all Layers</source>
        <translation>&amp;Vizualizarea tuturor straturilor</translation>
    </message>
    <message>
        <source>&amp;Freeze all Layers</source>
        <translation>&amp;Ascunderea tuturor straturilor</translation>
    </message>
    <message>
        <source>&amp;Add Layer</source>
        <translation>&amp;Adaugare Strat</translation>
    </message>
    <message>
        <source>&amp;Remove Layer</source>
        <translation>&amp;Stergere Strat</translation>
    </message>
    <message>
        <source>Looking for matching layer names</source>
        <translation type="unfinished"></translation>
    </message>
    <message>
        <source>Edit Layer &amp;Attributes</source>
        <translation type="unfinished"></translation>
    </message>
    <message>
        <source>Toggle Layer &amp;Visibility</source>
        <translation type="unfinished"></translation>
    </message>
    <message>
        <source>Toggle Layer &amp;Printing</source>
        <translation type="unfinished"></translation>
    </message>
    <message>
        <source>Toggle &amp;Construction Layer</source>
        <translation type="unfinished"></translation>
    </message>
    <message>
        <source>Unlock all layers</source>
        <translation type="unfinished"></translation>
    </message>
    <message>
        <source>Lock all layers</source>
        <translation type="unfinished"></translation>
    </message>
    <message>
        <source>Remove layer</source>
        <translation type="unfinished"></translation>
    </message>
    <message>
        <source>Filter</source>
        <translation type="unfinished"></translation>
    </message>
    <message>
        <source>&amp;Unlock all Layers</source>
        <translation type="unfinished"></translation>
    </message>
    <message>
        <source>&amp;Lock all Layers</source>
        <translation type="unfinished"></translation>
    </message>
    <message>
        <source>Toggle Layer Loc&amp;k</source>
        <translation type="unfinished">&amp;Comutare blocare Strat</translation>
    </message>
    <message>
        <source>&amp;Export Selected Layer(s)</source>
        <translation type="unfinished"></translation>
    </message>
    <message>
        <source>Export &amp;Visible Layer(s)</source>
        <translation type="unfinished"></translation>
    </message>
</context>
<context>
    <name>QG_LibraryWidget</name>
    <message>
        <source>Directories</source>
        <translation>Directoare</translation>
    </message>
    <message>
        <source>Insert</source>
        <translation>Inserare</translation>
    </message>
    <message>
        <source>Refresh</source>
        <translation type="unfinished"></translation>
    </message>
    <message>
        <source>Rebuild</source>
        <translation type="unfinished"></translation>
    </message>
</context>
<context>
    <name>QG_LineTypeBox</name>
    <message>
        <source>By Layer</source>
        <translation>Dupa Strat</translation>
    </message>
    <message>
        <source>By Block</source>
        <translation>Dupa Bloc</translation>
    </message>
    <message>
        <source>No Pen</source>
        <translation>Niciun creion</translation>
    </message>
    <message>
        <source>Continuous</source>
        <translation>Continua</translation>
    </message>
    <message>
        <source>Dot</source>
        <translation>Punctata</translation>
    </message>
    <message>
        <source>Dot (small)</source>
        <translation>Punctata (micat)</translation>
    </message>
    <message>
        <source>Dot (large)</source>
        <translation>Punctata (mare)</translation>
    </message>
    <message>
        <source>Dash</source>
        <translation>Intrerupta</translation>
    </message>
    <message>
        <source>Dash (small)</source>
        <translation>Intrerupta (mica)</translation>
    </message>
    <message>
        <source>Dash (large)</source>
        <translation>Intrerupta (mare)</translation>
    </message>
    <message>
        <source>Dash Dot</source>
        <translation>Linie-punct</translation>
    </message>
    <message>
        <source>Dash Dot (small)</source>
        <translation>Linie-punct (mica)</translation>
    </message>
    <message>
        <source>Dash Dot (large)</source>
        <translation>Linie-punct (mare)</translation>
    </message>
    <message>
        <source>Divide</source>
        <translation>Divizata</translation>
    </message>
    <message>
        <source>Divide (small)</source>
        <translation>Divizata (mica)</translation>
    </message>
    <message>
        <source>Divide (large)</source>
        <translation>Divizata (mare)</translation>
    </message>
    <message>
        <source>Center</source>
        <translation>Centrata</translation>
    </message>
    <message>
        <source>Center (small)</source>
        <translation>Centrata (mica)</translation>
    </message>
    <message>
        <source>Center (large)</source>
        <translation>Centrata (mare)</translation>
    </message>
    <message>
        <source>Border</source>
        <translation>Bordura</translation>
    </message>
    <message>
        <source>Border (small)</source>
        <translation>Bordura (mica)</translation>
    </message>
    <message>
        <source>Border (large)</source>
        <translation>Bordura (mare)</translation>
    </message>
    <message>
        <source>- Unchanged -</source>
        <translation>- Nemodificata -</translation>
    </message>
    <message>
        <source>Dot (tiny)</source>
        <translation type="unfinished"></translation>
    </message>
    <message>
        <source>Dash (tiny)</source>
        <translation type="unfinished"></translation>
    </message>
    <message>
        <source>Dash Dot (tiny)</source>
        <translation type="unfinished"></translation>
    </message>
    <message>
        <source>Divide (tiny)</source>
        <translation type="unfinished"></translation>
    </message>
    <message>
        <source>Center (tiny)</source>
        <translation type="unfinished"></translation>
    </message>
    <message>
        <source>Border (tiny)</source>
        <translation type="unfinished"></translation>
    </message>
</context>
<context>
    <name>QG_MouseWidget</name>
    <message>
        <source>Mouse</source>
        <translation>Mouse</translation>
    </message>
    <message>
        <source>Right</source>
        <translation>Dreapta</translation>
    </message>
    <message>
        <source>Left</source>
        <translation>Stanga</translation>
    </message>
    <message>
        <source>&lt;!DOCTYPE HTML PUBLIC &quot;-//W3C//DTD HTML 4.0//EN&quot; &quot;http://www.w3.org/TR/REC-html40/strict.dtd&quot;&gt;
&lt;html&gt;&lt;head&gt;&lt;meta name=&quot;qrichtext&quot; content=&quot;1&quot; /&gt;&lt;style type=&quot;text/css&quot;&gt;
p, li { white-space: pre-wrap; }
&lt;/style&gt;&lt;/head&gt;&lt;body style=&quot; font-family:&apos;Ubuntu&apos;; font-size:11pt; font-weight:400; font-style:normal;&quot;&gt;
&lt;p style=&quot; margin-top:0px; margin-bottom:0px; margin-left:0px; margin-right:0px; -qt-block-indent:0; text-indent:0px;&quot;&gt;&lt;span style=&quot; font-family:&apos;Helvetica&apos;; font-size:9pt;&quot;&gt;Hint about left/right mouse button actions&lt;/span&gt;&lt;/p&gt;&lt;/body&gt;&lt;/html&gt;</source>
        <translation type="unfinished"></translation>
    </message>
</context>
<context>
    <name>QG_PenToolBar</name>
    <message>
        <source>Line color</source>
        <translation type="unfinished">Culoare linie</translation>
    </message>
    <message>
        <source>Line width</source>
        <translation type="unfinished">Grosime linie</translation>
    </message>
    <message>
        <source>Line type</source>
        <translation type="unfinished">Tip linie</translation>
    </message>
</context>
<context>
    <name>QG_PolylineOptions</name>
    <message>
        <source>wrong action type</source>
        <translation type="unfinished"></translation>
    </message>
</context>
<context>
    <name>QG_RecentFiles</name>
    <message>
        <source>&amp;%1 %2</source>
        <translation type="unfinished">&amp;%1 %2</translation>
    </message>
</context>
<context>
    <name>QG_SelectionWidget</name>
    <message>
        <source>Selection</source>
        <translation>Selectie</translation>
    </message>
    <message>
        <source>Selected</source>
        <translation>Selectat</translation>
    </message>
    <message>
        <source>Total Length</source>
        <translation>Lungime totala</translation>
    </message>
    <message>
        <source>&lt;!DOCTYPE HTML PUBLIC &quot;-//W3C//DTD HTML 4.0//EN&quot; &quot;http://www.w3.org/TR/REC-html40/strict.dtd&quot;&gt;
&lt;html&gt;&lt;head&gt;&lt;meta name=&quot;qrichtext&quot; content=&quot;1&quot; /&gt;&lt;style type=&quot;text/css&quot;&gt;
p, li { white-space: pre-wrap; }
&lt;/style&gt;&lt;/head&gt;&lt;body style=&quot; font-family:&apos;Helvetica&apos;; font-size:7pt; font-weight:400; font-style:normal;&quot;&gt;
&lt;p style=&quot; margin-top:0px; margin-bottom:0px; margin-left:0px; margin-right:0px; -qt-block-indent:0; text-indent:0px;&quot;&gt;Number of selected entities&lt;/p&gt;&lt;/body&gt;&lt;/html&gt;</source>
        <translation>&lt;!DOCTYPE HTML PUBLIC &quot;-//W3C//DTD HTML 4.0//EN&quot; &quot;http://www.w3.org/TR/REC-html40/strict.dtd&quot;&gt;
&lt;html&gt;&lt;head&gt;&lt;meta name=&quot;qrichtext&quot; content=&quot;1&quot; /&gt;&lt;style type=&quot;text/css&quot;&gt;
p, li { white-space: pre-wrap; }
&lt;/style&gt;&lt;/head&gt;&lt;body style=&quot; font-family:&apos;Helvetica&apos;; font-size:7pt; font-weight:400; font-style:normal;&quot;&gt;
&lt;p style=&quot; margin-top:0px; margin-bottom:0px; margin-left:0px; margin-right:0px; -qt-block-indent:0; text-indent:0px;&quot;&gt;Numarul entitatilor selectate&lt;/p&gt;&lt;/body&gt;&lt;/html&gt;</translation>
    </message>
    <message>
        <source>&lt;!DOCTYPE HTML PUBLIC &quot;-//W3C//DTD HTML 4.0//EN&quot; &quot;http://www.w3.org/TR/REC-html40/strict.dtd&quot;&gt;
&lt;html&gt;&lt;head&gt;&lt;meta name=&quot;qrichtext&quot; content=&quot;1&quot; /&gt;&lt;style type=&quot;text/css&quot;&gt;
p, li { white-space: pre-wrap; }
&lt;/style&gt;&lt;/head&gt;&lt;body style=&quot; font-family:&apos;Helvetica&apos;; font-size:7pt; font-weight:400; font-style:normal;&quot;&gt;
&lt;p style=&quot; margin-top:0px; margin-bottom:0px; margin-left:0px; margin-right:0px; -qt-block-indent:0; text-indent:0px;&quot;&gt;Total length of selected entities&lt;/p&gt;&lt;/body&gt;&lt;/html&gt;</source>
        <translation>&lt;!DOCTYPE HTML PUBLIC &quot;-//W3C//DTD HTML 4.0//EN&quot; &quot;http://www.w3.org/TR/REC-html40/strict.dtd&quot;&gt;
&lt;html&gt;&lt;head&gt;&lt;meta name=&quot;qrichtext&quot; content=&quot;1&quot; /&gt;&lt;style type=&quot;text/css&quot;&gt;
p, li { white-space: pre-wrap; }
&lt;/style&gt;&lt;/head&gt;&lt;body style=&quot; font-family:&apos;Helvetica&apos;; font-size:7pt; font-weight:400; font-style:normal;&quot;&gt;
&lt;p style=&quot; margin-top:0px; margin-bottom:0px; margin-left:0px; margin-right:0px; -qt-block-indent:0; text-indent:0px;&quot;&gt;Lungimea totala a entitatilor selectate&lt;/p&gt;&lt;/body&gt;&lt;/html&gt;</translation>
    </message>
</context>
<context>
    <name>QG_SnapToolBar</name>
    <message>
        <source>Snap</source>
        <translation>Salt</translation>
    </message>
    <message>
        <source>Snap to Endpoints</source>
        <translation>Salt la capete</translation>
    </message>
    <message>
        <source>Snap to equidistant points of entity</source>
        <translation>Salt la puncte echidistante ale entitatii</translation>
    </message>
    <message>
        <source>Snap to center points</source>
        <translation>Salt la centru</translation>
    </message>
    <message>
        <source>Snap to intersections automatically</source>
        <translation>Salt manual la intersectie</translation>
    </message>
    <message>
        <source>Snap to closest point on entity</source>
        <translation>Salt la punctele cele mai apropiate de entitate</translation>
    </message>
    <message>
        <source>Snap to point with given distance to endpoint</source>
        <translation>Salt la un punct aflat la o distanta aleasa fata de capat</translation>
    </message>
    <message>
        <source>Snap to intersections manually</source>
        <translation>Salt manual la intersectie</translation>
    </message>
    <message>
        <source>Snap to grid</source>
        <translation>Salt la rila</translation>
    </message>
    <message>
        <source>Restrict Horizontally</source>
        <translation>Restrictiii orizontale</translation>
    </message>
    <message>
        <source>Restrict Vertically</source>
        <translation>Restrictii Verticale</translation>
    </message>
    <message>
        <source>Move relative Zero</source>
        <translation>Deplasare zero relativ</translation>
    </message>
    <message>
        <source>Lock relative Zero</source>
        <translation>Blocare zero relativ</translation>
    </message>
    <message>
        <source>Free Snap</source>
        <translation type="unfinished"></translation>
    </message>
    <message>
        <source>Snap on grid</source>
        <translation type="unfinished"></translation>
    </message>
    <message>
        <source>Snap on Endpoints</source>
        <translation type="unfinished"></translation>
    </message>
    <message>
        <source>Snap on Entity</source>
        <translation type="unfinished"></translation>
    </message>
    <message>
        <source>Snap Center</source>
        <translation type="unfinished"></translation>
    </message>
    <message>
        <source>Snap Middle</source>
        <translation type="unfinished"></translation>
    </message>
    <message>
        <source>Snap Distance</source>
        <translation type="unfinished"></translation>
    </message>
    <message>
        <source>Snap Intersection</source>
        <translation type="unfinished"></translation>
    </message>
    <message>
        <source>Restrict Horizontal</source>
        <translation type="unfinished"></translation>
    </message>
    <message>
        <source>Restrict Vertical</source>
        <translation type="unfinished"></translation>
    </message>
    <message>
        <source>Restrict Orthogonal</source>
        <translation type="unfinished"></translation>
    </message>
    <message>
        <source>Restrict Nothing</source>
        <translation type="unfinished">Nicio restrictie</translation>
    </message>
    <message>
        <source>Set relative zero position</source>
        <translation type="unfinished"></translation>
    </message>
    <message>
        <source>Lock relative zero position</source>
        <translation type="unfinished"></translation>
    </message>
    <message>
        <source>Exclusive Snap Mode</source>
        <translation type="unfinished"></translation>
    </message>
    <message>
        <source>Relative zero position is %1</source>
        <translation type="unfinished"></translation>
    </message>
    <message>
        <source>locked</source>
        <translation type="unfinished"></translation>
    </message>
    <message>
        <source>unlocked</source>
        <translation type="unfinished"></translation>
    </message>
</context>
<context>
    <name>QG_WidgetPen</name>
    <message>
        <source>Pen</source>
        <translation>Creion</translation>
    </message>
    <message>
        <source>Line type:</source>
        <translation>Tipul liniei:</translation>
    </message>
    <message>
        <source>Width:</source>
        <translation>Latime:</translation>
    </message>
    <message>
        <source>Color:</source>
        <translation>Culoare:</translation>
    </message>
</context>
<context>
    <name>QG_WidthBox</name>
    <message>
        <source>By Layer</source>
        <translation>Dupa strat</translation>
    </message>
    <message>
        <source>By Block</source>
        <translation>Dupa Bloc</translation>
    </message>
    <message>
        <source>Default</source>
        <translation>Implicit</translation>
    </message>
    <message>
        <source>0.00mm</source>
        <translation>0.00mm</translation>
    </message>
    <message>
        <source>0.05mm</source>
        <translation>0.05mm</translation>
    </message>
    <message>
        <source>0.09mm</source>
        <translation>0.09mm</translation>
    </message>
    <message>
        <source>0.13mm (ISO)</source>
        <translation>0.13mm (ISO)</translation>
    </message>
    <message>
        <source>0.15mm</source>
        <translation>0.15mm</translation>
    </message>
    <message>
        <source>0.18mm (ISO)</source>
        <translation>0.18mm (ISO)</translation>
    </message>
    <message>
        <source>0.20mm</source>
        <translation>0.20mm</translation>
    </message>
    <message>
        <source>0.25mm (ISO)</source>
        <translation>0.25mm (ISO)</translation>
    </message>
    <message>
        <source>0.30mm</source>
        <translation>0.30mm</translation>
    </message>
    <message>
        <source>0.35mm (ISO)</source>
        <translation>0.35mm (ISO)</translation>
    </message>
    <message>
        <source>0.40mm</source>
        <translation>0.40mm</translation>
    </message>
    <message>
        <source>0.50mm (ISO)</source>
        <translation>0.50mm (ISO)</translation>
    </message>
    <message>
        <source>0.53mm</source>
        <translation>0.53mm</translation>
    </message>
    <message>
        <source>0.60mm</source>
        <translation>0.60mm</translation>
    </message>
    <message>
        <source>0.70mm (ISO)</source>
        <translation>0.70mm (ISO)</translation>
    </message>
    <message>
        <source>0.80mm</source>
        <translation>0.80mm</translation>
    </message>
    <message>
        <source>0.90mm</source>
        <translation>0.90mm</translation>
    </message>
    <message>
        <source>1.00mm (ISO)</source>
        <translation>1.00mm (ISO)</translation>
    </message>
    <message>
        <source>1.06mm</source>
        <translation>1.06mm</translation>
    </message>
    <message>
        <source>1.20mm</source>
        <translation>1.20mm</translation>
    </message>
    <message>
        <source>1.40mm (ISO)</source>
        <translation>1.40mm (ISO)</translation>
    </message>
    <message>
        <source>1.58mm</source>
        <translation>1.58mm</translation>
    </message>
    <message>
        <source>2.00mm (ISO)</source>
        <translation>2.00mm (ISO)</translation>
    </message>
    <message>
        <source>2.11mm</source>
        <translation>2.11mm</translation>
    </message>
    <message>
        <source>- Unchanged -</source>
        <translation>- Nemodificat -</translation>
    </message>
</context>
<context>
    <name>QMessageBox</name>
    <message>
        <source>Warning</source>
        <translation>Atentie</translation>
    </message>
    <message>
        <source>Remove Layer</source>
        <translation>Stergere strat</translation>
    </message>
    <message>
        <source>Layer &quot;%1&quot; can never be removed.</source>
        <translation>Stratul &quot;%1&quot; nu poate fi sters.</translation>
    </message>
    <message>
        <source>Layer Dialog</source>
        <translation>Meniu Strat</translation>
    </message>
    <message>
        <source>Remove Block</source>
        <translation>Stergere Bloc</translation>
    </message>
    <message>
        <source>Block &quot;%1&quot; and all its entities will be removed.</source>
        <translation>Blocul &quot;%1&quot; si continutul acestuia au fost sterse.</translation>
    </message>
    <message>
        <source>Layer Properties</source>
        <translation>Proprietatile Stratului</translation>
    </message>
    <message>
        <source>Layer with a name &quot;%1&quot; already exists. Please specify a different name.</source>
        <translation>Stratul cu numele &quot;%1&quot; exista deja. Va trebui sa alegeti alt nume.</translation>
    </message>
    <message>
        <source>Layer &quot;%1&quot; and all entities on it will be removed.
This action can NOT be undone.</source>
        <translation type="unfinished"></translation>
    </message>
    <message>
        <source>Layer &quot;0&quot; can never be removed.</source>
        <translation type="unfinished"></translation>
    </message>
    <message numerus="yes">
        <source>Remove %n layer(s)</source>
        <translation type="unfinished">
            <numerusform></numerusform>
            <numerusform></numerusform>
            <numerusform></numerusform>
        </translation>
    </message>
    <message>
        <source>Listed layers and all entities on them will be removed.</source>
        <translation type="unfinished"></translation>
    </message>
    <message>
        <source>Warning: this action can NOT be undone!</source>
        <translation type="unfinished"></translation>
    </message>
    <message>
        <source>Warning: layer &quot;0&quot; can never be removed.</source>
        <translation type="unfinished"></translation>
    </message>
    <message>
        <source>Layers for removal:</source>
        <translation type="unfinished"></translation>
    </message>
    <message numerus="yes">
        <source>Remove %n block(s)</source>
        <translation type="unfinished">
            <numerusform></numerusform>
            <numerusform></numerusform>
            <numerusform></numerusform>
        </translation>
    </message>
    <message>
        <source>Listed blocks and all their entities will be removed.</source>
        <translation type="unfinished"></translation>
    </message>
    <message>
        <source>Blocks for removal:</source>
        <translation type="unfinished"></translation>
    </message>
</context>
<context>
    <name>QObject</name>
    <message>
        <source>Save Drawing As</source>
        <translation>Salvare desen ca</translation>
    </message>
    <message>
        <source>%1 already exists.
Do you want to replace it?</source>
        <translation>%1 exista deja.
Doriti sa il inlocuiti cu acesta?</translation>
    </message>
    <message>
        <source>Open Drawing</source>
        <translation>Deschidere desen</translation>
    </message>
    <message>
        <source>Open Image</source>
        <translation>Deschidere imagine</translation>
    </message>
    <message>
        <source>Windows Bitmap</source>
        <translation>Windows Bitmap</translation>
    </message>
    <message>
        <source>Joint Photographic Experts Group</source>
        <translation>Joint Photographic Experts Group</translation>
    </message>
    <message>
        <source>Multiple-image Network Graphics</source>
        <translation>Multiple-image Network Graphics</translation>
    </message>
    <message>
        <source>Portable Bit Map</source>
        <translation>Portable Bit Map</translation>
    </message>
    <message>
        <source>Portable Grey Map</source>
        <translation>Portable Grey Map</translation>
    </message>
    <message>
        <source>Portable Network Graphic</source>
        <translation>Portable Network Graphic</translation>
    </message>
    <message>
        <source>Portable Pixel Map</source>
        <translation>Portable Pixel Map</translation>
    </message>
    <message>
        <source>X Bitmap Format</source>
        <translation>X Bitmap Format</translation>
    </message>
    <message>
        <source>X Pixel Map</source>
        <translation>X Pixel Map</translation>
    </message>
    <message>
        <source>All Image Files (%1)</source>
        <translation>Toate fisierele de tip imagine (%1)</translation>
    </message>
    <message>
        <source>Graphics Interchange Format</source>
        <translation>Graphics Interchange Format</translation>
    </message>
    <message>
        <source>Drawing Exchange %1</source>
        <translation>Drawing Exchange %1</translation>
    </message>
    <message>
        <source>QCad 1.x file %1</source>
        <translation>Fichier QCad 1.x  %1</translation>
    </message>
    <message>
        <source>Font %1</source>
        <translation>Font %1</translation>
    </message>
    <message>
        <source>All Files (*.*)</source>
        <translation>Toate fisierele (*.*)</translation>
    </message>
    <message>
        <source>Inch</source>
        <translation>Inch</translation>
    </message>
    <message>
        <source>Foot</source>
        <translation>Foot</translation>
    </message>
    <message>
        <source>Mile</source>
        <translation>Mila</translation>
    </message>
    <message>
        <source>Millimeter</source>
        <translation>Milimetru</translation>
    </message>
    <message>
        <source>Centimeter</source>
        <translation>Centimetru</translation>
    </message>
    <message>
        <source>Meter</source>
        <translation>Metru</translation>
    </message>
    <message>
        <source>Kilometer</source>
        <translation>Kilometru</translation>
    </message>
    <message>
        <source>Microinch</source>
        <translation>Microinch</translation>
    </message>
    <message>
        <source>Mil</source>
        <translation>Mil</translation>
    </message>
    <message>
        <source>Yard</source>
        <translation>Yard</translation>
    </message>
    <message>
        <source>Angstrom</source>
        <translation>Ångström</translation>
    </message>
    <message>
        <source>Nanometer</source>
        <translation>Nanometru</translation>
    </message>
    <message>
        <source>Micron</source>
        <translation>Micron</translation>
    </message>
    <message>
        <source>Decimeter</source>
        <translation>Decimetru</translation>
    </message>
    <message>
        <source>Decameter</source>
        <translation>Decametru</translation>
    </message>
    <message>
        <source>Hectometer</source>
        <translation>Hectometru</translation>
    </message>
    <message>
        <source>Gigameter</source>
        <translation>Gigametru</translation>
    </message>
    <message>
        <source>Astro</source>
        <translation>Astre</translation>
    </message>
    <message>
        <source>Lightyear</source>
        <translation>An-lumina</translation>
    </message>
    <message>
        <source>Parsec</source>
        <translation>Parsec</translation>
    </message>
    <message>
        <source>Loading..</source>
        <translation>Chargement..</translation>
    </message>
    <message>
        <source>Loading File %1..</source>
        <translation>Incarcare fisier %1..</translation>
    </message>
    <message>
        <source>Loading...</source>
        <translation>Incarcare ...</translation>
    </message>
    <message>
        <source>enter an integer number</source>
        <translation>introduceti un numar intreg</translation>
    </message>
    <message>
        <source>LibreCAD query</source>
        <translation>Interogare LibreCAD</translation>
    </message>
    <message>
        <source>enter a number</source>
        <translation>introduceti un numar</translation>
    </message>
    <message>
        <source>enter text</source>
        <translation>introduceti text</translation>
    </message>
    <message>
        <source>LFF Font %1</source>
        <translation>LFF Font %1</translation>
    </message>
    <message>
        <source>Jww %1</source>
        <translation>Jww %1</translation>
    </message>
    <message>
        <source>Opened dwg file version %1.</source>
        <translation type="unfinished"></translation>
    </message>
    <message>
        <source>unknown error opening dwg file</source>
        <translation type="unfinished"></translation>
    </message>
    <message>
        <source>can&apos;t open this dwg file</source>
        <translation type="unfinished"></translation>
    </message>
    <message>
        <source>unsupported dwg version</source>
        <translation type="unfinished"></translation>
    </message>
    <message>
        <source>error reading file header in dwg file</source>
        <translation type="unfinished"></translation>
    </message>
    <message>
        <source>error reading header vars in dwg file</source>
        <translation type="unfinished"></translation>
    </message>
    <message>
        <source>error reading classes in dwg file</source>
        <translation type="unfinished"></translation>
    </message>
    <message>
        <source>error reading offsets in dwg file</source>
        <translation type="unfinished"></translation>
    </message>
    <message>
        <source>error reading tables in dwg file</source>
        <translation type="unfinished"></translation>
    </message>
    <message>
        <source>error reading entities in dwg file</source>
        <translation type="unfinished"></translation>
    </message>
    <message>
        <source>Scalable Vector Graphics</source>
        <translation type="unfinished"></translation>
    </message>
    <message>
        <source>SGI Black &amp; White</source>
        <translation type="unfinished"></translation>
    </message>
    <message>
        <source>Encapsulated PostScript</source>
        <translation type="unfinished"></translation>
    </message>
    <message>
        <source>Encapsulated PostScript Format</source>
        <translation type="unfinished"></translation>
    </message>
    <message>
        <source>Encapsulated PostScript Interchange</source>
        <translation type="unfinished"></translation>
    </message>
    <message>
        <source>Windows Icon</source>
        <translation type="unfinished"></translation>
    </message>
    <message>
        <source>JPEG 2000</source>
        <translation type="unfinished"></translation>
    </message>
    <message>
        <source>ZSoft Paintbrush</source>
        <translation type="unfinished"></translation>
    </message>
    <message>
        <source>PC Paint</source>
        <translation type="unfinished"></translation>
    </message>
    <message>
        <source>SGI-Bilddatei</source>
        <translation type="unfinished"></translation>
    </message>
    <message>
        <source>Targa Image File</source>
        <translation type="unfinished"></translation>
    </message>
    <message>
        <source>Tagged Image File Format</source>
        <translation type="unfinished"></translation>
    </message>
    <message>
        <source>Old Drawing Exchange %1</source>
        <translation type="unfinished"></translation>
    </message>
    <message>
        <source>dwg Drawing %1</source>
        <translation type="unfinished"></translation>
    </message>
    <message>
        <source>File on disk modified. Please save to another file to avoid data loss! File modified: %1</source>
        <translation type="unfinished"></translation>
    </message>
    <message>
        <source>Hatch failed due to a gap=%1 between (%2, %3) and (%4, %5)</source>
        <translation type="unfinished"></translation>
    </message>
    <message>
        <source>Warning</source>
        <translation type="unfinished">Atentie</translation>
    </message>
    <message>
        <source>error reading blocks in dwg file</source>
        <translation type="unfinished"></translation>
    </message>
    <message>
        <source>error reading objects in dwg file</source>
        <translation type="unfinished"></translation>
    </message>
    <message>
        <source>: duplicated command: %1 is already taken by %2</source>
        <translation type="unfinished"></translation>
    </message>
    <message>
        <source>point</source>
        <comment>draw point</comment>
        <translation type="unfinished">punct</translation>
    </message>
    <message>
        <source>po</source>
        <comment>draw point</comment>
        <translation type="unfinished">po</translation>
    </message>
    <message>
        <source>line</source>
        <comment>draw line</comment>
        <translation type="unfinished">linie</translation>
    </message>
    <message>
        <source>li</source>
        <comment>draw line</comment>
        <translation type="unfinished">li</translation>
    </message>
    <message>
        <source>l</source>
        <comment>draw line</comment>
        <translation type="unfinished">l</translation>
    </message>
    <message>
        <source>polyline</source>
        <comment>draw polyline</comment>
        <translation type="unfinished">polyligne</translation>
    </message>
    <message>
        <source>pl</source>
        <comment>draw polyline</comment>
        <translation type="unfinished">pl</translation>
    </message>
    <message>
        <source>free</source>
        <comment>draw freehand line</comment>
        <translation type="unfinished"></translation>
    </message>
    <message>
        <source>fhl</source>
        <comment>draw freehand line</comment>
        <translation type="unfinished"></translation>
    </message>
    <message>
        <source>spline</source>
        <comment>draw spline</comment>
        <translation type="unfinished"></translation>
    </message>
    <message>
        <source>spl</source>
        <comment>draw spline</comment>
        <translation type="unfinished"></translation>
    </message>
    <message>
        <source>spline2</source>
        <comment>spline through points</comment>
        <translation type="unfinished"></translation>
    </message>
    <message>
        <source>stp</source>
        <comment>spline through points</comment>
        <translation type="unfinished"></translation>
    </message>
    <message>
        <source>ptp</source>
        <comment>parallel through point</comment>
        <translation type="unfinished"></translation>
    </message>
    <message>
        <source>bisect</source>
        <comment>angle bisector</comment>
        <translation type="unfinished"></translation>
    </message>
    <message>
        <source>bi</source>
        <comment>angle bisector</comment>
        <translation type="unfinished"></translation>
    </message>
    <message>
        <source>tanpc</source>
        <comment>tangent point and circle</comment>
        <translation type="unfinished"></translation>
    </message>
    <message>
        <source>ortho</source>
        <comment>perpendicular line</comment>
        <translation type="unfinished"></translation>
    </message>
    <message>
        <source>rect</source>
        <comment>draw rectangle</comment>
        <translation type="unfinished">rect</translation>
    </message>
    <message>
        <source>polygon2v</source>
        <comment>polygon by 2 vertices</comment>
        <translation type="unfinished"></translation>
    </message>
    <message>
        <source>poly2</source>
        <comment>polygon by 2 vertices</comment>
        <translation type="unfinished"></translation>
    </message>
    <message>
        <source>circle</source>
        <comment>draw circle</comment>
        <translation type="unfinished">cerc</translation>
    </message>
    <message>
        <source>ci</source>
        <comment>draw circle</comment>
        <translation type="unfinished"></translation>
    </message>
    <message>
        <source>c2</source>
        <comment>circle 2 points</comment>
        <translation type="unfinished">c2</translation>
    </message>
    <message>
        <source>c3</source>
        <comment>circle 3 points</comment>
        <translation type="unfinished">c3</translation>
    </message>
    <message>
        <source>tan3</source>
        <comment>circle tangent to 3</comment>
        <translation type="unfinished"></translation>
    </message>
    <message>
        <source>ct3</source>
        <comment>circle tangent to 3</comment>
        <translation type="unfinished"></translation>
    </message>
    <message>
        <source>ellipseinscribed</source>
        <comment>inscribed ellipse</comment>
        <translation type="unfinished"></translation>
    </message>
    <message>
        <source>ei</source>
        <comment>inscribed ellipse</comment>
        <translation type="unfinished"></translation>
    </message>
    <message>
        <source>ie</source>
        <comment>inscribed ellipse</comment>
        <translation type="unfinished"></translation>
    </message>
    <message>
        <source>hatch</source>
        <comment>draw hatch</comment>
        <translation type="unfinished"></translation>
    </message>
    <message>
        <source>ha</source>
        <comment>draw hatch</comment>
        <translation type="unfinished"></translation>
    </message>
    <message>
        <source>mtext</source>
        <comment>draw mtext</comment>
        <translation type="unfinished"></translation>
    </message>
    <message>
        <source>mtxt</source>
        <comment>draw mtext</comment>
        <translation type="unfinished"></translation>
    </message>
    <message>
        <source>text</source>
        <comment>draw text</comment>
        <translation type="unfinished">text</translation>
    </message>
    <message>
        <source>txt</source>
        <comment>draw text</comment>
        <translation type="unfinished"></translation>
    </message>
    <message>
        <source>regen</source>
        <comment>zoom - redraw</comment>
        <translation type="unfinished">regenerare</translation>
    </message>
    <message>
        <source>redraw</source>
        <comment>zoom - redraw</comment>
        <translation type="unfinished">redraw</translation>
    </message>
    <message>
        <source>rg</source>
        <comment>zoom - redraw</comment>
        <translation type="unfinished">rg</translation>
    </message>
    <message>
        <source>zr</source>
        <comment>zoom - redraw</comment>
        <translation type="unfinished">zr</translation>
    </message>
    <message>
        <source>zoomwindow</source>
        <comment>zoom - window</comment>
        <translation type="unfinished"></translation>
    </message>
    <message>
        <source>zw</source>
        <comment>zoom - window</comment>
        <translation type="unfinished"></translation>
    </message>
    <message>
        <source>zoomauto</source>
        <comment>zoom - auto</comment>
        <translation type="unfinished"></translation>
    </message>
    <message>
        <source>za</source>
        <comment>zoom - auto</comment>
        <translation type="unfinished">za</translation>
    </message>
    <message>
        <source>zoompan</source>
        <comment>zoom - pan</comment>
        <translation type="unfinished"></translation>
    </message>
    <message>
        <source>zp</source>
        <comment>zoom - pan</comment>
        <translation type="unfinished">zp</translation>
    </message>
    <message>
        <source>zoomprevious</source>
        <comment>zoom - previous</comment>
        <translation type="unfinished"></translation>
    </message>
    <message>
        <source>zv</source>
        <comment>zoom - previous</comment>
        <translation type="unfinished">zv</translation>
    </message>
    <message>
        <source>kill</source>
        <comment>kill all actions</comment>
        <translation type="unfinished">tuer</translation>
    </message>
    <message>
        <source>k</source>
        <comment>kill all actions</comment>
        <translation type="unfinished">k</translation>
    </message>
    <message>
        <source>undo</source>
        <comment>undo cycle</comment>
        <translation type="unfinished">anulare</translation>
    </message>
    <message>
        <source>u</source>
        <comment>undo cycle</comment>
        <translation type="unfinished">u</translation>
    </message>
    <message>
        <source>redo</source>
        <comment>redo cycle</comment>
        <translation type="unfinished">refacere</translation>
    </message>
    <message>
        <source>r</source>
        <comment>redo cycle</comment>
        <translation type="unfinished"></translation>
    </message>
    <message>
        <source>dimaligned</source>
        <comment>dimension - aligned</comment>
        <translation type="unfinished"></translation>
    </message>
    <message>
        <source>dimhorizontal</source>
        <comment>dimension - horizontal</comment>
        <translation type="unfinished"></translation>
    </message>
    <message>
        <source>dh</source>
        <comment>dimension - horizontal</comment>
        <translation type="unfinished">dh</translation>
    </message>
    <message>
        <source>dimvertical</source>
        <comment>dimension - vertical</comment>
        <translation type="unfinished"></translation>
    </message>
    <message>
        <source>dv</source>
        <comment>dimension - vertical</comment>
        <translation type="unfinished">dv</translation>
    </message>
    <message>
        <source>dimlinear</source>
        <comment>dimension - linear</comment>
        <translation type="unfinished"></translation>
    </message>
    <message>
        <source>dl</source>
        <comment>dimension - linear</comment>
        <translation type="unfinished"></translation>
    </message>
    <message>
        <source>dimangular</source>
        <comment>dimension - angular</comment>
        <translation type="unfinished"></translation>
    </message>
    <message>
        <source>dan</source>
        <comment>dimension - angular</comment>
        <translation type="unfinished"></translation>
    </message>
    <message>
        <source>dimradial</source>
        <comment>dimension - radial</comment>
        <translation type="unfinished"></translation>
    </message>
    <message>
        <source>dimdiametric</source>
        <comment>dimension - diametric</comment>
        <translation type="unfinished"></translation>
    </message>
    <message>
        <source>dimdiameter</source>
        <comment>dimension - diametric</comment>
        <translation type="unfinished"></translation>
    </message>
    <message>
        <source>dd</source>
        <comment>dimension - diametric</comment>
        <translation type="unfinished"></translation>
    </message>
    <message>
        <source>dimleader</source>
        <comment>dimension - leader</comment>
        <translation type="unfinished"></translation>
    </message>
    <message>
        <source>ld</source>
        <comment>dimension - leader</comment>
        <translation type="unfinished">ld</translation>
    </message>
    <message>
        <source>dimregen</source>
        <comment>dimension - regenerate</comment>
        <translation type="unfinished">dimregen</translation>
    </message>
    <message>
        <source>restrictnothing</source>
        <comment>restrict - nothing</comment>
        <translation type="unfinished"></translation>
    </message>
    <message>
        <source>rn</source>
        <comment>restrict - nothing</comment>
        <translation type="unfinished"></translation>
    </message>
    <message>
        <source>restrictorthogonal</source>
        <comment>restrict - orthogonal</comment>
        <translation type="unfinished"></translation>
    </message>
    <message>
        <source>rr</source>
        <comment>restrict - orthogonal</comment>
        <translation type="unfinished"></translation>
    </message>
    <message>
        <source>restricthorizontal</source>
        <comment>restrict - horizontal</comment>
        <translation type="unfinished"></translation>
    </message>
    <message>
        <source>rh</source>
        <comment>restrict - horizontal</comment>
        <translation type="unfinished"></translation>
    </message>
    <message>
        <source>restrictvertical</source>
        <comment>restrict - vertical</comment>
        <translation type="unfinished"></translation>
    </message>
    <message>
        <source>rv</source>
        <comment>restrict - vertical</comment>
        <translation type="unfinished"></translation>
    </message>
    <message>
        <source>mv</source>
        <comment>modify - move (copy)</comment>
        <translation type="unfinished">mv</translation>
    </message>
    <message>
        <source>bev</source>
        <comment>modify - bevel</comment>
        <translation type="unfinished"></translation>
    </message>
    <message>
        <source>ch</source>
        <comment>modify - bevel</comment>
        <translation type="unfinished">ch</translation>
    </message>
    <message>
        <source>fi</source>
        <comment>modify - fillet</comment>
        <translation type="unfinished"></translation>
    </message>
    <message>
        <source>cut</source>
        <comment>modify - divide (cut)</comment>
        <translation type="unfinished"></translation>
    </message>
    <message>
        <source>div</source>
        <comment>modify - divide (cut)</comment>
        <translation type="unfinished"></translation>
    </message>
    <message>
        <source>mi</source>
        <comment>modify -  mirror</comment>
        <translation type="unfinished">mi</translation>
    </message>
    <message>
        <source>rev</source>
        <comment>modify -  revert direction</comment>
        <translation type="unfinished">inv</translation>
    </message>
    <message>
        <source>ro</source>
        <comment>modify - rotate</comment>
        <translation type="unfinished">ro</translation>
    </message>
    <message>
        <source>sz</source>
        <comment>modify - scale</comment>
        <translation type="unfinished">sz</translation>
    </message>
    <message>
        <source>tm</source>
        <comment>modify - trim (extend)</comment>
        <translation type="unfinished">tm</translation>
    </message>
    <message>
        <source>tm2</source>
        <comment>modify - multi trim (extend)</comment>
        <translation type="unfinished"></translation>
    </message>
    <message>
        <source>le</source>
        <comment>modify - lengthen</comment>
        <translation type="unfinished"></translation>
    </message>
    <message>
        <source>ss</source>
        <comment>modify - stretch</comment>
        <translation type="unfinished">ss</translation>
    </message>
    <message>
        <source>er</source>
        <comment>modify - delete (erase)</comment>
        <translation type="unfinished">er</translation>
    </message>
    <message>
        <source>del</source>
        <comment>modify - delete (erase)</comment>
        <translation type="unfinished"></translation>
    </message>
    <message>
        <source>xp</source>
        <comment>explode block/polyline into entities</comment>
        <translation type="unfinished">xp</translation>
    </message>
    <message>
        <source>snapfree</source>
        <comment>snap - free</comment>
        <translation type="unfinished"></translation>
    </message>
    <message>
        <source>os</source>
        <comment>snap - free</comment>
        <translation type="unfinished">os</translation>
    </message>
    <message>
        <source>snapcenter</source>
        <comment>snap - center</comment>
        <translation type="unfinished"></translation>
    </message>
    <message>
        <source>sc</source>
        <comment>snap - center</comment>
        <translation type="unfinished">sc</translation>
    </message>
    <message>
        <source>snapdist</source>
        <comment>snap - distance to endpoints</comment>
        <translation type="unfinished"></translation>
    </message>
    <message>
        <source>sd</source>
        <comment>snap - distance to endpoints</comment>
        <translation type="unfinished">sd</translation>
    </message>
    <message>
        <source>snapend</source>
        <comment>snap - end points</comment>
        <translation type="unfinished"></translation>
    </message>
    <message>
        <source>se</source>
        <comment>snap - end points</comment>
        <translation type="unfinished">se</translation>
    </message>
    <message>
        <source>snapgrid</source>
        <comment>snap - grid</comment>
        <translation type="unfinished"></translation>
    </message>
    <message>
        <source>sg</source>
        <comment>snap - grid</comment>
        <translation type="unfinished">sg</translation>
    </message>
    <message>
        <source>snapintersection</source>
        <comment>snap - intersection</comment>
        <translation type="unfinished"></translation>
    </message>
    <message>
        <source>si</source>
        <comment>snap - intersection</comment>
        <translation type="unfinished">si</translation>
    </message>
    <message>
        <source>snapmiddle</source>
        <comment>snap - middle points</comment>
        <translation type="unfinished"></translation>
    </message>
    <message>
        <source>sm</source>
        <comment>snap - middle points</comment>
        <translation type="unfinished">sm</translation>
    </message>
    <message>
        <source>snaponentity</source>
        <comment>snap - on entity</comment>
        <translation type="unfinished"></translation>
    </message>
    <message>
        <source>sn</source>
        <comment>snap - on entity</comment>
        <translation type="unfinished">sn</translation>
    </message>
    <message>
        <source>np</source>
        <comment>snap - on entity</comment>
        <translation type="unfinished">np</translation>
    </message>
    <message>
        <source>setrelativezero</source>
        <comment>set relative zero position</comment>
        <translation type="unfinished"></translation>
    </message>
    <message>
        <source>rz</source>
        <comment>set relative zero position</comment>
        <translation type="unfinished"></translation>
    </message>
    <message>
        <source>selectall</source>
        <comment>Select all entities</comment>
        <translation type="unfinished"></translation>
    </message>
    <message>
        <source>sa</source>
        <comment>Select all entities</comment>
        <translation type="unfinished">sa</translation>
    </message>
    <message>
        <source>deselectall</source>
        <comment>deselect all entities</comment>
        <translation type="unfinished"></translation>
    </message>
    <message>
        <source>tn</source>
        <comment>deselect all entities</comment>
        <translation type="unfinished">tn</translation>
    </message>
    <message>
        <source>attr</source>
        <comment>modify attribute</comment>
        <translation type="unfinished"></translation>
    </message>
    <message>
        <source>ma</source>
        <comment>modify attribute</comment>
        <translation type="unfinished"></translation>
    </message>
    <message>
        <source>prop</source>
        <comment>modify properties</comment>
        <translation type="unfinished"></translation>
    </message>
    <message>
        <source>dist</source>
        <comment>distance point to point</comment>
        <translation type="unfinished"></translation>
    </message>
    <message>
        <source>dpp</source>
        <comment>distance point to point</comment>
        <translation type="unfinished"></translation>
    </message>
    <message>
        <source>ang</source>
        <comment>measure angle</comment>
        <translation type="unfinished">ang</translation>
    </message>
    <message>
        <source>angle</source>
        <translation type="unfinished">unghi</translation>
    </message>
    <message>
        <source>dpi</source>
        <translation type="unfinished"></translation>
    </message>
    <message>
        <source>close</source>
        <translation type="unfinished">aproape</translation>
    </message>
    <message>
        <source>chord length</source>
        <translation type="unfinished">lungime coarda</translation>
    </message>
    <message>
        <source>columns</source>
        <translation type="unfinished">coloane</translation>
    </message>
    <message>
        <source>columnspacing</source>
        <translation type="unfinished"></translation>
    </message>
    <message>
        <source>factor</source>
        <translation type="unfinished">factor</translation>
    </message>
    <message>
        <source>length</source>
        <translation type="unfinished">lungime</translation>
    </message>
    <message>
        <source>number</source>
        <translation type="unfinished">numar</translation>
    </message>
    <message>
        <source>radius</source>
        <translation type="unfinished">raza</translation>
    </message>
    <message>
        <source>rows</source>
        <translation type="unfinished">randuri</translation>
    </message>
    <message>
        <source>rowspacing</source>
        <translation type="unfinished"></translation>
    </message>
    <message>
        <source>through</source>
        <translation type="unfinished">prin</translation>
    </message>
    <message>
        <source>trim</source>
        <translation type="unfinished">taiere</translation>
    </message>
    <message>
        <source>ang</source>
        <comment>angle</comment>
        <translation type="unfinished">ang</translation>
    </message>
    <message>
        <source>an</source>
        <comment>angle</comment>
        <translation type="unfinished"></translation>
    </message>
    <message>
        <source>center</source>
        <translation type="unfinished">centru</translation>
    </message>
    <message>
        <source>cen</source>
        <comment>center</comment>
        <translation type="unfinished">cen</translation>
    </message>
    <message>
        <source>ce</source>
        <comment>center</comment>
        <translation type="unfinished"></translation>
    </message>
    <message>
        <source>cl</source>
        <comment>chord length</comment>
        <translation type="unfinished"></translation>
    </message>
    <message>
        <source>c</source>
        <comment>close</comment>
        <translation type="unfinished"></translation>
    </message>
    <message>
        <source>cols</source>
        <comment>columns</comment>
        <translation type="unfinished">cols</translation>
    </message>
    <message>
        <source>co</source>
        <comment>columns</comment>
        <translation type="unfinished"></translation>
    </message>
    <message>
        <source>columnspacing</source>
        <comment>columnspacing for inserts</comment>
        <translation type="unfinished"></translation>
    </message>
    <message>
        <source>colspacing</source>
        <comment>columnspacing for inserts</comment>
        <translation type="unfinished">spatierecol</translation>
    </message>
    <message>
        <source>cs</source>
        <comment>columnspacing for inserts</comment>
        <translation type="unfinished">ec</translation>
    </message>
    <message>
        <source>fact</source>
        <comment>factor</comment>
        <translation type="unfinished">fact</translation>
    </message>
    <message>
        <source>f</source>
        <comment>factor</comment>
        <translation type="unfinished">f</translation>
    </message>
    <message>
        <source>help</source>
        <translation type="unfinished">ajutor</translation>
    </message>
    <message>
        <source>?</source>
        <comment>help</comment>
        <translation type="unfinished">?</translation>
    </message>
    <message>
        <source>length</source>
        <comment>length</comment>
        <translation type="unfinished">lungime</translation>
    </message>
    <message>
        <source>len</source>
        <comment>length</comment>
        <translation type="unfinished">lung</translation>
    </message>
    <message>
        <source>l</source>
        <comment>length</comment>
        <translation type="unfinished">l</translation>
    </message>
    <message>
        <source>length1</source>
        <comment>length1</comment>
        <translation type="unfinished">lungime1</translation>
    </message>
    <message>
        <source>len1</source>
        <comment>length1</comment>
        <translation type="unfinished">lung1</translation>
    </message>
    <message>
        <source>l1</source>
        <comment>length1</comment>
        <translation type="unfinished">l1</translation>
    </message>
    <message>
        <source>length2</source>
        <comment>length2</comment>
        <translation type="unfinished">lungime2</translation>
    </message>
    <message>
        <source>len2</source>
        <comment>length2</comment>
        <translation type="unfinished">lung2</translation>
    </message>
    <message>
        <source>l2</source>
        <comment>length2</comment>
        <translation type="unfinished">l2</translation>
    </message>
    <message>
        <source>number</source>
        <comment>number</comment>
        <translation type="unfinished">numar</translation>
    </message>
    <message>
        <source>num</source>
        <comment>number</comment>
        <translation type="unfinished">num</translation>
    </message>
    <message>
        <source>n</source>
        <comment>number</comment>
        <translation type="unfinished">n</translation>
    </message>
    <message>
        <source>ra</source>
        <comment>radius</comment>
        <translation type="unfinished"></translation>
    </message>
    <message>
        <source>reversed</source>
        <comment>reversed</comment>
        <translation type="unfinished">inversat</translation>
    </message>
    <message>
        <source>rev</source>
        <comment>reversed</comment>
        <translation type="unfinished">inv</translation>
    </message>
    <message>
        <source>row</source>
        <comment>row</comment>
        <translation type="unfinished">rand</translation>
    </message>
    <message>
        <source>rowspacing</source>
        <comment>rowspacing for inserts</comment>
        <translation type="unfinished"></translation>
    </message>
    <message>
        <source>rs</source>
        <comment>rowspacing for inserts</comment>
        <translation type="unfinished">sr</translation>
    </message>
    <message>
        <source>text</source>
        <translation type="unfinished">text</translation>
    </message>
    <message>
        <source>t</source>
        <comment>text</comment>
        <translation type="unfinished">t</translation>
    </message>
    <message>
        <source>t</source>
        <comment>through</comment>
        <translation type="unfinished">t</translation>
    </message>
    <message>
        <source>undo</source>
        <translation type="unfinished">anulare</translation>
    </message>
    <message>
        <source>u</source>
        <comment>undo</comment>
        <translation type="unfinished">u</translation>
    </message>
    <message>
        <source>redo</source>
        <translation type="unfinished">refacere</translation>
    </message>
    <message>
        <source>r</source>
        <comment>redo</comment>
        <translation type="unfinished"></translation>
    </message>
    <message>
        <source>back</source>
        <translation type="unfinished">précédent</translation>
    </message>
    <message>
        <source>b</source>
        <comment>back</comment>
        <translation type="unfinished">b</translation>
    </message>
    <message>
        <source>paperoffset</source>
        <translation type="unfinished"></translation>
    </message>
    <message>
        <source>graphoffset</source>
        <translation type="unfinished"></translation>
    </message>
    <message>
        <source>Command: %1 (%2)</source>
        <translation type="unfinished"></translation>
    </message>
    <message>
        <source>RS_Commands:: command not found: %1</source>
        <translation type="unfinished"></translation>
    </message>
    <message>
        <source>Command not found: %1</source>
        <translation type="unfinished">Nu am gasit comanda: %1</translation>
    </message>
    <message>
        <source>Accepted keycode: %1</source>
        <translation type="unfinished">Cod cheie acceptat: %1</translation>
    </message>
    <message>
        <source>Available commands:</source>
        <translation type="unfinished">Comenzi disponibile:</translation>
    </message>
    <message>
        <source>cal</source>
        <comment>command to trigger cli calculator</comment>
        <translation type="unfinished"></translation>
    </message>
    <message>
        <source>calculate</source>
        <comment>command to trigger cli calculator</comment>
        <translation type="unfinished"></translation>
    </message>
    <message>
        <source>None</source>
        <comment>unknown length unit</comment>
        <translation type="unfinished">Nedefinit</translation>
    </message>
    <message>
        <source>error reading file metadata in dwg file</source>
        <translation type="unfinished"></translation>
    </message>
    <message>
        <source>Calculator error for input: </source>
        <translation type="unfinished"></translation>
    </message>
    <message>
        <source>bw</source>
        <translation type="unfinished"></translation>
    </message>
    <message>
        <source>blackwhite</source>
        <translation type="unfinished"></translation>
    </message>
    <message>
        <source>color</source>
        <translation type="unfinished"></translation>
    </message>
    <message>
        <source>di</source>
        <comment>modify - divide (cut)</comment>
        <translation type="unfinished"></translation>
    </message>
    <message>
        <source>t2</source>
        <comment>modify - multi trim (extend)</comment>
        <translation type="unfinished"></translation>
    </message>
    <message>
        <source>mp</source>
        <comment>modify properties</comment>
        <translation type="unfinished"></translation>
    </message>
    <message>
        <source>Block</source>
        <translation type="unfinished"></translation>
    </message>
    <message>
        <source>Circle</source>
        <translation type="unfinished">Cerc</translation>
    </message>
    <message>
        <source>Curve</source>
        <translation type="unfinished"></translation>
    </message>
    <message>
        <source>Edit</source>
        <translation type="unfinished">Editare</translation>
    </message>
    <message>
        <source>Ellipse</source>
        <translation type="unfinished">Elipsa</translation>
    </message>
    <message>
        <source>File</source>
        <translation type="unfinished">Fisier</translation>
    </message>
    <message>
        <source>Dimension</source>
        <translation type="unfinished">Dimensiune</translation>
    </message>
    <message>
        <source>Info</source>
        <translation type="unfinished">Info</translation>
    </message>
    <message>
        <source>Layer</source>
        <translation type="unfinished"></translation>
    </message>
    <message>
        <source>Line</source>
        <translation type="unfinished">Linie</translation>
    </message>
    <message>
        <source>Modify</source>
        <translation type="unfinished">Modificare</translation>
    </message>
    <message>
        <source>Options</source>
        <translation type="unfinished">Optiuni</translation>
    </message>
    <message>
        <source>Other</source>
        <translation type="unfinished"></translation>
    </message>
    <message>
        <source>Polyline</source>
        <translation type="unfinished">Polilinie</translation>
    </message>
    <message>
        <source>Restriction</source>
        <translation type="unfinished"></translation>
    </message>
    <message>
        <source>Select</source>
        <translation type="unfinished">Selectie</translation>
    </message>
    <message>
        <source>Snap</source>
        <translation type="unfinished">Salt</translation>
    </message>
    <message>
        <source>Snap Extras</source>
        <translation type="unfinished"></translation>
    </message>
    <message>
        <source>View</source>
        <translation type="unfinished">Afisare</translation>
    </message>
    <message>
        <source>Widgets</source>
        <translation type="unfinished"></translation>
    </message>
    <message>
        <source>Creators</source>
        <translation type="unfinished"></translation>
    </message>
    <message>
        <source>All</source>
        <translation type="unfinished"></translation>
    </message>
    <message>
        <source>Invalid objects removed:</source>
        <translation type="unfinished"></translation>
    </message>
    <message>
        <source>Pen Wizard</source>
        <translation type="unfinished"></translation>
    </message>
    <message>
        <source>Select objects</source>
        <translation type="unfinished"></translation>
    </message>
    <message>
        <source>Apply to selected</source>
        <translation type="unfinished"></translation>
    </message>
    <message>
        <source>Remove</source>
        <translation type="unfinished"></translation>
    </message>
    <message>
        <source>You must input a distance first.</source>
        <translation type="unfinished"></translation>
    </message>
    <message>
        <source>cal</source>
        <translation type="unfinished"></translation>
    </message>
    <message>
        <source>Calculator mode: On</source>
        <translation type="unfinished"></translation>
    </message>
    <message>
        <source>Calculator mode: Off</source>
        <translation type="unfinished"></translation>
    </message>
    <message>
        <source>License</source>
        <translation type="unfinished"></translation>
    </message>
    <message>
        <source>No %1 layers found</source>
        <translation type="unfinished"></translation>
    </message>
    <message>
        <source>line2p</source>
        <comment>draw line</comment>
        <translation type="unfinished"></translation>
    </message>
    <message>
        <source>lineang</source>
        <comment>angled line</comment>
        <translation type="unfinished"></translation>
    </message>
    <message>
        <source>la</source>
        <comment>angled line</comment>
        <translation type="unfinished"></translation>
    </message>
    <message>
        <source>linehor</source>
        <comment>horizontal line</comment>
        <translation type="unfinished"></translation>
    </message>
    <message>
        <source>lh</source>
        <comment>horizontal line</comment>
        <translation type="unfinished"></translation>
    </message>
    <message>
        <source>linever</source>
        <comment>vertical line</comment>
        <translation type="unfinished"></translation>
    </message>
    <message>
        <source>lv</source>
        <comment>vertical line</comment>
        <translation type="unfinished"></translation>
    </message>
    <message>
        <source>linerec</source>
        <comment>draw rectangle</comment>
        <translation type="unfinished"></translation>
    </message>
    <message>
        <source>re</source>
        <comment>draw rectangle</comment>
        <translation type="unfinished">re</translation>
    </message>
    <message>
        <source>linepar</source>
        <comment>create parallel</comment>
        <translation type="unfinished"></translation>
    </message>
    <message>
        <source>lineoff</source>
        <comment>create parallel</comment>
        <translation type="unfinished"></translation>
    </message>
    <message>
        <source>pa</source>
        <comment>create parallel</comment>
        <translation type="unfinished">pa</translation>
    </message>
    <message>
        <source>ll</source>
        <comment>create parallel</comment>
        <translation type="unfinished"></translation>
    </message>
    <message>
        <source>lineparthro</source>
        <comment>parallel through point</comment>
        <translation type="unfinished"></translation>
    </message>
    <message>
        <source>lp</source>
        <comment>parallel through point</comment>
        <translation type="unfinished"></translation>
    </message>
    <message>
        <source>linebisect</source>
        <comment>angle bisector</comment>
        <translation type="unfinished"></translation>
    </message>
    <message>
        <source>linetancp</source>
        <comment>tangent point and circle</comment>
        <translation type="unfinished"></translation>
    </message>
    <message>
        <source>lt</source>
        <comment>tangent point and circle</comment>
        <translation type="unfinished"></translation>
    </message>
    <message>
        <source>linetan2c</source>
        <comment>tangent two circles</comment>
        <translation type="unfinished"></translation>
    </message>
    <message>
        <source>lc</source>
        <comment>tangent two circles</comment>
        <translation type="unfinished"></translation>
    </message>
    <message>
        <source>linetancper</source>
        <comment>tangent line and circle</comment>
        <translation type="unfinished"></translation>
    </message>
    <message>
        <source>or</source>
        <comment>tangent line and circle</comment>
        <translation type="unfinished"></translation>
    </message>
    <message>
        <source>lineperp</source>
        <comment>perpendicular line</comment>
        <translation type="unfinished"></translation>
    </message>
    <message>
        <source>lo</source>
        <comment>perpendicular line</comment>
        <translation type="unfinished"></translation>
    </message>
    <message>
        <source>linerelang</source>
        <comment>relative line</comment>
        <translation type="unfinished"></translation>
    </message>
    <message>
        <source>lr</source>
        <comment>relative line</comment>
        <translation type="unfinished"></translation>
    </message>
    <message>
        <source>polygoncencor</source>
        <comment>polygon centre point</comment>
        <translation type="unfinished"></translation>
    </message>
    <message>
        <source>pp</source>
        <comment>polygon centre point</comment>
        <translation type="unfinished"></translation>
    </message>
    <message>
        <source>polycp</source>
        <comment>polygon centre point</comment>
        <translation type="unfinished"></translation>
    </message>
    <message>
        <source>pcp</source>
        <comment>polygon centre point</comment>
        <translation type="unfinished"></translation>
    </message>
    <message>
        <source>polygoncentan</source>
        <comment>polygon centre vertex</comment>
        <translation type="unfinished"></translation>
    </message>
    <message>
        <source>pv</source>
        <comment>polygon centre vertex</comment>
        <translation type="unfinished"></translation>
    </message>
    <message>
        <source>polyct</source>
        <comment>polygon centre vertex</comment>
        <translation type="unfinished"></translation>
    </message>
    <message>
        <source>p2</source>
        <comment>polygon by 2 vertices</comment>
        <translation type="unfinished"></translation>
    </message>
    <message>
        <source>c</source>
        <comment>draw circle</comment>
        <translation type="unfinished"></translation>
    </message>
    <message>
        <source>circle2p</source>
        <comment>circle 2 points</comment>
        <translation type="unfinished"></translation>
    </message>
    <message>
        <source>c2p</source>
        <comment>circle 2 points</comment>
        <translation type="unfinished">c2p</translation>
    </message>
    <message>
        <source>circle2pr</source>
        <comment>circle 2 points radius</comment>
        <translation type="unfinished"></translation>
    </message>
    <message>
        <source>cc</source>
        <comment>circle 2 points radius</comment>
        <translation type="unfinished"></translation>
    </message>
    <message>
        <source>circle3p</source>
        <comment>circle 3 points</comment>
        <translation type="unfinished"></translation>
    </message>
    <message>
        <source>c3p</source>
        <comment>circle 3 points</comment>
        <translation type="unfinished">c3p</translation>
    </message>
    <message>
        <source>circlecr</source>
        <comment>circle point radius</comment>
        <translation type="unfinished"></translation>
    </message>
    <message>
        <source>cr</source>
        <comment>circle point radius</comment>
        <translation type="unfinished"></translation>
    </message>
    <message>
        <source>ccr</source>
        <comment>circle point radius</comment>
        <translation type="unfinished"></translation>
    </message>
    <message>
        <source>circletan2cp</source>
        <comment>circle 2 tangent point</comment>
        <translation type="unfinished"></translation>
    </message>
    <message>
        <source>tr</source>
        <comment>circle 2 tangent point</comment>
        <translation type="unfinished"></translation>
    </message>
    <message>
        <source>circletan2p</source>
        <comment>circle tangent 2 points</comment>
        <translation type="unfinished"></translation>
    </message>
    <message>
        <source>td</source>
        <comment>circle tangent 2 points</comment>
        <translation type="unfinished"></translation>
    </message>
    <message>
        <source>circletan2cr</source>
        <comment>circle 2 tangent radius</comment>
        <translation type="unfinished"></translation>
    </message>
    <message>
        <source>tc</source>
        <comment>circle 2 tangent radius</comment>
        <translation type="unfinished"></translation>
    </message>
    <message>
        <source>circletan3</source>
        <comment>circle tangent to 3</comment>
        <translation type="unfinished"></translation>
    </message>
    <message>
        <source>t3</source>
        <comment>circle tangent to 3</comment>
        <translation type="unfinished"></translation>
    </message>
    <message>
        <source>arc</source>
        <comment>arc point radius</comment>
        <translation type="unfinished">arc</translation>
    </message>
    <message>
        <source>ar</source>
        <comment>arc point radius</comment>
        <translation type="unfinished">ar</translation>
    </message>
    <message>
        <source>a</source>
        <comment>arc point radius</comment>
        <translation type="unfinished">a</translation>
    </message>
    <message>
        <source>arc3p</source>
        <comment>draw 3pt arc</comment>
        <translation type="unfinished"></translation>
    </message>
    <message>
        <source>a3</source>
        <comment>draw 3pt arc</comment>
        <translation type="unfinished">a3</translation>
    </message>
    <message>
        <source>arctan</source>
        <comment>arc tangent</comment>
        <translation type="unfinished"></translation>
    </message>
    <message>
        <source>at</source>
        <comment>arc tangent</comment>
        <translation type="unfinished"></translation>
    </message>
    <message>
        <source>sf</source>
        <comment>draw spline</comment>
        <translation type="unfinished">sf</translation>
    </message>
    <message>
        <source>sp</source>
        <comment>spline through points</comment>
        <translation type="unfinished"></translation>
    </message>
    <message>
        <source>arcellc2ax</source>
        <comment>arc ellipse</comment>
        <translation type="unfinished"></translation>
    </message>
    <message>
        <source>ae</source>
        <comment>arc ellipse</comment>
        <translation type="unfinished"></translation>
    </message>
    <message>
        <source>fh</source>
        <comment>draw freehand line</comment>
        <translation type="unfinished"></translation>
    </message>
    <message>
        <source>ellipsec2p</source>
        <comment>ellipse axis</comment>
        <translation type="unfinished"></translation>
    </message>
    <message>
        <source>ea</source>
        <comment>ellipse axis</comment>
        <translation type="unfinished"></translation>
    </message>
    <message>
        <source>ellipse3p</source>
        <comment>ellipse foci</comment>
        <translation type="unfinished"></translation>
    </message>
    <message>
        <source>ef</source>
        <comment>ellipse foci</comment>
        <translation type="unfinished"></translation>
    </message>
    <message>
        <source>ellipse4p</source>
        <comment>ellipse 4 point</comment>
        <translation type="unfinished"></translation>
    </message>
    <message>
        <source>e4</source>
        <comment>ellipse 4 point</comment>
        <translation type="unfinished"></translation>
    </message>
    <message>
        <source>ellipsec3p</source>
        <comment>ellipse center 3 point</comment>
        <translation type="unfinished"></translation>
    </message>
    <message>
        <source>e3</source>
        <comment>ellipse center 3 point</comment>
        <translation type="unfinished"></translation>
    </message>
    <message>
        <source>plineadd</source>
        <comment>pl add node</comment>
        <translation type="unfinished"></translation>
    </message>
    <message>
        <source>pi</source>
        <comment>pl add node</comment>
        <translation type="unfinished"></translation>
    </message>
    <message>
        <source>plineapp</source>
        <comment>pl append node</comment>
        <translation type="unfinished"></translation>
    </message>
    <message>
        <source>pn</source>
        <comment>pl append node</comment>
        <translation type="unfinished"></translation>
    </message>
    <message>
        <source>plinedel</source>
        <comment>pl delete node</comment>
        <translation type="unfinished"></translation>
    </message>
    <message>
        <source>pd</source>
        <comment>pl delete node</comment>
        <translation type="unfinished"></translation>
    </message>
    <message>
        <source>plinedeltwn</source>
        <comment>pl del between nodes</comment>
        <translation type="unfinished"></translation>
    </message>
    <message>
        <source>pr</source>
        <comment>pl del between nodes</comment>
        <translation type="unfinished"></translation>
    </message>
    <message>
        <source>plinetrm</source>
        <comment>pl trim segments</comment>
        <translation type="unfinished"></translation>
    </message>
    <message>
        <source>pt</source>
        <comment>pl trim segments</comment>
        <translation type="unfinished"></translation>
    </message>
    <message>
        <source>plinepar</source>
        <comment>pl equidistant</comment>
        <translation type="unfinished"></translation>
    </message>
    <message>
        <source>pe</source>
        <comment>pl equidistant</comment>
        <translation type="unfinished"></translation>
    </message>
    <message>
        <source>plinejoin</source>
        <comment>pl join</comment>
        <translation type="unfinished"></translation>
    </message>
    <message>
        <source>pj</source>
        <comment>pl join</comment>
        <translation type="unfinished"></translation>
    </message>
    <message>
        <source>sx</source>
        <comment>deselect all entities</comment>
        <translation type="unfinished"></translation>
    </message>
    <message>
        <source>invertselect</source>
        <comment>invert select</comment>
        <translation type="unfinished"></translation>
    </message>
    <message>
        <source>is</source>
        <comment>invert select</comment>
        <translation type="unfinished"></translation>
    </message>
    <message>
        <source>ds</source>
        <comment>dimension - aligned</comment>
        <translation type="unfinished"></translation>
    </message>
    <message>
        <source>dimradius</source>
        <comment>dimension - radial</comment>
        <translation type="unfinished"></translation>
    </message>
    <message>
        <source>dr</source>
        <comment>dimension - radial</comment>
        <translation type="unfinished">dr</translation>
    </message>
    <message>
        <source>da</source>
        <comment>dimension - angular</comment>
        <translation type="unfinished">da</translation>
    </message>
    <message>
        <source>dg</source>
        <comment>dimension - regenerate</comment>
        <translation type="unfinished"></translation>
    </message>
    <message>
        <source>modmove</source>
        <comment>modify - move (copy)</comment>
        <translation type="unfinished"></translation>
    </message>
    <message>
        <source>modrotate</source>
        <comment>modify - rotate</comment>
        <translation type="unfinished"></translation>
    </message>
    <message>
        <source>modscale</source>
        <comment>modify - scale</comment>
        <translation type="unfinished"></translation>
    </message>
    <message>
        <source>modmirror</source>
        <comment>modify -  mirror</comment>
        <translation type="unfinished"></translation>
    </message>
    <message>
        <source>modmovrot</source>
        <comment>modify - move rotate</comment>
        <translation type="unfinished"></translation>
    </message>
    <message>
        <source>mr</source>
        <comment>modify - move rotate</comment>
        <translation type="unfinished"></translation>
    </message>
    <message>
        <source>mod2rot</source>
        <comment>modify - rotate2</comment>
        <translation type="unfinished"></translation>
    </message>
    <message>
        <source>r2</source>
        <comment>modify - rotate2</comment>
        <translation type="unfinished"></translation>
    </message>
    <message>
        <source>modrevert</source>
        <comment>modify -  revert direction</comment>
        <translation type="unfinished"></translation>
    </message>
    <message>
        <source>md</source>
        <comment>modify -  revert direction</comment>
        <translation type="unfinished"></translation>
    </message>
    <message>
        <source>modtrim</source>
        <comment>modify - trim (extend)</comment>
        <translation type="unfinished"></translation>
    </message>
    <message>
        <source>modtrim2</source>
        <comment>modify - multi trim (extend)</comment>
        <translation type="unfinished"></translation>
    </message>
    <message>
        <source>modlengthen</source>
        <comment>modify - lengthen</comment>
        <translation type="unfinished"></translation>
    </message>
    <message>
        <source>modoffset</source>
        <comment>modify - offset</comment>
        <translation type="unfinished"></translation>
    </message>
    <message>
        <source>mo</source>
        <comment>modify - offset</comment>
        <translation type="unfinished"></translation>
    </message>
    <message>
        <source>moff</source>
        <comment>modify - offset</comment>
        <translation type="unfinished"></translation>
    </message>
    <message>
        <source>modbevel</source>
        <comment>modify - bevel</comment>
        <translation type="unfinished"></translation>
    </message>
    <message>
        <source>modfillet</source>
        <comment>modify - fillet</comment>
        <translation type="unfinished"></translation>
    </message>
    <message>
        <source>moddivide</source>
        <comment>modify - divide (cut)</comment>
        <translation type="unfinished"></translation>
    </message>
    <message>
        <source>modstretch</source>
        <comment>modify - stretch</comment>
        <translation type="unfinished"></translation>
    </message>
    <message>
        <source>modproperties</source>
        <comment>modify properties</comment>
        <translation type="unfinished"></translation>
    </message>
    <message>
        <source>modattr</source>
        <comment>modify attribute</comment>
        <translation type="unfinished"></translation>
    </message>
    <message>
        <source>modexpltext</source>
        <comment>explode text strings</comment>
        <translation type="unfinished"></translation>
    </message>
    <message>
        <source>xt</source>
        <comment>explode text strings</comment>
        <translation type="unfinished">xt</translation>
    </message>
    <message>
        <source>modexplode</source>
        <comment>explode block/polyline into entities</comment>
        <translation type="unfinished"></translation>
    </message>
    <message>
        <source>moddelete</source>
        <comment>modify - delete (erase)</comment>
        <translation type="unfinished"></translation>
    </message>
    <message>
        <source>infodistance</source>
        <comment>distance point to point</comment>
        <translation type="unfinished"></translation>
    </message>
    <message>
        <source>id</source>
        <comment>distance point to point</comment>
        <translation type="unfinished"></translation>
    </message>
    <message>
        <source>infodistep</source>
        <comment>distance entity to point</comment>
        <translation type="unfinished"></translation>
    </message>
    <message>
        <source>ii</source>
        <comment>distance entity to point</comment>
        <translation type="unfinished"></translation>
    </message>
    <message>
        <source>dep</source>
        <comment>distance entity to point</comment>
        <translation type="unfinished"></translation>
    </message>
    <message>
        <source>infoangle</source>
        <comment>measure angle</comment>
        <translation type="unfinished"></translation>
    </message>
    <message>
        <source>ia</source>
        <comment>measure angle</comment>
        <translation type="unfinished"></translation>
    </message>
    <message>
        <source>infoarea</source>
        <comment>measure area</comment>
        <translation type="unfinished"></translation>
    </message>
    <message>
        <source>aa</source>
        <comment>measure area</comment>
        <translation type="unfinished"></translation>
    </message>
    <message>
        <source>mt</source>
        <comment>draw mtext</comment>
        <translation type="unfinished">mt</translation>
    </message>
    <message>
        <source>tx</source>
        <comment>draw text</comment>
        <translation type="unfinished">tx</translation>
    </message>
    <message>
        <source>so</source>
        <comment>snap - free</comment>
        <translation type="unfinished"></translation>
    </message>
    <message>
        <source>ki</source>
        <comment>kill all actions</comment>
        <translation type="unfinished"></translation>
    </message>
    <message>
        <source>un</source>
        <comment>undo cycle</comment>
        <translation type="unfinished"></translation>
    </message>
    <message>
        <source>rd</source>
        <comment>redo cycle</comment>
        <translation type="unfinished">rd</translation>
    </message>
    <message>
        <source>drawpref</source>
        <comment>drawing preferences</comment>
        <translation type="unfinished"></translation>
    </message>
    <message>
        <source>dp</source>
        <comment>drawing preferences</comment>
        <translation type="unfinished"></translation>
    </message>
    <message>
        <source>equation</source>
        <translation type="unfinished"></translation>
    </message>
    <message>
        <source>length1</source>
        <comment>bevel/fillet length1</comment>
        <translation type="unfinished">lungime1</translation>
    </message>
    <message>
        <source>length2</source>
        <comment>bevel/fillet length2</comment>
        <translation type="unfinished">lungime2</translation>
    </message>
    <message>
        <source>eqn</source>
        <comment>equation</comment>
        <translation type="unfinished"></translation>
    </message>
    <message>
        <source>eq</source>
        <comment>equation</comment>
        <translation type="unfinished"></translation>
    </message>
    <message>
        <source>Custom</source>
        <comment>Paper format</comment>
        <translation type="unfinished"></translation>
    </message>
    <message>
        <source>A0</source>
        <comment>Paper format</comment>
        <translation type="unfinished"></translation>
    </message>
    <message>
        <source>A1</source>
        <comment>Paper format</comment>
        <translation type="unfinished"></translation>
    </message>
    <message>
        <source>A2</source>
        <comment>Paper format</comment>
        <translation type="unfinished"></translation>
    </message>
    <message>
        <source>A3</source>
        <comment>Paper format</comment>
        <translation type="unfinished"></translation>
    </message>
    <message>
        <source>A4</source>
        <comment>Paper format</comment>
        <translation type="unfinished"></translation>
    </message>
    <message>
        <source>Letter / ANSI A</source>
        <comment>Paper format</comment>
        <translation type="unfinished"></translation>
    </message>
    <message>
        <source>Legal</source>
        <comment>Paper format</comment>
        <translation type="unfinished"></translation>
    </message>
    <message>
        <source>Tabloid / ANSI B</source>
        <comment>Paper format</comment>
        <translation type="unfinished"></translation>
    </message>
    <message>
        <source>ANSI C</source>
        <comment>Paper format</comment>
        <translation type="unfinished"></translation>
    </message>
    <message>
        <source>ANSI D</source>
        <comment>Paper format</comment>
        <translation type="unfinished"></translation>
    </message>
    <message>
        <source>ANSI E</source>
        <comment>Paper format</comment>
        <translation type="unfinished"></translation>
    </message>
    <message>
        <source>Arch A</source>
        <comment>Paper format</comment>
        <translation type="unfinished"></translation>
    </message>
    <message>
        <source>Arch B</source>
        <comment>Paper format</comment>
        <translation type="unfinished"></translation>
    </message>
    <message>
        <source>Arch C</source>
        <comment>Paper format</comment>
        <translation type="unfinished"></translation>
    </message>
    <message>
        <source>Arch D</source>
        <comment>Paper format</comment>
        <translation type="unfinished"></translation>
    </message>
    <message>
        <source>Arch E</source>
        <comment>Paper format</comment>
        <translation type="unfinished"></translation>
    </message>
    <message>
        <source>custom</source>
        <comment>Paper format</comment>
        <translation type="unfinished"></translation>
    </message>
    <message>
        <source>a0</source>
        <comment>Paper format</comment>
        <translation type="unfinished">a0</translation>
    </message>
    <message>
        <source>a1</source>
        <comment>Paper format</comment>
        <translation type="unfinished">a1</translation>
    </message>
    <message>
        <source>a2</source>
        <comment>Paper format</comment>
        <translation type="unfinished">a2</translation>
    </message>
    <message>
        <source>a3</source>
        <comment>Paper format</comment>
        <translation type="unfinished">a3</translation>
    </message>
    <message>
        <source>a4</source>
        <comment>Paper format</comment>
        <translation type="unfinished">a4</translation>
    </message>
    <message>
        <source>letter</source>
        <comment>Paper format</comment>
        <translation type="unfinished"></translation>
    </message>
    <message>
        <source>legal</source>
        <comment>Paper format</comment>
        <translation type="unfinished"></translation>
    </message>
    <message>
        <source>tabloid</source>
        <comment>Paper format</comment>
        <translation type="unfinished"></translation>
    </message>
    <message>
        <source>ansi c</source>
        <comment>Paper format</comment>
        <translation type="unfinished"></translation>
    </message>
    <message>
        <source>ansi d</source>
        <comment>Paper format</comment>
        <translation type="unfinished"></translation>
    </message>
    <message>
        <source>ansi e</source>
        <comment>Paper format</comment>
        <translation type="unfinished"></translation>
    </message>
    <message>
        <source>arch a</source>
        <comment>Paper format</comment>
        <translation type="unfinished"></translation>
    </message>
    <message>
        <source>arch b</source>
        <comment>Paper format</comment>
        <translation type="unfinished"></translation>
    </message>
    <message>
        <source>arch c</source>
        <comment>Paper format</comment>
        <translation type="unfinished"></translation>
    </message>
    <message>
        <source>arch d</source>
        <comment>Paper format</comment>
        <translation type="unfinished"></translation>
    </message>
    <message>
        <source>arch e</source>
        <comment>Paper format</comment>
        <translation type="unfinished"></translation>
    </message>
    <message>
        <source>DWG support is not complete!</source>
        <translation type="unfinished"></translation>
    </message>
    <message>
        <source>If this file fails to open try an older DWG format</source>
        <translation type="unfinished"></translation>
    </message>
    <message>
        <source>or try to find a converter to make it a DXF file.</source>
        <translation type="unfinished"></translation>
    </message>
    <message>
        <source>Information</source>
        <translation type="unfinished"></translation>
    </message>
    <message>
        <source>Error</source>
        <comment>fileImport</comment>
        <translation type="unfinished"></translation>
    </message>
    <message>
        <source>Import error:</source>
        <comment>fileImport</comment>
        <translation type="unfinished"></translation>
    </message>
    <message>
        <source>Anyhow, there are some entities identified.</source>
        <comment>dwgImport</comment>
        <translation type="unfinished"></translation>
    </message>
    <message>
        <source>If you open the file now, the drawing may be not complete or unusable.</source>
        <comment>dwgImport</comment>
        <translation type="unfinished"></translation>
    </message>
    <message>
        <source>Ignore error and open the file?</source>
        <comment>dwgImport</comment>
        <translation type="unfinished"></translation>
    </message>
    <message>
        <source>no DXF/DWG error</source>
        <comment>RS_FilterDXFRW</comment>
        <translation type="unfinished"></translation>
    </message>
    <message>
        <source>error opening DXF/DWG file</source>
        <comment>RS_FilterDXFRW</comment>
        <translation type="unfinished"></translation>
    </message>
    <message>
        <source>unsupported DXF/DWG file version</source>
        <comment>RS_FilterDXFRW</comment>
        <translation type="unfinished"></translation>
    </message>
    <message>
        <source>error reading DXF/DWG meta data</source>
        <comment>RS_FilterDXFRW</comment>
        <translation type="unfinished"></translation>
    </message>
    <message>
        <source>error reading DXF/DWG file header</source>
        <comment>RS_FilterDXFRW</comment>
        <translation type="unfinished"></translation>
    </message>
    <message>
        <source>error reading DXF/DWG header dara</source>
        <comment>RS_FilterDXFRW</comment>
        <translation type="unfinished"></translation>
    </message>
    <message>
        <source>error reading DXF/DWG object map</source>
        <comment>RS_FilterDXFRW</comment>
        <translation type="unfinished"></translation>
    </message>
    <message>
        <source>error reading DXF/DWG classes</source>
        <comment>RS_FilterDXFRW</comment>
        <translation type="unfinished"></translation>
    </message>
    <message>
        <source>error reading DXF/DWG tables</source>
        <comment>RS_FilterDXFRW</comment>
        <translation type="unfinished"></translation>
    </message>
    <message>
        <source>error reading DXF/DWG blocks</source>
        <comment>RS_FilterDXFRW</comment>
        <translation type="unfinished"></translation>
    </message>
    <message>
        <source>error reading DXF/DWG entities</source>
        <comment>RS_FilterDXFRW</comment>
        <translation type="unfinished"></translation>
    </message>
    <message>
        <source>error reading DXF/DWG objects</source>
        <comment>RS_FilterDXFRW</comment>
        <translation type="unfinished"></translation>
    </message>
    <message>
        <source>error reading DXF/DWG sections</source>
        <comment>RS_FilterDXFRW</comment>
        <translation type="unfinished"></translation>
    </message>
    <message>
        <source>error reading DXF/DWG code</source>
        <comment>RS_FilterDXFRW</comment>
        <translation type="unfinished"></translation>
    </message>
    <message>
        <source>undefined error</source>
        <comment>RS_FilterInterface</comment>
        <translation type="unfinished"></translation>
    </message>
    <message>
        <source>usage: </source>
        <translation type="unfinished"></translation>
    </message>
    <message>
        <source> [options] &lt;dxf_files&gt;</source>
        <translation type="unfinished"></translation>
    </message>
    <message>
        <source> *.dxf</source>
        <translation type="unfinished"></translation>
    </message>
    <message>
        <source>-- print all dxf files to pdf files with the same names.</source>
        <translation type="unfinished"></translation>
    </message>
    <message>
        <source> -o some.pdf *.dxf</source>
        <translation type="unfinished"></translation>
    </message>
    <message>
        <source>-- print all dxf files to &apos;some.pdf&apos; file.</source>
        <translation type="unfinished"></translation>
    </message>
    <message>
        <source>Auto fit and center drawing to page.</source>
        <translation type="unfinished"></translation>
    </message>
    <message>
        <source>Auto center drawing on page.</source>
        <translation type="unfinished"></translation>
    </message>
    <message>
        <source>Print grayscale.</source>
        <translation type="unfinished"></translation>
    </message>
    <message>
        <source>Print monochrome (black/white).</source>
        <translation type="unfinished"></translation>
    </message>
    <message>
        <source>Paper size (Width x Height) in mm.</source>
        <comment>WxH</comment>
        <translation type="unfinished"></translation>
    </message>
    <message>
        <source>Output resolution (DPI).</source>
        <comment>integer</comment>
        <translation type="unfinished"></translation>
    </message>
    <message>
        <source>Output scale. E.g.: 0.01 (for 1:100 scale).</source>
        <translation type="unfinished"></translation>
    </message>
    <message>
        <source>Paper margins in mm (integer or float).</source>
        <translation type="unfinished"></translation>
    </message>
    <message>
        <source>Print on multiple pages (Horiz. x Vert.).</source>
        <translation type="unfinished"></translation>
    </message>
    <message>
        <source>Output PDF file.</source>
        <comment>file</comment>
        <translation type="unfinished"></translation>
    </message>
    <message>
        <source>Target output directory.</source>
        <translation type="unfinished"></translation>
    </message>
    <message>
        <source>&lt;dxf_files&gt;</source>
        <translation type="unfinished"></translation>
    </message>
    <message>
        <source>Input DXF file(s)</source>
        <translation type="unfinished"></translation>
    </message>
    <message>
        <source>Keycode mode</source>
        <translation type="unfinished"></translation>
    </message>
    <message>
        <source>Load command file</source>
        <translation type="unfinished"></translation>
    </message>
    <message>
        <source>Paste multiple commands</source>
        <translation type="unfinished"></translation>
    </message>
    <message>
        <source>Combine all layers</source>
        <translation type="unfinished"></translation>
    </message>
    <message>
        <source>File &quot;%1&quot; already exists. Do you want to replace it?</source>
        <translation type="unfinished"></translation>
    </message>
    <message>
        <source>/CustomColor%1</source>
        <translation type="unfinished"></translation>
    </message>
    <message>
        <source>Custom Picked</source>
        <translation type="unfinished"></translation>
    </message>
    <message>
        <source>noname</source>
        <comment>default layer name</comment>
        <translation type="unfinished"></translation>
    </message>
</context>
<context>
    <name>RS_ActionBlocksCreate</name>
    <message>
        <source>Specify reference point</source>
        <translation>Specificati punctul de referinta</translation>
    </message>
    <message>
        <source>Cancel</source>
        <translation>Renuntare</translation>
    </message>
</context>
<context>
    <name>RS_ActionBlocksInsert</name>
    <message>
        <source>Not a valid expression</source>
        <translation>Expresie incorecta</translation>
    </message>
    <message>
        <source>Specify reference point</source>
        <translation>Specificati punctul de referinta</translation>
    </message>
    <message>
        <source>Cancel</source>
        <translation>Renuntare</translation>
    </message>
    <message>
        <source>Enter angle:</source>
        <translation>Introduceti unghiul:</translation>
    </message>
    <message>
        <source>Enter factor:</source>
        <translation>Introduceti factorul:</translation>
    </message>
    <message>
        <source>Enter columns:</source>
        <translation>Introduceti  numarul de coloane:</translation>
    </message>
    <message>
        <source>Enter rows:</source>
        <translation>Introduceti numarul de linii:</translation>
    </message>
    <message>
        <source>Enter column spacing:</source>
        <translation>Introduceti spatiul dintre coloane:</translation>
    </message>
    <message>
        <source>Enter row spacing:</source>
        <translation>Introduceti spatiul dintre linii:</translation>
    </message>
    <message>
        <source></source>
        <translation></translation>
    </message>
    <message>
        <source>Block cannot contain an insert of itself.</source>
        <translation type="unfinished"></translation>
    </message>
    <message>
        <source> has nested insert of current block in:
</source>
        <translation type="unfinished"></translation>
    </message>
    <message>
        <source>
This block cannot be inserted.</source>
        <translation type="unfinished"></translation>
    </message>
</context>
<context>
    <name>RS_ActionBlocksSave</name>
    <message>
        <source>No block activated to save</source>
        <translation type="unfinished"></translation>
    </message>
</context>
<context>
    <name>RS_ActionDefault</name>
    <message>
        <source>Choose second edge</source>
        <translation>Alegeti a doua margine</translation>
    </message>
    <message>
        <source>Back</source>
        <translation>Inapoi</translation>
    </message>
</context>
<context>
    <name>RS_ActionDimAligned</name>
    <message>
        <source>Specify first extension line origin</source>
        <translation>Specificati originea primei linii de extindere</translation>
    </message>
    <message>
        <source>Cancel</source>
        <translation>Renuntare</translation>
    </message>
    <message>
        <source>Specify second extension line origin</source>
        <translation>Specificati originea celei de a doua linii de extindere</translation>
    </message>
    <message>
        <source>Back</source>
        <translation>Inapoi</translation>
    </message>
    <message>
        <source>Specify dimension line location</source>
        <translation>Specificati localizarea liniei de cota</translation>
    </message>
    <message>
        <source>Enter dimension text:</source>
        <translation>Introduceti marimea textului:</translation>
    </message>
</context>
<context>
    <name>RS_ActionDimAngular</name>
    <message>
        <source>Select first line</source>
        <translation>Selectati prima linie</translation>
    </message>
    <message>
        <source>Cancel</source>
        <translation>Renuntare</translation>
    </message>
    <message>
        <source>Select second line</source>
        <translation>Selectati a doua linie</translation>
    </message>
    <message>
        <source>Specify dimension arc line location</source>
        <translation>Specificati locatia liniei-arc de cota</translation>
    </message>
    <message>
        <source>Enter dimension text:</source>
        <translation>Introduceti marimea textului:</translation>
    </message>
</context>
<context>
    <name>RS_ActionDimDiametric</name>
    <message>
        <source>Not a circle or arc entity</source>
        <translation>Acesta nu este un obiect de tip cerc sau arc</translation>
    </message>
    <message>
        <source>Not a valid expression</source>
        <translation>Expresie incorecta</translation>
    </message>
    <message>
        <source>Select arc or circle entity</source>
        <translation>Selectati un obiect de tip cerc sau arc</translation>
    </message>
    <message>
        <source>Cancel</source>
        <translation>Renuntare</translation>
    </message>
    <message>
        <source>Specify dimension line location</source>
        <translation>Specificati localizarea liniei de cota</translation>
    </message>
    <message>
        <source>Enter dimension text:</source>
        <translation>Introduceti marimea textului:</translation>
    </message>
</context>
<context>
    <name>RS_ActionDimLeader</name>
    <message>
        <source>Specify target point</source>
        <translation>Specificati punctul tinta</translation>
    </message>
    <message>
        <source>Cancel</source>
        <translation>Renuntare</translation>
    </message>
    <message>
        <source>Specify next point</source>
        <translation>Specificati urmatorul punct</translation>
    </message>
    <message>
        <source>Finish</source>
        <translation>Terminare</translation>
    </message>
</context>
<context>
    <name>RS_ActionDimLinear</name>
    <message>
        <source>Not a valid expression</source>
        <translation>Expresie incorecta</translation>
    </message>
    <message>
        <source>Specify first extension line origin</source>
        <translation>Specificati originea primei linii de extindere</translation>
    </message>
    <message>
        <source>Cancel</source>
        <translation>Renuntare</translation>
    </message>
    <message>
        <source>Specify second extension line origin</source>
        <translation>Specificati originea celei de a doua linii de extindere</translation>
    </message>
    <message>
        <source>Back</source>
        <translation>Inapoi</translation>
    </message>
    <message>
        <source>Specify dimension line location</source>
        <translation>Specificati localizarea liniei de cota</translation>
    </message>
    <message>
        <source>Enter dimension text:</source>
        <translation>Introduceti marimea textului:</translation>
    </message>
    <message>
        <source>Enter dimension line angle:</source>
        <translation>Introduceti cota unghiului liniei:</translation>
    </message>
</context>
<context>
    <name>RS_ActionDimRadial</name>
    <message>
        <source>Not a circle or arc entity</source>
        <translation>Acesta nu este un obiect de tip cerc sau arc</translation>
    </message>
    <message>
        <source>Not a valid expression</source>
        <translation>Expresie incorecta</translation>
    </message>
    <message>
        <source>Select arc or circle entity</source>
        <translation>Selectati un obiect de tip cerc sau arc</translation>
    </message>
    <message>
        <source>Cancel</source>
        <translation>Renuntare</translation>
    </message>
    <message>
        <source>Specify dimension line position or enter angle:</source>
        <translation>Specificati pozitia liniei de cota sau introduceti unghiul:</translation>
    </message>
    <message>
        <source>Enter dimension text:</source>
        <translation>Introduceti marimea textului:</translation>
    </message>
</context>
<context>
    <name>RS_ActionDrawArc</name>
    <message>
        <source>Not a valid expression</source>
        <translation>Expresie incorecta</translation>
    </message>
    <message>
        <source>Not a valid chord length</source>
        <translation>Lungime de coarda incorecta</translation>
    </message>
    <message>
        <source>Specify center</source>
        <translation>Specificati centrul</translation>
    </message>
    <message>
        <source>Cancel</source>
        <translation>Renuntare</translation>
    </message>
    <message>
        <source>Specify radius</source>
        <translation>Specificati raza</translation>
    </message>
    <message>
        <source>Back</source>
        <translation>Inapoi</translation>
    </message>
    <message>
        <source>Specify start angle:</source>
        <translation>Specificati unghiul de pornire:</translation>
    </message>
    <message>
        <source>Specify included angle:</source>
        <translation>Specificati unghiul inclus:</translation>
    </message>
    <message>
        <source>Specify chord length:</source>
        <translation>Specificati lungimea corzii:</translation>
    </message>
    <message>
        <source>Specify end angle or [angle/chord length]</source>
        <translation type="unfinished"></translation>
    </message>
</context>
<context>
    <name>RS_ActionDrawArc3P</name>
    <message>
        <source>Invalid arc data.</source>
        <translation>Données d&apos;arc invalides.</translation>
    </message>
    <message>
        <source>Cancel</source>
        <translation>Renuntare</translation>
    </message>
    <message>
        <source>Specify second point</source>
        <translation>Specificati al doilea punct</translation>
    </message>
    <message>
        <source>Back</source>
        <translation>Inapoi</translation>
    </message>
    <message>
        <source>Specify endpoint</source>
        <translation>Specificati punctul de final</translation>
    </message>
    <message>
        <source>Specify startpoint or [center]</source>
        <translation type="unfinished"></translation>
    </message>
</context>
<context>
    <name>RS_ActionDrawArcTangential</name>
    <message>
        <source>Specify base entity</source>
        <translation>Specificati entitatea de baza</translation>
    </message>
    <message>
        <source>Cancel</source>
        <translation>Renuntare</translation>
    </message>
    <message>
        <source>Specify end angle</source>
        <translation>Specificati unghiul final</translation>
    </message>
    <message>
        <source>Back</source>
        <translation>Inapoi</translation>
    </message>
    <message>
        <source>Specify end point</source>
        <translation>Specificati punctul de final</translation>
    </message>
</context>
<context>
    <name>RS_ActionDrawCircle</name>
    <message>
        <source>Not a valid expression</source>
        <translation>Expresie incorecta</translation>
    </message>
    <message>
        <source>Specify center</source>
        <translation>Specificati centrul</translation>
    </message>
    <message>
        <source>Cancel</source>
        <translation>Renuntare</translation>
    </message>
    <message>
        <source>Back</source>
        <translation>Inapoi</translation>
    </message>
    <message>
        <source>Specify point on circle</source>
        <translation type="unfinished"></translation>
    </message>
</context>
<context>
    <name>RS_ActionDrawCircle2P</name>
    <message>
        <source>Invalid Circle data.</source>
        <translation>Valori incorecte pentru cerc.</translation>
    </message>
    <message>
        <source>Specify first point</source>
        <translation>Specificati primul punct</translation>
    </message>
    <message>
        <source>Cancel</source>
        <translation>Renuntare</translation>
    </message>
    <message>
        <source>Specify second point</source>
        <translation>Specificati al doilea punct</translation>
    </message>
    <message>
        <source>Back</source>
        <translation>Inapoi</translation>
    </message>
</context>
<context>
    <name>RS_ActionDrawCircle3P</name>
    <message>
        <source>Invalid circle data.</source>
        <translation>Valori incorecte pentru cerc.</translation>
    </message>
    <message>
        <source>Specify first point</source>
        <translation>Specificati primul punct</translation>
    </message>
    <message>
        <source>Cancel</source>
        <translation>Renuntare</translation>
    </message>
    <message>
        <source>Specify second point</source>
        <translation>Specificati al doilea punct</translation>
    </message>
    <message>
        <source>Back</source>
        <translation>Inapoi</translation>
    </message>
    <message>
        <source>Specify third point</source>
        <translation>Specificati al treilea punct</translation>
    </message>
</context>
<context>
    <name>RS_ActionDrawCircleCR</name>
    <message>
        <source>Not a valid expression</source>
        <translation>Expresie incorecta</translation>
    </message>
    <message>
        <source>Specify circle center</source>
        <translation>Specificati centrul cercului</translation>
    </message>
    <message>
        <source>Cancel</source>
        <translation>Renuntare</translation>
    </message>
    <message>
        <source>Specify circle radius</source>
        <translation>Specificati raza cercului</translation>
    </message>
    <message>
        <source>Back</source>
        <translation>Inapoi</translation>
    </message>
    <message>
        <source>radius=%1 is invalid (expression)</source>
        <translation type="unfinished"></translation>
    </message>
    <message>
        <source>radius=%1 is invalid (negative)</source>
        <translation type="unfinished"></translation>
    </message>
    <message>
        <source>radius=%1 is invalid (zero)</source>
        <translation type="unfinished"></translation>
    </message>
</context>
<context>
    <name>RS_ActionDrawCircleInscribe</name>
    <message>
        <source>Specify the first line</source>
        <translation>Specificati prima linie</translation>
    </message>
    <message>
        <source>Cancel</source>
        <translation>Renuntare</translation>
    </message>
    <message>
        <source>Specify the second line</source>
        <translation>Specificati a doua linie</translation>
    </message>
    <message>
        <source>Back</source>
        <translation>Inapoi</translation>
    </message>
    <message>
        <source>Specify the third line</source>
        <translation>Specificati a treia linie</translation>
    </message>
</context>
<context>
    <name>RS_ActionDrawCircleTan1_2P</name>
    <message>
        <source>Specify a line/arc/circle</source>
        <translation type="unfinished"></translation>
    </message>
    <message>
        <source>Cancel</source>
        <translation type="unfinished">Renuntare</translation>
    </message>
    <message>
        <source>Specify the first point on the tangent circle</source>
        <translation type="unfinished"></translation>
    </message>
    <message>
        <source>Back</source>
        <translation type="unfinished">Inapoi</translation>
    </message>
    <message>
        <source>Specify the second point on the tangent circle</source>
        <translation type="unfinished"></translation>
    </message>
    <message>
        <source>Select the center of the tangent circle</source>
        <translation type="unfinished"></translation>
    </message>
</context>
<context>
    <name>RS_ActionDrawCircleTan2</name>
    <message>
        <source>Specify the first line/arc/circle</source>
        <translation type="unfinished"></translation>
    </message>
    <message>
        <source>Cancel</source>
        <translation type="unfinished">Renuntare</translation>
    </message>
    <message>
        <source>Specify the second line/arc/circle</source>
        <translation type="unfinished"></translation>
    </message>
    <message>
        <source>Back</source>
        <translation type="unfinished">Inapoi</translation>
    </message>
    <message>
        <source>Select the center of the tangent circle</source>
        <translation type="unfinished"></translation>
    </message>
    <message>
        <source>Invalid expression &apos;%1&apos; for radius</source>
        <translation type="unfinished"></translation>
    </message>
    <message>
        <source>Invalid negative radius &apos;%1&apos;</source>
        <translation type="unfinished"></translation>
    </message>
    <message>
        <source>Invalid zero radius &apos;%1&apos;</source>
        <translation type="unfinished"></translation>
    </message>
    <message>
        <source>No tangent circle possible for radius &apos;%1&apos;</source>
        <translation type="unfinished"></translation>
    </message>
    <message>
        <source>No common tangential circle for radius &apos;%1&apos;</source>
        <translation type="unfinished"></translation>
    </message>
</context>
<context>
    <name>RS_ActionDrawCircleTan2_1P</name>
    <message>
        <source>Specify a line/arc/circle</source>
        <translation type="unfinished"></translation>
    </message>
    <message>
        <source>Cancel</source>
        <translation type="unfinished">Renuntare</translation>
    </message>
    <message>
        <source>Specify the another arc/circle</source>
        <translation type="unfinished"></translation>
    </message>
    <message>
        <source>Back</source>
        <translation type="unfinished">Inapoi</translation>
    </message>
    <message>
        <source>Specify a point on the tangent circle</source>
        <translation type="unfinished"></translation>
    </message>
    <message>
        <source>Select the center of the tangent circle</source>
        <translation type="unfinished"></translation>
    </message>
</context>
<context>
    <name>RS_ActionDrawCircleTan3</name>
    <message>
        <source>Specify the first line/arc/circle</source>
        <translation type="unfinished"></translation>
    </message>
    <message>
        <source>Cancel</source>
        <translation type="unfinished">Renuntare</translation>
    </message>
    <message>
        <source>Specify the second line/arc/circle</source>
        <translation type="unfinished"></translation>
    </message>
    <message>
        <source>Back</source>
        <translation type="unfinished">Inapoi</translation>
    </message>
    <message>
        <source>Specify the third line/arc/circle</source>
        <translation type="unfinished"></translation>
    </message>
    <message>
        <source>Select the center of the tangent circle</source>
        <translation type="unfinished"></translation>
    </message>
</context>
<context>
    <name>RS_ActionDrawEllipse4Points</name>
    <message>
        <source>Specify the first point on ellipse</source>
        <translation>Specificati primul punct al elipsei</translation>
    </message>
    <message>
        <source>Cancel</source>
        <translation>Renuntare</translation>
    </message>
    <message>
        <source>Specify the second point on ellipse</source>
        <translation>Specificati al doilea punct al elipsei</translation>
    </message>
    <message>
        <source>Back</source>
        <translation>Inapoi</translation>
    </message>
    <message>
        <source>Specify the third point on ellipse</source>
        <translation>Specificati al treilea punct al elipsei</translation>
    </message>
    <message>
        <source>Specify the fourth point on ellipse</source>
        <translation>Specificati al patrulea punct al elipsei</translation>
    </message>
    <message>
        <source>Can not determine uniquely an ellipse</source>
        <translation type="unfinished"></translation>
    </message>
</context>
<context>
    <name>RS_ActionDrawEllipseAxis</name>
    <message>
        <source>Not a valid expression</source>
        <translation>Expresie incorecta</translation>
    </message>
    <message>
        <source>Specify ellipse center</source>
        <translation>Specificati centrul elipsei</translation>
    </message>
    <message>
        <source>Cancel</source>
        <translation>Renuntare</translation>
    </message>
    <message>
        <source>Specify endpoint of major axis</source>
        <translation>Specificati capatul axei mari</translation>
    </message>
    <message>
        <source>Back</source>
        <translation>Inapoi</translation>
    </message>
    <message>
        <source>Specify endpoint or length of minor axis:</source>
        <translation>Specificati capatul sau lungimea axei mici :</translation>
    </message>
    <message>
        <source>Specify start angle</source>
        <translation>Specificati unghiul de pornire</translation>
    </message>
    <message>
        <source>Specify end angle</source>
        <translation>Specificati unghiul final</translation>
    </message>
</context>
<context>
    <name>RS_ActionDrawEllipseCenter3Points</name>
    <message>
        <source>Specify the center of ellipse</source>
        <translation>Specificati centrul elipsei</translation>
    </message>
    <message>
        <source>Cancel</source>
        <translation>Renuntare</translation>
    </message>
    <message>
        <source>Specify the first point on ellipse</source>
        <translation>Specificati primul punct al elipsei</translation>
    </message>
    <message>
        <source>Specify the second point on ellipse</source>
        <translation>Specificati al doilea punct al elipsei</translation>
    </message>
    <message>
        <source>Back</source>
        <translation>Inapoi</translation>
    </message>
    <message>
        <source>Specify the third point on ellipse</source>
        <translation>Specificati al treilea punct al elipsei</translation>
    </message>
</context>
<context>
    <name>RS_ActionDrawEllipseFociPoint</name>
    <message>
        <source>Not a valid expression</source>
        <translation>Expresie incorecta</translation>
    </message>
    <message>
        <source>Specify first focus of ellipse</source>
        <translation>Specificati primul focar al elipsei</translation>
    </message>
    <message>
        <source>Cancel</source>
        <translation>Renuntare</translation>
    </message>
    <message>
        <source>Specify second focus of ellipse</source>
        <translation>Specificati al doilea focar al elipsei</translation>
    </message>
    <message>
        <source>Back</source>
        <translation>Inapoi</translation>
    </message>
    <message>
        <source>Specify a point on ellipse or total distance to foci</source>
        <translation>Specificati un punct pe elipsa sau distanta totala la focare</translation>
    </message>
    <message>
        <source>specify a point on ellipse, or total distance to foci</source>
        <translation type="unfinished"></translation>
    </message>
    <message>
        <source>Total distance %1 is smaller than distance between foci</source>
        <translation type="unfinished"></translation>
    </message>
</context>
<context>
    <name>RS_ActionDrawEllipseInscribe</name>
    <message>
        <source>Specify the first line</source>
        <translation>Specificati prima linie</translation>
    </message>
    <message>
        <source>Cancel</source>
        <translation>Renuntare</translation>
    </message>
    <message>
        <source>Specify the second line</source>
        <translation>Specificati a doua linie</translation>
    </message>
    <message>
        <source>Back</source>
        <translation>Inapoi</translation>
    </message>
    <message>
        <source>Specify the third line</source>
        <translation>Specificati a treia linie</translation>
    </message>
    <message>
        <source>Specify the fourth line</source>
        <translation>Specificati a patra linie</translation>
    </message>
    <message>
        <source>Can not determine uniquely an ellipse</source>
        <translation type="unfinished"></translation>
    </message>
</context>
<context>
    <name>RS_ActionDrawHatch</name>
    <message>
        <source>Invalid hatch area. Please check that the entities chosen form one or more closed contours.</source>
        <translation>Zona de hasur incorecta. Verificati daca obiectele alese formeaza unul sau mai multe contururi inchise.</translation>
    </message>
    <message>
        <source>Hatch created successfully.</source>
        <translation>Hasururi create cu succes.</translation>
    </message>
    <message>
        <source>Hatch Error: Invalid contour found!</source>
        <translation type="unfinished"></translation>
    </message>
    <message>
        <source>Hatch Error: Pattern not found!</source>
        <translation type="unfinished"></translation>
    </message>
    <message>
        <source>Hatch Error: Contour or pattern too small!</source>
        <translation type="unfinished"></translation>
    </message>
    <message>
        <source>Hatch Error: Contour too big!</source>
        <translation type="unfinished"></translation>
    </message>
    <message>
        <source>Hatch Error: Undefined Error!</source>
        <translation type="unfinished"></translation>
    </message>
    <message>
        <source>Total hatch area = %1</source>
        <translation type="unfinished"></translation>
    </message>
</context>
<context>
    <name>RS_ActionDrawImage</name>
    <message>
        <source>Not a valid expression</source>
        <translation>Expresie incorecta</translation>
    </message>
    <message>
        <source>Specify reference point</source>
        <translation>Specificati punctul de referinta</translation>
    </message>
    <message>
        <source>Cancel</source>
        <translation>Renuntare</translation>
    </message>
    <message>
        <source>Enter angle:</source>
        <translation>Introduceti unghiul:</translation>
    </message>
    <message>
        <source>Enter factor:</source>
        <translation>Introduceti factorul:</translation>
    </message>
    <message>
        <source></source>
        <translation></translation>
    </message>
    <message>
        <source>Enter dpi:</source>
        <translation type="unfinished"></translation>
    </message>
</context>
<context>
    <name>RS_ActionDrawLine</name>
    <message>
        <source>Specify first point</source>
        <translation>Specificati primul punct</translation>
    </message>
    <message>
        <source>Cancel</source>
        <translation>Renuntare</translation>
    </message>
    <message>
        <source>Specify next point or [%1]</source>
        <translation>Specificati urmatorul punct sau [%1]</translation>
    </message>
    <message>
        <source>Back</source>
        <translation>Inapoi</translation>
    </message>
    <message>
        <source>Specify next point</source>
        <translation>Specificati urmatorul punct</translation>
    </message>
    <message>
        <source>Cannot close sequence of lines: Not enough entities defined yet, or already closed.</source>
        <translation>Nu se poate inchide secventa de linii: nu au fost definite suficiente entitati sau secventa este deja inchisa.</translation>
    </message>
    <message>
        <source>Cannot undo: Begin of history reached</source>
        <translation type="unfinished"></translation>
    </message>
    <message>
        <source>Cannot redo: End of history reached</source>
        <translation type="unfinished"></translation>
    </message>
</context>
<context>
    <name>RS_ActionDrawLineAngle</name>
    <message>
        <source>Not a valid expression</source>
        <translation>Expresie incorecta</translation>
    </message>
    <message>
        <source>Specify position</source>
        <translation>Specificati pozitia</translation>
    </message>
    <message>
        <source>Cancel</source>
        <translation>Renuntare</translation>
    </message>
    <message>
        <source>Enter angle:</source>
        <translation>Introduceti unghiul:</translation>
    </message>
    <message>
        <source>Back</source>
        <translation>Inapoi</translation>
    </message>
    <message>
        <source>Enter length:</source>
        <translation>Introduceti lungimea:</translation>
    </message>
</context>
<context>
    <name>RS_ActionDrawLineBisector</name>
    <message>
        <source>Not a valid expression</source>
        <translation>Expresie incorecta</translation>
    </message>
    <message>
        <source>Select first line</source>
        <translation>Selectati prima linie</translation>
    </message>
    <message>
        <source>Cancel</source>
        <translation>Renuntare</translation>
    </message>
    <message>
        <source>Select second line</source>
        <translation>Selectati a doua linie</translation>
    </message>
    <message>
        <source>Back</source>
        <translation>Inapoi</translation>
    </message>
    <message>
        <source>Enter bisector length:</source>
        <translation>Introduceti lungimea bisectoarei:</translation>
    </message>
    <message>
        <source>Enter number of bisectors:</source>
        <translation>Introduceti numarul de bisectoare:</translation>
    </message>
    <message>
        <source>Number sector lines not in range: </source>
        <comment>number of bisector to create must be in [1, 200]</comment>
        <translation type="unfinished"></translation>
    </message>
</context>
<context>
    <name>RS_ActionDrawLineFree</name>
    <message>
        <source>Click and drag to draw a line</source>
        <translation>Click-and-drag pentru desenare linie</translation>
    </message>
    <message>
        <source>Cancel</source>
        <translation>Renuntare</translation>
    </message>
</context>
<context>
    <name>RS_ActionDrawLineHorVert</name>
    <message>
        <source>Specify first point</source>
        <translation>Specificati primul punct</translation>
    </message>
    <message>
        <source>Cancel</source>
        <translation>Renuntare</translation>
    </message>
    <message>
        <source>Specify second point</source>
        <translation>Specificati al doilea punct</translation>
    </message>
    <message>
        <source>Back</source>
        <translation>Inapoi</translation>
    </message>
</context>
<context>
    <name>RS_ActionDrawLineOrthTan</name>
    <message>
        <source>Select a line</source>
        <translation>Selectati o linie</translation>
    </message>
    <message>
        <source>Cancel</source>
        <translation>Renuntare</translation>
    </message>
    <message>
        <source>Select circle, arc or ellipse</source>
        <translation>Selectati un obiect de tip cerc, arc sau elipsa</translation>
    </message>
    <message>
        <source>Back</source>
        <translation>Inapoi</translation>
    </message>
</context>
<context>
    <name>RS_ActionDrawLineParallel</name>
    <message>
        <source>Cancel</source>
        <translation>Renuntare</translation>
    </message>
    <message>
        <source>Enter number:</source>
        <translation>introduceti un numar:</translation>
    </message>
    <message>
        <source>Not a valid expression</source>
        <translation>Expresie incorecta</translation>
    </message>
    <message>
        <source>Specify Distance &lt;%1&gt; or select entity or [%2]</source>
        <translation>Specificati Distanta &lt;%1&gt; sau entitatea sau [%2]</translation>
    </message>
    <message>
        <source>Not a valid number. Try 1..99</source>
        <translation>Numar incorect. Incercati un numar intre 1 si 99</translation>
    </message>
</context>
<context>
    <name>RS_ActionDrawLineParallelThrough</name>
    <message>
        <source>Select entity</source>
        <translation>Selectati entitatea</translation>
    </message>
    <message>
        <source>Cancel</source>
        <translation>Renuntare</translation>
    </message>
    <message>
        <source>Specify through point</source>
        <translation>Specificati punctul</translation>
    </message>
    <message>
        <source>Back</source>
        <translation>Inapoi</translation>
    </message>
    <message>
        <source>Number:</source>
        <translation>Numar:</translation>
    </message>
    <message>
        <source>Not a valid number. Try 1..99</source>
        <translation>Numar incorect. Incercati un numar intre 1 si 99</translation>
    </message>
    <message>
        <source>Not a valid expression</source>
        <translation>Expresie incorecta</translation>
    </message>
</context>
<context>
    <name>RS_ActionDrawLinePolygon</name>
    <message>
        <source></source>
        <translation></translation>
    </message>
</context>
<context>
    <name>RS_ActionDrawLinePolygonCenCor</name>
    <message>
        <source>Specify center</source>
        <translation>Specificati centrul</translation>
    </message>
    <message>
        <source>Specify a corner</source>
        <translation>Specificati un colt</translation>
    </message>
    <message>
        <source>Enter number:</source>
        <translation>Introduceti un numar:</translation>
    </message>
    <message>
        <source>Not a valid number. Try 1..9999</source>
        <translation>Numar incorect. Incercati un numar intre 1 si 9999</translation>
    </message>
    <message>
        <source>Not a valid expression</source>
        <translation>Expresie incorecta</translation>
    </message>
</context>
<context>
    <name>RS_ActionDrawLinePolygonCorCor</name>
    <message>
        <source>Specify first corner</source>
        <translation>Specificati primul colt</translation>
    </message>
    <message>
        <source>Cancel</source>
        <translation>Renuntare</translation>
    </message>
    <message>
        <source>Specify second corner</source>
        <translation>Specificati al doilea colt</translation>
    </message>
    <message>
        <source>Back</source>
        <translation>Inapoi</translation>
    </message>
    <message>
        <source>Number:</source>
        <translation>Numar:</translation>
    </message>
    <message>
        <source>Not a valid number. Try 1..9999</source>
        <translation>Numar incorect. Incercati un numar intre 1 si 9999</translation>
    </message>
    <message>
        <source>Not a valid expression.</source>
        <translation>Expresie incorecta.</translation>
    </message>
</context>
<context>
    <name>RS_ActionDrawLineRectangle</name>
    <message>
        <source>Specify first corner</source>
        <translation>Specificati primul colt</translation>
    </message>
    <message>
        <source>Cancel</source>
        <translation>Renuntare</translation>
    </message>
    <message>
        <source>Specify second corner</source>
        <translation>Specificati al doilea colt</translation>
    </message>
    <message>
        <source>Back</source>
        <translation>Inapoi</translation>
    </message>
</context>
<context>
    <name>RS_ActionDrawLineRelAngle</name>
    <message>
        <source>Not a valid expression</source>
        <translation>Expresie incorecta</translation>
    </message>
    <message>
        <source>Select base entity</source>
        <translation>Selectati entitatea de baza</translation>
    </message>
    <message>
        <source>Cancel</source>
        <translation>Renuntare</translation>
    </message>
    <message>
        <source>Specify position</source>
        <translation>Specificati pozitia</translation>
    </message>
    <message>
        <source>Back</source>
        <translation>Inapoi</translation>
    </message>
</context>
<context>
    <name>RS_ActionDrawLineTangent1</name>
    <message>
        <source>Specify point</source>
        <translation>Specificati un punct</translation>
    </message>
    <message>
        <source>Cancel</source>
        <translation>Renuntare</translation>
    </message>
    <message>
        <source>Select circle, arc or ellipse</source>
        <translation>Selectati un obiect de tip cerc, arc sau elipsa</translation>
    </message>
    <message>
        <source>Back</source>
        <translation>Inapoi</translation>
    </message>
</context>
<context>
    <name>RS_ActionDrawLineTangent2</name>
    <message>
        <source>Cancel</source>
        <translation>Renuntare</translation>
    </message>
    <message>
        <source>Back</source>
        <translation>Inapoi</translation>
    </message>
    <message>
        <source>Select first circle or ellipse</source>
        <translation type="unfinished"></translation>
    </message>
    <message>
        <source>Select second circle or ellipse</source>
        <translation type="unfinished"></translation>
    </message>
</context>
<context>
    <name>RS_ActionDrawMText</name>
    <message>
        <source>Specify insertion point</source>
        <translation type="unfinished">Specificati punctul de inserare</translation>
    </message>
    <message>
        <source>Cancel</source>
        <translation type="unfinished">Renuntare</translation>
    </message>
    <message>
        <source>Enter text:</source>
        <translation type="unfinished">introduceti textul:</translation>
    </message>
    <message>
        <source>Back</source>
        <translation type="unfinished">Inapoi</translation>
    </message>
</context>
<context>
    <name>RS_ActionDrawPoint</name>
    <message>
        <source>Specify location</source>
        <translation>Specificati pozitia</translation>
    </message>
    <message>
        <source>Cancel</source>
        <translation>Renuntare</translation>
    </message>
</context>
<context>
    <name>RS_ActionDrawPolyline</name>
    <message>
        <source>Specify first point</source>
        <translation>Specificati primul punct</translation>
    </message>
    <message>
        <source>Cancel</source>
        <translation>Renuntare</translation>
    </message>
    <message>
        <source>Specify next point or [%1]</source>
        <translation>Specificati urmatorul punct sau [%1]</translation>
    </message>
    <message>
        <source>Back</source>
        <translation>Inapoi</translation>
    </message>
    <message>
        <source>Specify next point</source>
        <translation>Specificati urmatorul punct</translation>
    </message>
    <message>
        <source>Cannot close sequence of lines: Not enough entities defined yet.</source>
        <translation>Nu se poate inchide secventa de linii: nu au fost definite suficiente entitati.</translation>
    </message>
    <message>
        <source>Cannot undo: Not enough entities defined yet.</source>
        <translation>Nu se poate anula: nu au fost definite suficiente entitati.</translation>
    </message>
    <message>
        <source>Enter the end point x</source>
        <translation type="unfinished"></translation>
    </message>
    <message>
        <source>Enter number of polylines</source>
        <translation type="unfinished"></translation>
    </message>
    <message>
        <source>equation</source>
        <translation type="unfinished"></translation>
    </message>
    <message>
        <source>Enter an equation, f(x)</source>
        <translation type="unfinished"></translation>
    </message>
    <message>
        <source>x</source>
        <translation type="unfinished"></translation>
    </message>
    <message>
        <source>Enter the start point x</source>
        <translation type="unfinished"></translation>
    </message>
    <message>
        <source>The entered x is invalid.</source>
        <translation type="unfinished"></translation>
    </message>
    <message>
        <source>The step size entered is invalid.</source>
        <translation type="unfinished"></translation>
    </message>
    <message>
        <source>The value x entered is invalid.</source>
        <translation type="unfinished"></translation>
    </message>
</context>
<context>
    <name>RS_ActionDrawSpline</name>
    <message>
        <source>Specify first control point</source>
        <translation>Specificati primul punct de control</translation>
    </message>
    <message>
        <source>Cancel</source>
        <translation>Renuntare</translation>
    </message>
    <message>
        <source>Specify next control point or [%1]</source>
        <translation>Specificati urmatorul punct de control sau [%1]</translation>
    </message>
    <message>
        <source>Back</source>
        <translation>Inapoi</translation>
    </message>
    <message>
        <source>Specify next control point</source>
        <translation>Specificati urmatorul punct de control</translation>
    </message>
    <message>
        <source>Cannot undo: Not enough entities defined yet.</source>
        <translation>Nu se poate anula: nu au fost definite suficiente entitati.</translation>
    </message>
</context>
<context>
    <name>RS_ActionDrawText</name>
    <message>
        <source>Specify insertion point</source>
        <translation>Specificati punctul de inserare</translation>
    </message>
    <message>
        <source>Cancel</source>
        <translation>Renuntare</translation>
    </message>
    <message>
        <source>Enter text:</source>
        <translation>introduceti textul:</translation>
    </message>
    <message>
        <source>Back</source>
        <translation>Inapoi</translation>
    </message>
    <message>
        <source>Specify second point</source>
        <translation type="unfinished">Specificati al doilea punct</translation>
    </message>
</context>
<context>
    <name>RS_ActionEditCopy</name>
    <message>
        <source>Specify reference point</source>
        <translation>Specificati punctul de referinta</translation>
    </message>
    <message>
        <source>Cancel</source>
        <translation>Renuntare</translation>
    </message>
</context>
<context>
    <name>RS_ActionEditPaste</name>
    <message>
        <source>Set reference point</source>
        <translation>Specificati punctul de referinta</translation>
    </message>
    <message>
        <source>Cancel</source>
        <translation>Renuntare</translation>
    </message>
</context>
<context>
    <name>RS_ActionEditUndo</name>
    <message>
        <source>Nothing to undo!</source>
        <translation>Nicio actiune de anulat!</translation>
    </message>
    <message>
        <source>Nothing to redo!</source>
        <translation>Nicio actiune de refacut!</translation>
    </message>
</context>
<context>
    <name>RS_ActionInfoAngle</name>
    <message>
        <source>Lines are parallel</source>
        <translation>Liniile sunt paralele</translation>
    </message>
    <message>
        <source>Specify first line</source>
        <translation>Specificati prima linie</translation>
    </message>
    <message>
        <source>Cancel</source>
        <translation>Renuntare</translation>
    </message>
    <message>
        <source>Specify second line</source>
        <translation>Specificati a doua linie</translation>
    </message>
    <message>
        <source>Back</source>
        <translation>Inapoi</translation>
    </message>
    <message>
        <source>Angle: %1</source>
        <translation>Unghi: %1</translation>
    </message>
</context>
<context>
    <name>RS_ActionInfoArea</name>
    <message>
        <source>Circumference: %1</source>
        <translation>Circumferinta: %1</translation>
    </message>
    <message>
        <source>Point: %1/%2</source>
        <translation>Punct: %1/%2</translation>
    </message>
    <message>
        <source>Specify first point of polygon</source>
        <translation>Specificati primul punct al poligonului</translation>
    </message>
    <message>
        <source>Cancel</source>
        <translation>Renuntare</translation>
    </message>
    <message>
        <source>Specify next point of polygon</source>
        <translation>Specificati urmatorul punct al poligonului</translation>
    </message>
    <message>
        <source>Closing Point: %1/%2</source>
        <translation>Punct de inchidere: %1/%2</translation>
    </message>
    <message>
        <source>Area: %1 %2^2</source>
        <translation type="unfinished"></translation>
    </message>
</context>
<context>
    <name>RS_ActionInfoDist</name>
    <message>
        <source>Specify first point of distance</source>
        <translation>Specificati primul punct pentru masurarea distantei</translation>
    </message>
    <message>
        <source>Cancel</source>
        <translation>Renuntare</translation>
    </message>
    <message>
        <source>Specify second point of distance</source>
        <translation>Specificati al doilea punct pentru masurarea distantei</translation>
    </message>
    <message>
        <source>Back</source>
        <translation>Inapoi</translation>
    </message>
    <message>
        <source>Distance: %1 Cartesian: (%2 , %3), Polar: (%4&lt;%5)</source>
        <translation type="unfinished"></translation>
    </message>
</context>
<context>
    <name>RS_ActionInfoDist2</name>
    <message>
        <source>Distance: %1</source>
        <translation>Distanta: %1</translation>
    </message>
    <message>
        <source>Specify entity</source>
        <translation>Specificati entitatea</translation>
    </message>
    <message>
        <source>Cancel</source>
        <translation>Renuntare</translation>
    </message>
    <message>
        <source>Specify point</source>
        <translation>Specificati un punct</translation>
    </message>
    <message>
        <source>Back</source>
        <translation>Inapoi</translation>
    </message>
</context>
<context>
    <name>RS_ActionInfoInside</name>
    <message>
        <source>Point is inside selected contour.</source>
        <translation>Punctul se afla in interiorul conturului selectat.</translation>
    </message>
    <message>
        <source>Point is outside selected contour.</source>
        <translation>Punctul se afla in exteriorul conturului selectat.</translation>
    </message>
    <message>
        <source>Specify point</source>
        <translation>Specificati un punct</translation>
    </message>
    <message>
        <source>Cancel</source>
        <translation>Renuntare</translation>
    </message>
</context>
<context>
    <name>RS_ActionInfoTotalLength</name>
    <message>
        <source>Total Length of selected entities: %1</source>
        <translation>Lungimea totala a obiectelor selectate: %1</translation>
    </message>
    <message>
        <source>At least one of the selected entities cannot be measured.</source>
        <translation>Cel putin una din entitatile selectate nu poate fi masurata.</translation>
    </message>
</context>
<context>
    <name>RS_ActionLibraryInsert</name>
    <message>
        <source>Insert Library Object</source>
        <translation>Inserare Obiect din Biblioteca</translation>
    </message>
    <message>
        <source>Not a valid expression</source>
        <translation>Expresie incorecta</translation>
    </message>
    <message>
        <source>Specify reference point</source>
        <translation>Specificati punctul de referinta</translation>
    </message>
    <message>
        <source>Cancel</source>
        <translation>Renuntare</translation>
    </message>
    <message>
        <source>Enter angle:</source>
        <translation>Introduceti unghiul:</translation>
    </message>
    <message>
        <source></source>
        <translation></translation>
    </message>
    <message>
        <source>Enter factor:</source>
        <translation>Introduceti factorul:</translation>
    </message>
    <message>
        <source>Cannot open file &apos;%1&apos;</source>
        <translation>Nu pot deschide fisierul &apos;%1&apos;</translation>
    </message>
</context>
<context>
    <name>RS_ActionLockRelativeZero</name>
    <message>
        <source>(Un-)&amp;Lock Relative Zero</source>
        <translation>(De-)b&amp;locare Zero Relativ</translation>
    </message>
</context>
<context>
    <name>RS_ActionModifyBevel</name>
    <message>
        <source>Not a valid expression</source>
        <translation>Expresie incorecta</translation>
    </message>
    <message>
        <source>Select first entity</source>
        <translation>Selectati prima entitate</translation>
    </message>
    <message>
        <source>Cancel</source>
        <translation>Renuntare</translation>
    </message>
    <message>
        <source>Select second entity</source>
        <translation>Selectati a doua entitate</translation>
    </message>
    <message>
        <source>Back</source>
        <translation>Inapoi</translation>
    </message>
    <message>
        <source>Enter length 1:</source>
        <translation>Introduceti lungimea 1:</translation>
    </message>
    <message>
        <source>Enter length 2:</source>
        <translation>Introduceti lungimea 2:</translation>
    </message>
</context>
<context>
    <name>RS_ActionModifyCut</name>
    <message>
        <source>No Entity found.</source>
        <translation>Nu am gasit nicio entitate.</translation>
    </message>
    <message>
        <source>Cutting point is invalid.</source>
        <translation>Punctul de decupare este incorect.</translation>
    </message>
    <message>
        <source>Cutting point is not on entity.</source>
        <translation>Punctul de decupare nu se afla pe entitate.</translation>
    </message>
    <message>
        <source>Specify entity to cut</source>
        <translation>Specificati entitatea de decupat</translation>
    </message>
    <message>
        <source>Cancel</source>
        <translation>Renuntare</translation>
    </message>
    <message>
        <source>Specify cutting point</source>
        <translation>Specificati punctul de decupare</translation>
    </message>
    <message>
        <source>Back</source>
        <translation>Inapoi</translation>
    </message>
    <message>
        <source>Entity must be a line, arc, circle, ellipse or interpolation spline.</source>
        <translation type="unfinished"></translation>
    </message>
</context>
<context>
    <name>RS_ActionModifyDeleteFree</name>
    <message>
        <source>Specify first break point on a polyline</source>
        <translation>Specificati primul punct de intrerupere de pe polilinie</translation>
    </message>
    <message>
        <source>Cancel</source>
        <translation>Renuntare</translation>
    </message>
    <message>
        <source>Specify second break point on the same polyline</source>
        <translation>Specificati al doilea punct de intrerupere de pe aceeasi polilinie</translation>
    </message>
    <message>
        <source>Back</source>
        <translation>Inapoi</translation>
    </message>
    <message>
        <source>Entities not in the same polyline.</source>
        <translation>Entitatile nu se afla pe aceeasi polilinie.</translation>
    </message>
    <message>
        <source>Parent of second entity is not a polyline</source>
        <translation>Parintele celei de a doua entitati nu este polilinie</translation>
    </message>
    <message>
        <source>Parent of first entity is not a polyline</source>
        <translation>Parintele primei entitati nu este polilinie</translation>
    </message>
    <message>
        <source>Parent of second entity is nullptr</source>
        <translation type="unfinished"></translation>
    </message>
    <message>
        <source>One of the chosen entities is nullptr</source>
        <translation type="unfinished"></translation>
    </message>
    <message>
        <source>Parent of first entity is nullptr</source>
        <translation type="unfinished"></translation>
    </message>
    <message>
        <source>First entity is nullptr</source>
        <translation type="unfinished"></translation>
    </message>
    <message>
        <source>Second entity is nullptr</source>
        <translation type="unfinished"></translation>
    </message>
</context>
<context>
    <name>RS_ActionModifyDeleteQuick</name>
    <message>
        <source>Pick entity to delete</source>
        <translation>Alegeti entitatea care va fi stearsa</translation>
    </message>
    <message>
        <source>Cancel</source>
        <translation>Renuntare</translation>
    </message>
</context>
<context>
    <name>RS_ActionModifyEntity</name>
    <message>
        <source>Click on entity to modify</source>
        <translation type="unfinished"></translation>
    </message>
    <message>
        <source>Cancel</source>
        <translation type="unfinished">Renuntare</translation>
    </message>
</context>
<context>
    <name>RS_ActionModifyMirror</name>
    <message>
        <source>Specify first point of mirror line</source>
        <translation>Specificati primul punct al axei de simetrie</translation>
    </message>
    <message>
        <source>Cancel</source>
        <translation>Renuntare</translation>
    </message>
    <message>
        <source>Specify second point of mirror line</source>
        <translation>Specificati al doileal punct al axei de simetrie</translation>
    </message>
    <message>
        <source>Back</source>
        <translation>Inapoi</translation>
    </message>
</context>
<context>
    <name>RS_ActionModifyMove</name>
    <message>
        <source>Specify reference point</source>
        <translation>Specificati punctul de referinta</translation>
    </message>
    <message>
        <source>Cancel</source>
        <translation>Renuntare</translation>
    </message>
    <message>
        <source>Specify target point</source>
        <translation>Specificati punctul tinta</translation>
    </message>
    <message>
        <source>Back</source>
        <translation>Inapoi</translation>
    </message>
    <message>
        <source>Invalid number of copies, use %1 </source>
        <translation>Numar incorect de copii, folositi %1 </translation>
    </message>
</context>
<context>
    <name>RS_ActionModifyMoveRotate</name>
    <message>
        <source>Not a valid expression</source>
        <translation>Expresie incorecta</translation>
    </message>
    <message>
        <source>Specify reference point</source>
        <translation>Specificati punctul de referinta</translation>
    </message>
    <message>
        <source>Cancel</source>
        <translation>Renuntare</translation>
    </message>
    <message>
        <source>Specify target point</source>
        <translation>Specificati punctul tinta</translation>
    </message>
    <message>
        <source>Back</source>
        <translation>Inapoi</translation>
    </message>
    <message>
        <source>Enter rotation angle:</source>
        <translation>Introduceti unghiul de rotire:</translation>
    </message>
</context>
<context>
    <name>RS_ActionModifyOffset</name>
    <message>
        <source>Specify direction of offset</source>
        <translation>Specificati directia pentru distantare</translation>
    </message>
    <message>
        <source>Back</source>
        <translation>Inapoi</translation>
    </message>
</context>
<context>
    <name>RS_ActionModifyRotate</name>
    <message>
        <source>Specify reference point</source>
        <translation>Specificati punctul de referinta</translation>
    </message>
    <message>
        <source>Back</source>
        <translation>Inapoi</translation>
    </message>
    <message>
        <source>Specify rotation center</source>
        <translation>Specificati centrul de rotire</translation>
    </message>
    <message>
        <source>Specify target point to rotate to</source>
        <translation>Specificati punctul tinta catre care se face rotirea</translation>
    </message>
</context>
<context>
    <name>RS_ActionModifyRotate2</name>
    <message>
        <source>Specify absolute reference point</source>
        <translation>Specificati punctul de referinta absolut</translation>
    </message>
    <message>
        <source>Cancel</source>
        <translation>Renuntare</translation>
    </message>
    <message>
        <source>Specify relative reference point</source>
        <translation>Specificati punctul de referinta relativ</translation>
    </message>
    <message>
        <source>Back</source>
        <translation>Inapoi</translation>
    </message>
</context>
<context>
    <name>RS_ActionModifyRound</name>
    <message>
        <source>Not a valid expression</source>
        <translation>Expresie incorecta</translation>
    </message>
    <message>
        <source>Back</source>
        <translation>Inapoi</translation>
    </message>
    <message>
        <source>Specify second entity</source>
        <translation>Specificati a doua entitate</translation>
    </message>
    <message>
        <source>Enter radius:</source>
        <translation>Introduceti raza:</translation>
    </message>
    <message>
        <source>Cancel</source>
        <translation>Renuntare</translation>
    </message>
    <message>
        <source>Specify first entity or enter radius &lt;%1&gt;</source>
        <translation type="unfinished"></translation>
    </message>
</context>
<context>
    <name>RS_ActionModifyScale</name>
    <message>
        <source>Specify reference point</source>
        <translation>Specificati punctul de referinta</translation>
    </message>
    <message>
        <source>Cancel</source>
        <translation>Renuntare</translation>
    </message>
</context>
<context>
    <name>RS_ActionModifyStretch</name>
    <message>
        <source>Specify first corner</source>
        <translation>Specificati primul colt</translation>
    </message>
    <message>
        <source>Cancel</source>
        <translation>Renuntare</translation>
    </message>
    <message>
        <source>Specify second corner</source>
        <translation>Specificati al doilea colt</translation>
    </message>
    <message>
        <source>Back</source>
        <translation>Inapoi</translation>
    </message>
    <message>
        <source>Specify reference point</source>
        <translation>Specificati punctul de referinta</translation>
    </message>
    <message>
        <source>Specify target point</source>
        <translation>Specificati punctul tinta</translation>
    </message>
</context>
<context>
    <name>RS_ActionModifyTrim</name>
    <message>
        <source>Select first trim entity</source>
        <translation>Selectati prima entitate pentru taiere</translation>
    </message>
    <message>
        <source>Cancel</source>
        <translation>Renuntare</translation>
    </message>
    <message>
        <source>Select limiting entity</source>
        <translation>Selectati entitatea de la capat</translation>
    </message>
    <message>
        <source>Back</source>
        <translation>Inapoi</translation>
    </message>
    <message>
        <source>Select second trim entity</source>
        <translation>Selectati a doua entitate pentru taiere</translation>
    </message>
    <message>
        <source>Select entity to trim</source>
        <translation>Selectati entitatea pentru taiere</translation>
    </message>
</context>
<context>
    <name>RS_ActionModifyTrimAmount</name>
    <message>
        <source>No entity found. </source>
        <translation>Nu am gasit nicio entitate.</translation>
    </message>
    <message>
        <source>The chosen Entity is in a block. Please edit the block.</source>
        <translation>Entitatea aleasa se afla intr-un bloc. Editati blocul, va rog.</translation>
    </message>
    <message>
        <source>The chosen Entity is not an atomic entity or cannot be trimmed.</source>
        <translation>Entitatea aleasa nu este un obiect sau nu poate fi taiata.</translation>
    </message>
    <message>
        <source>Not a valid expression</source>
        <translation>Expresie incorecta</translation>
    </message>
    <message>
        <source>Select entity to trim or enter distance:</source>
        <translation>Selectati obiectul pentru taiat sau introduceti distanta:</translation>
    </message>
    <message>
        <source>Back</source>
        <translation>Inapoi</translation>
    </message>
</context>
<context>
    <name>RS_ActionOrder</name>
    <message>
        <source>No Entity found.</source>
        <translation type="unfinished">Nu am gasit nicio entitate.</translation>
    </message>
    <message>
        <source>Choose entity for order</source>
        <translation type="unfinished"></translation>
    </message>
    <message>
        <source>Cancel</source>
        <translation type="unfinished">Renuntare</translation>
    </message>
</context>
<context>
    <name>RS_ActionPolylineAdd</name>
    <message>
        <source>No Entity found.</source>
        <translation>Nu am gasit nicio entitate.</translation>
    </message>
    <message>
        <source>Entity must be a polyline.</source>
        <translation>Entitatea trebuie sa fie polilinie.</translation>
    </message>
    <message>
        <source>Adding point is invalid.</source>
        <translation>Punctul adaugat este incorect.</translation>
    </message>
    <message>
        <source>Adding point is not on entity.</source>
        <translation>Punctul adaugat nu se afla pe entitate.</translation>
    </message>
    <message>
        <source>Specify polyline to add nodes</source>
        <translation>Specificati polilinia pe care veti adauga noduri</translation>
    </message>
    <message>
        <source>Cancel</source>
        <translation>Renuntare</translation>
    </message>
    <message>
        <source>Specify adding node&apos;s point</source>
        <translation>Specificati punctul unde se va adauga noul nod</translation>
    </message>
    <message>
        <source>Back</source>
        <translation>Inapoi</translation>
    </message>
</context>
<context>
    <name>RS_ActionPolylineAppend</name>
    <message>
        <source>No Entity found.</source>
        <translation>Nu am gasit nicio entitate.</translation>
    </message>
    <message>
        <source>Entity must be a polyline.</source>
        <translation>Entitatea trebuie sa fie polilinie.</translation>
    </message>
    <message>
        <source>Click somewhere near the beginning or end of existing polyline.</source>
        <translation>Dati click intr-o zona apropiata de inceputul sau sfarsitul poliliniei existente.</translation>
    </message>
    <message>
        <source>Specify the polyline somewhere near the beginning or end point</source>
        <translation>Specificati polilinia in zona de inceput sau sfarsit a acesteia</translation>
    </message>
    <message>
        <source>Cancel</source>
        <translation>Renuntare</translation>
    </message>
    <message>
        <source>Specify next point or [%1]</source>
        <translation>Specificati urmatorul punct sau [%1]</translation>
    </message>
    <message>
        <source>Back</source>
        <translation>Inapoi</translation>
    </message>
    <message>
        <source>Specify next point</source>
        <translation>Specificati urmatorul punct</translation>
    </message>
    <message>
        <source>Can not append nodes in a closed polyline.</source>
        <translation>Nu se pot adauga noduri la o polilinie inchisa.</translation>
    </message>
    <message>
        <source>Cannot undo: Not enough entities defined yet.</source>
        <translation>Nu se poate anula: nu au fost definite suficiente entitati.</translation>
    </message>
</context>
<context>
    <name>RS_ActionPolylineDel</name>
    <message>
        <source>No Entity found.</source>
        <translation>Nu am gasit nicio entitate.</translation>
    </message>
    <message>
        <source>Entity must be a polyline.</source>
        <translation>Entitatea trebuie sa fie polilinie.</translation>
    </message>
    <message>
        <source>Specify polyline to delete node</source>
        <translation>Specificati polilinia de pe care veti sterge noduri</translation>
    </message>
    <message>
        <source>Cancel</source>
        <translation>Renuntare</translation>
    </message>
    <message>
        <source>Specify deleting node&apos;s point</source>
        <translation>Specificati punctul de stergere a nodului</translation>
    </message>
    <message>
        <source>Back</source>
        <translation>Inapoi</translation>
    </message>
    <message>
        <source>Deleting point is invalid.</source>
        <translation type="unfinished"></translation>
    </message>
    <message>
        <source>Deleting point is not on entity.</source>
        <translation type="unfinished">Punctul de sters nu se afla pe entitate.</translation>
    </message>
</context>
<context>
    <name>RS_ActionPolylineDelBetween</name>
    <message>
        <source>No Entity found.</source>
        <translation>Nu am gasit nicio entitate.</translation>
    </message>
    <message>
        <source>Entity must be a polyline.</source>
        <translation>Entitatea trebuie sa fie polilinie.</translation>
    </message>
    <message>
        <source>Deleting point is not on entity.</source>
        <translation>Punctul de sters nu se afla pe entitate.</translation>
    </message>
    <message>
        <source>Specify polyline to delete between two nodes</source>
        <translation>Specificati polilinia de pe care veti sterge intre doua noduri</translation>
    </message>
    <message>
        <source>Cancel</source>
        <translation>Renuntare</translation>
    </message>
    <message>
        <source>Specify first node</source>
        <translation>Specificati primul nod</translation>
    </message>
    <message>
        <source>Back</source>
        <translation>Inapoi</translation>
    </message>
    <message>
        <source>Specify second node</source>
        <translation>Specificati al doilea nod</translation>
    </message>
    <message>
        <source>Deleting point is invalid.</source>
        <translation type="unfinished"></translation>
    </message>
</context>
<context>
    <name>RS_ActionPolylineEquidistant</name>
    <message>
        <source>No Entity found.</source>
        <translation>Nu am gasit nicio entitate.</translation>
    </message>
    <message>
        <source>Entity must be a polyline.</source>
        <translation>Entitatea trebuie sa fie polilinie.</translation>
    </message>
    <message>
        <source>Choose the original polyline</source>
        <translation>Alegeti polilinia originala</translation>
    </message>
    <message>
        <source>Cancel</source>
        <translation>Renuntare</translation>
    </message>
</context>
<context>
    <name>RS_ActionPolylineSegment</name>
    <message>
        <source>No Entity found.</source>
        <translation>Nu am gasit nicio entitate.</translation>
    </message>
    <message>
        <source>Choose one of the segments on the original polyline</source>
        <translation>Alegeti unul din segmentele poliliniei originale</translation>
    </message>
    <message>
        <source>Cancel</source>
        <translation>Renuntare</translation>
    </message>
    <message>
        <source>Entity can not be a closed polyline.</source>
        <translation>Entitatea nu poate fi o polilinie inchisa.</translation>
    </message>
    <message>
        <source>Polyline created</source>
        <translation type="unfinished"></translation>
    </message>
</context>
<context>
    <name>RS_ActionPolylineTrim</name>
    <message>
        <source>No Entity found.</source>
        <translation>Nu am gasit nicio entitate.</translation>
    </message>
    <message>
        <source>Entity must be a polyline.</source>
        <translation>Entitatea trebuie sa fie polilinie.</translation>
    </message>
    <message>
        <source>Specifying point is invalid.</source>
        <translation>Punctul specificat este incorect.</translation>
    </message>
    <message>
        <source>No Segment found on entity.</source>
        <translation>Nu am gasit niciun segment pe entitate.</translation>
    </message>
    <message>
        <source>Specify polyline to trim</source>
        <translation>Specificati polilinia pe care veti o veti taia</translation>
    </message>
    <message>
        <source>Cancel</source>
        <translation>Renuntare</translation>
    </message>
    <message>
        <source>Specify first segment</source>
        <translation>Specificati primul segment</translation>
    </message>
    <message>
        <source>Back</source>
        <translation>Inapoi</translation>
    </message>
    <message>
        <source>Specify second segment</source>
        <translation>Indiquez le deuxième segment</translation>
    </message>
</context>
<context>
    <name>RS_ActionPrintPreview</name>
    <message>
        <source>RS_ActionPrintPreview::fit(): Invalid paper size</source>
        <translation type="unfinished"></translation>
    </message>
    <message>
        <source>Printout offset in paper coordinates by (%1, %2)</source>
        <translation type="unfinished"></translation>
    </message>
    <message>
        <source>Printout offset in graph coordinates by (%1, %2)</source>
        <translation type="unfinished"></translation>
    </message>
    <message>
        <source>Printout offset in graph coordinates</source>
        <translation type="unfinished"></translation>
    </message>
    <message>
        <source>Printout offset in paper coordinates</source>
        <translation type="unfinished"></translation>
    </message>
    <message>
        <source>: select printout offset coordinates</source>
        <translation type="unfinished"></translation>
    </message>
    <message>
        <source>type in offset from command line to offset printout</source>
        <translation type="unfinished"></translation>
    </message>
    <message>
        <source>Printout offset ignores relative zero. Ignoring &apos;@&apos;</source>
        <translation type="unfinished"></translation>
    </message>
    <message>
        <source>Printout in Black/White</source>
        <translation type="unfinished"></translation>
    </message>
    <message>
        <source>Printout in color</source>
        <translation type="unfinished"></translation>
    </message>
    <message>
        <source>RS_ActionPrintPreview::calcPagesNum(): Limit of pages has been exceeded.</source>
        <translation type="unfinished"></translation>
    </message>
</context>
<context>
    <name>RS_ActionSelect</name>
    <message>
        <source>Select to modify attributes</source>
        <translation>Selectie pentru modificarea atributelor</translation>
    </message>
    <message>
        <source>Cancel</source>
        <translation>Renuntare</translation>
    </message>
    <message>
        <source>Select to delete</source>
        <translation>Selectie pentru stergere</translation>
    </message>
    <message>
        <source>Select to delete immediately</source>
        <translation>Selectie pentru stergerea imediata</translation>
    </message>
    <message>
        <source>Select to move</source>
        <translation>Selectie pentru deplasare</translation>
    </message>
    <message>
        <source>Select to rotate</source>
        <translation>Selectie pentru rotire</translation>
    </message>
    <message>
        <source>Select to scale</source>
        <translation>Selectie pentru redimensionare</translation>
    </message>
    <message>
        <source>Select to mirror</source>
        <translation>Selectie pentru simetrie</translation>
    </message>
    <message>
        <source>Select to move and rotate</source>
        <translation>Selectie pentru deplasare si rotire</translation>
    </message>
    <message>
        <source>Select for two axis rotation</source>
        <translation>Selectie pentru rotire dupa doua axe</translation>
    </message>
    <message>
        <source>Select to explode text</source>
        <translation>Selectie pentru text explodat</translation>
    </message>
    <message>
        <source>Select to create block</source>
        <translation>Selectie pentru creare bloc</translation>
    </message>
    <message>
        <source>Select to copy</source>
        <translation>Selectie pentru copiere</translation>
    </message>
    <message>
        <source>Select to cut</source>
        <translation>Selectie pentru taiere</translation>
    </message>
    <message>
        <source>No entity selected!</source>
        <translation>Nu ati selectat nicio entitate!</translation>
    </message>
    <message>
        <source>Select to create offset</source>
        <translation>Selectati pentru creare deplasare (offset)</translation>
    </message>
    <message>
        <source>Select entities to order</source>
        <translation type="unfinished"></translation>
    </message>
    <message>
        <source>Select to explode block</source>
        <translation type="unfinished"></translation>
    </message>
    <message>
        <source>Select to revert direction</source>
        <translation type="unfinished"></translation>
    </message>
</context>
<context>
    <name>RS_ActionSelectContour</name>
    <message>
        <source>Entity must be an Atomic Entity.</source>
        <translation>Entitatea trebuie sa fie de tip &quot;atomic&quot;.</translation>
    </message>
</context>
<context>
    <name>RS_ActionSelectIntersected</name>
    <message>
        <source>Choose first point of intersection line</source>
        <translation>Alegeti primul punct al liniei de intersectie</translation>
    </message>
    <message>
        <source>Cancel</source>
        <translation>Renuntare</translation>
    </message>
    <message>
        <source>Choose second point of intersection line</source>
        <translation>Alegeti al doilea punct al liniei de intersectie</translation>
    </message>
    <message>
        <source>Back</source>
        <translation>Inapoi</translation>
    </message>
</context>
<context>
    <name>RS_ActionSelectWindow</name>
    <message>
        <source>Cancel</source>
        <translation>Renuntare</translation>
    </message>
    <message>
        <source>Choose second edge</source>
        <translation>Alegeti al doilea capat</translation>
    </message>
    <message>
        <source>Back</source>
        <translation>Inapoi</translation>
    </message>
    <message>
        <source>Click and drag for the selection window</source>
        <translation>Click-and-drag pentru fereastra de selectie</translation>
    </message>
</context>
<context>
    <name>RS_ActionSetRelativeZero</name>
    <message>
        <source>Set relative Zero</source>
        <translation>Setare zero relativ</translation>
    </message>
    <message>
        <source>Cancel</source>
        <translation>Renuntare</translation>
    </message>
    <message>
        <source>Set &amp;Relative Zero</source>
        <translation>Setare zero &amp;relativ</translation>
    </message>
</context>
<context>
    <name>RS_ActionSnapIntersectionManual</name>
    <message>
        <source>I&amp;ntersection Manually</source>
        <translation>I&amp;ntersectie Manuala</translation>
    </message>
    <message>
        <source>Select first entity</source>
        <translation>Selectati prima entitate</translation>
    </message>
    <message>
        <source>Back</source>
        <translation>Inapoi</translation>
    </message>
    <message>
        <source>Select second entity</source>
        <translation>Selectati a doua entitate</translation>
    </message>
</context>
<context>
    <name>RS_ActionToolRegenerateDimensions</name>
    <message>
        <source>Regenerated %1 dimension entities</source>
        <translation>Regenerarea %1 cotarii entitatilor</translation>
    </message>
    <message>
        <source>No dimension entities found</source>
        <translation>Nu am gasit cote pentru nicio entitate</translation>
    </message>
</context>
<context>
    <name>RS_ActionZoomPan</name>
    <message>
        <source>Click and drag to pan zoom</source>
        <translation>Click-and-drag pentru deplasare panoramica</translation>
    </message>
    <message>
        <source>Cancel</source>
        <translation>Renuntare</translation>
    </message>
    <message>
        <source>Zoom panning</source>
        <translation>Deplasare Panoramica</translation>
    </message>
</context>
<context>
    <name>RS_ActionZoomWindow</name>
    <message>
        <source>Specify first edge</source>
        <translation>Specificati primul capat</translation>
    </message>
    <message>
        <source>Cancel</source>
        <translation>Renuntare</translation>
    </message>
    <message>
        <source>Specify second edge</source>
        <translation>Specificati al doilea capat</translation>
    </message>
    <message>
        <source>Back</source>
        <translation>Inapoi</translation>
    </message>
</context>
<context>
    <name>TextFileViewer</name>
    <message>
        <source>Frame</source>
        <translation type="unfinished"></translation>
    </message>
</context>
<context>
    <name>Ui_ArcOptions</name>
    <message>
        <source>Arc Options</source>
        <translation type="unfinished">Optiuni pentru Arc</translation>
    </message>
    <message>
        <source>Counterclockwise</source>
        <translation type="unfinished">Sens trigonometric</translation>
    </message>
    <message>
        <source>Clockwise</source>
        <translation type="unfinished">Sens orar</translation>
    </message>
</context>
<context>
    <name>Ui_ArcTangentialOptions</name>
    <message>
        <source>Tangential Arc Options</source>
        <translation type="unfinished">Optiuni pentru arcul tangential</translation>
    </message>
    <message>
        <source>Radius of the tangential arc</source>
        <translation type="unfinished">Raza arcului tangential</translation>
    </message>
    <message>
        <source>Total subtending angle of the tangential arc</source>
        <translation type="unfinished">Unghiul total de subintindere pentru arcul tangenţial</translation>
    </message>
    <message>
        <source>Radius</source>
        <extracomment>Draw Tangential Arc by the given radius</extracomment>
        <translation type="unfinished">Raza</translation>
    </message>
    <message>
        <source>Angle</source>
        <extracomment>Draw Tangential Arc by the given radius</extracomment>
        <translation type="unfinished"></translation>
    </message>
</context>
<context>
    <name>Ui_BevelOptions</name>
    <message>
        <source>Bevel Options</source>
        <translation type="unfinished">Optiuni tesire</translation>
    </message>
    <message>
        <source>Check to trim both entities to the bevel</source>
        <translation type="unfinished">Verificati ajustarea ambelor entitati la tesire</translation>
    </message>
    <message>
        <source>Trim</source>
        <translation type="unfinished"></translation>
    </message>
    <message>
        <source>Length 1:</source>
        <translation type="unfinished">Lungime 1:</translation>
    </message>
    <message>
        <source>Length 2:</source>
        <translation type="unfinished">Lungime 2:</translation>
    </message>
</context>
<context>
    <name>Ui_CircleOptions</name>
    <message>
        <source>Circle Options</source>
        <translation type="unfinished">Optiuni pentru cerc</translation>
    </message>
    <message>
        <source>Radius:</source>
        <translation type="unfinished">Raza:</translation>
    </message>
</context>
<context>
    <name>Ui_CircleTan2Options</name>
    <message>
        <source>Circle Tangential2 Options</source>
        <translation type="unfinished"></translation>
    </message>
    <message>
        <source>&lt;html&gt;&lt;head/&gt;&lt;body&gt;&lt;p&gt;Radius of the tangential circle to draw&lt;/p&gt;&lt;/body&gt;&lt;/html&gt;</source>
        <translation type="unfinished"></translation>
    </message>
    <message>
        <source>Radius:</source>
        <translation type="unfinished">Raza:</translation>
    </message>
    <message>
        <source>Radius of tangential circle</source>
        <translation type="unfinished"></translation>
    </message>
</context>
<context>
    <name>Ui_DimLinearOptions</name>
    <message>
        <source>Linear Dimension Options</source>
        <translation type="unfinished">Optiuni pentru cotare liniara</translation>
    </message>
    <message>
        <source>Angle:</source>
        <translation type="unfinished"></translation>
    </message>
</context>
<context>
    <name>Ui_DimOptions</name>
    <message>
        <source>Dimension Options</source>
        <translation type="unfinished">Optiuni cotare</translation>
    </message>
    <message>
        <source>Label:</source>
        <translation type="unfinished">Eticheta:</translation>
    </message>
    <message>
        <source>⌀</source>
        <translation type="unfinished"></translation>
    </message>
    <message>
        <source>°</source>
        <translation type="unfinished">°</translation>
    </message>
    <message>
        <source>±</source>
        <translation type="unfinished">±</translation>
    </message>
    <message>
        <source>π</source>
        <translation type="unfinished"></translation>
    </message>
    <message>
        <source>×</source>
        <translation type="unfinished">×</translation>
    </message>
    <message>
        <source>÷</source>
        <translation type="unfinished">÷</translation>
    </message>
    <message>
        <source>...</source>
        <translation type="unfinished">...</translation>
    </message>
</context>
<context>
    <name>Ui_ImageOptions</name>
    <message>
        <source>Insert Options</source>
        <translation type="unfinished">Optiuni de inserare</translation>
    </message>
    <message>
        <source>Angle:</source>
        <translation type="unfinished"></translation>
    </message>
    <message>
        <source>Rotation Angle</source>
        <translation type="unfinished">Unghi de rotire</translation>
    </message>
    <message>
        <source>Factor:</source>
        <translation type="unfinished">Factor:</translation>
    </message>
    <message>
        <source>Scale Factor</source>
        <translation type="unfinished">Factor de marire</translation>
    </message>
    <message>
        <source>DPI</source>
        <translation type="unfinished"></translation>
    </message>
    <message>
        <source>DPI of Image</source>
        <translation type="unfinished"></translation>
    </message>
</context>
<context>
    <name>Ui_InsertOptions</name>
    <message>
        <source>Insert Options</source>
        <translation type="unfinished">Optiuni de inserare</translation>
    </message>
    <message>
        <source>Angle:</source>
        <translation type="unfinished"></translation>
    </message>
    <message>
        <source>Rotation Angle</source>
        <translation type="unfinished">Unghi de rotire</translation>
    </message>
    <message>
        <source>Factor:</source>
        <translation type="unfinished">Factor:</translation>
    </message>
    <message>
        <source>Scale Factor</source>
        <translation type="unfinished">Factor de marire</translation>
    </message>
    <message>
        <source>Array:</source>
        <translation type="unfinished">Matrice:</translation>
    </message>
    <message>
        <source>Number of Columns</source>
        <translation type="unfinished">Numarul coloanelor</translation>
    </message>
    <message>
        <source>Number of Rows</source>
        <translation type="unfinished">Numarul liniilor</translation>
    </message>
    <message>
        <source>Spacing:</source>
        <translation type="unfinished">Spatiere:</translation>
    </message>
    <message>
        <source>Column Spacing</source>
        <translation type="unfinished">Spatierea coloanelor</translation>
    </message>
    <message>
        <source>Row Spacing</source>
        <translation type="unfinished">Spatierea liniilor</translation>
    </message>
</context>
<context>
    <name>Ui_LibraryInsertOptions</name>
    <message>
        <source>Library Insert Options</source>
        <translation type="unfinished">Optiuni inserare Biblioteca</translation>
    </message>
    <message>
        <source>Angle:</source>
        <translation type="unfinished"></translation>
    </message>
    <message>
        <source>Rotation Angle</source>
        <translation type="unfinished">Unghi de rotire</translation>
    </message>
    <message>
        <source>Factor:</source>
        <translation type="unfinished">Factor:</translation>
    </message>
    <message>
        <source>Scale Factor</source>
        <translation type="unfinished">Factor de marire</translation>
    </message>
</context>
<context>
    <name>Ui_LineAngleOptions</name>
    <message>
        <source>Line Angle Options</source>
        <translation type="unfinished">Optiuni de linie cu unghi</translation>
    </message>
    <message>
        <source>Angle:</source>
        <translation type="unfinished"></translation>
    </message>
    <message>
        <source>Line angle</source>
        <translation type="unfinished"></translation>
    </message>
    <message>
        <source>Length:</source>
        <translation type="unfinished">Lungime:</translation>
    </message>
    <message>
        <source>Length of line</source>
        <translation type="unfinished">Lungimea liniei</translation>
    </message>
    <message>
        <source>Snap Point:</source>
        <translation type="unfinished">Punct de agatare:</translation>
    </message>
    <message>
        <source>Start</source>
        <translation type="unfinished">Start</translation>
    </message>
    <message>
        <source>Middle</source>
        <translation type="unfinished">Mijloc</translation>
    </message>
    <message>
        <source>End</source>
        <translation type="unfinished">Final</translation>
    </message>
</context>
<context>
    <name>Ui_LineBisectorOptions</name>
    <message>
        <source>Line Bisector Options</source>
        <translation type="unfinished">Optiuni pentru bisectoare</translation>
    </message>
    <message>
        <source>Length:</source>
        <translation type="unfinished">Lungime:</translation>
    </message>
    <message>
        <source>Length of bisector</source>
        <translation type="unfinished">Lungimea bisectoarei</translation>
    </message>
    <message>
        <source>Number:</source>
        <translation type="unfinished">Numar:</translation>
    </message>
    <message>
        <source>Number of bisectors to create</source>
        <translation type="unfinished">Numar de bisectoare care vor fi create</translation>
    </message>
</context>
<context>
    <name>Ui_LineOptions</name>
    <message>
        <source>Line Options</source>
        <translation type="unfinished">Optiuni linie</translation>
    </message>
    <message>
        <source>Form a closed contour from lines drawn</source>
        <translation type="unfinished">Realizarea unui contur inchis din liniile desenate</translation>
    </message>
    <message>
        <source>Close</source>
        <translation type="unfinished">Inchidere</translation>
    </message>
    <message>
        <source>Undo the last line drawing</source>
        <translation type="unfinished">Anularea ultimei linii desenate</translation>
    </message>
    <message>
        <source>Undo</source>
        <translation type="unfinished">Anulare</translation>
    </message>
    <message>
        <source>Redo the last line drawing</source>
        <translation type="unfinished">Refecerea ultimei linii desenate</translation>
    </message>
    <message>
        <source>Redo</source>
        <translation type="unfinished">Refacere</translation>
    </message>
</context>
<context>
    <name>Ui_LineParallelOptions</name>
    <message>
        <source>Line Parallel Options</source>
        <translation type="unfinished">Optiuni linii paralele</translation>
    </message>
    <message>
        <source>Distance:</source>
        <translation type="unfinished">Distanta:</translation>
    </message>
    <message>
        <source>Distance to original entity</source>
        <translation type="unfinished">Distanta de la entitatea originala</translation>
    </message>
    <message>
        <source>Number:</source>
        <translation type="unfinished">Numar:</translation>
    </message>
    <message>
        <source>Number of parallels to create</source>
        <translation type="unfinished"></translation>
    </message>
</context>
<context>
    <name>Ui_LineParallelThroughOptions</name>
    <message>
        <source>Line Parallel Through Options</source>
        <translation type="unfinished">Optiuni linii paralele</translation>
    </message>
    <message>
        <source>Number:</source>
        <translation type="unfinished">Numar:</translation>
    </message>
    <message>
        <source>Number of parallels to create</source>
        <translation type="unfinished"></translation>
    </message>
</context>
<context>
    <name>Ui_LinePolygon2Options</name>
    <message>
        <source>Polygon Options</source>
        <translation type="unfinished">Optiuni poligon</translation>
    </message>
    <message>
        <source>Number:</source>
        <translation type="unfinished">Numar:</translation>
    </message>
    <message>
        <source>Number of edges</source>
        <translation type="unfinished">Numar laturi</translation>
    </message>
</context>
<context>
    <name>Ui_LinePolygonOptions</name>
    <message>
        <source>Polygon Options</source>
        <translation type="unfinished">Optiuni poligon</translation>
    </message>
    <message>
        <source>Number:</source>
        <translation type="unfinished">Numar:</translation>
    </message>
    <message>
        <source>Number of edges</source>
        <translation type="unfinished">Numar laturi</translation>
    </message>
</context>
<context>
    <name>Ui_LineRelAngleOptions</name>
    <message>
        <source>Line Relative Angle Options</source>
        <translation type="unfinished"></translation>
    </message>
    <message>
        <source>Angle:</source>
        <translation type="unfinished"></translation>
    </message>
    <message>
        <source>Line angle</source>
        <translation type="unfinished"></translation>
    </message>
    <message>
        <source>Length:</source>
        <translation type="unfinished">Lungime:</translation>
    </message>
    <message>
        <source>Length of line</source>
        <translation type="unfinished">Lungimea liniei</translation>
    </message>
</context>
<context>
    <name>Ui_MTextOptions</name>
    <message>
        <source>Text Options</source>
        <translation type="unfinished">Optiuni pentru text</translation>
    </message>
    <message>
        <source>Text:</source>
        <translation type="unfinished">Text:</translation>
    </message>
    <message>
        <source>Angle:</source>
        <translation type="unfinished"></translation>
    </message>
</context>
<context>
    <name>Ui_ModifyOffsetOptions</name>
    <message>
        <source>Modify Offset Options</source>
        <translation type="unfinished">Modificare optiuni distanta</translation>
    </message>
    <message>
        <source>Distance:</source>
        <translation type="unfinished">Distanta:</translation>
    </message>
    <message>
        <source>Offset from original entity</source>
        <translation type="unfinished">Distanta fata de entitatea originala</translation>
    </message>
</context>
<context>
    <name>Ui_MoveRotateOptions</name>
    <message>
        <source>Move Rotate Options</source>
        <translation type="unfinished">Optiuni deplasare si rotire</translation>
    </message>
    <message>
        <source>Angle:</source>
        <translation type="unfinished"></translation>
    </message>
</context>
<context>
    <name>Ui_PolylineOptions</name>
    <message>
        <source>Polyline Options</source>
        <translation type="unfinished">Optiuni polilinie</translation>
    </message>
    <message>
        <source>Close</source>
        <translation type="unfinished">Inchidere</translation>
    </message>
    <message>
        <source>Undo</source>
        <translation type="unfinished">Anulare</translation>
    </message>
    <message>
        <source>Line</source>
        <translation type="unfinished">Linie</translation>
    </message>
    <message>
        <source>Tangential</source>
        <translation type="unfinished">Tangential</translation>
    </message>
    <message>
        <source>Tan Radius</source>
        <translation type="unfinished">Raza tangentiala</translation>
    </message>
    <message>
        <source>Angle</source>
        <translation type="unfinished"></translation>
    </message>
    <message>
        <source>Radius:</source>
        <translation type="unfinished">Raza:</translation>
    </message>
    <message>
        <source>Angle:</source>
        <translation type="unfinished"></translation>
    </message>
    <message>
        <source>Counter Clockwise</source>
        <translation type="unfinished">Sens trigonometric</translation>
    </message>
    <message>
        <source>Clockwise</source>
        <translation type="unfinished">Sens orar</translation>
    </message>
</context>
<context>
    <name>Ui_PrintPreviewOptions</name>
    <message>
        <source>Print Preview Options</source>
        <translation type="unfinished">Optiuni previzualizare ianintea listarii</translation>
    </message>
    <message>
        <source>&lt;html&gt;&lt;head/&gt;&lt;body&gt;&lt;p&gt;Print Scale is locked to the current value&lt;/p&gt;&lt;/body&gt;&lt;/html&gt;</source>
        <translation type="unfinished"></translation>
    </message>
    <message>
        <source>fixed</source>
        <translation type="unfinished"></translation>
    </message>
    <message>
        <source>Toggle Black / White mode</source>
        <translation type="unfinished">Comutare Negru/Alb</translation>
    </message>
    <message>
        <source>Center to page</source>
        <translation type="unfinished">Centrat pe pagina</translation>
    </message>
    <message>
        <source>Fit to page</source>
        <translation type="unfinished">Ajustare la marimea paginii</translation>
    </message>
    <message>
        <source>Apply Print Scale to line width</source>
        <translation type="unfinished"></translation>
    </message>
    <message>
        <source>Calculate number of pages needed to contain the drawing</source>
        <translation type="unfinished"></translation>
    </message>
</context>
<context>
    <name>Ui_RoundOptions</name>
    <message>
        <source>Round Options</source>
        <translation type="unfinished">Optiuni rotunjire</translation>
    </message>
    <message>
        <source>Check to trim both edges to the rounding</source>
        <translation type="unfinished">Ajustarea rotunjirii capetelor</translation>
    </message>
    <message>
        <source>Trim</source>
        <translation type="unfinished"></translation>
    </message>
    <message>
        <source>Radius:</source>
        <translation type="unfinished">Raza:</translation>
    </message>
</context>
<context>
    <name>Ui_SnapDistOptions</name>
    <message>
        <source>Snap Distance Options</source>
        <translation type="unfinished"></translation>
    </message>
    <message>
        <source>Distance:</source>
        <translation type="unfinished">Distanta:</translation>
    </message>
</context>
<context>
    <name>Ui_SnapMiddleOptions</name>
    <message>
        <source>Snap Distance Options</source>
        <translation type="unfinished"></translation>
    </message>
    <message>
        <source>Middle Points:</source>
        <translation type="unfinished">Punctele de mijloc:</translation>
    </message>
    <message>
        <source>Number of equidistant division points</source>
        <translation type="unfinished">NUmarul punctelor aflate la distante egale</translation>
    </message>
</context>
<context>
    <name>Ui_SplineOptions</name>
    <message>
        <source>Spline Options</source>
        <translation type="unfinished">Optiuni pentru curba</translation>
    </message>
    <message>
        <source>Degree:</source>
        <translation type="unfinished">Grade:</translation>
    </message>
    <message>
        <source>Closed</source>
        <translation type="unfinished">Inchisa</translation>
    </message>
    <message>
        <source>Undo</source>
        <translation type="unfinished">Anulare</translation>
    </message>
</context>
<context>
    <name>Ui_TextOptions</name>
    <message>
        <source>Text Options</source>
        <translation type="unfinished">Optiuni pentru text</translation>
    </message>
    <message>
        <source>Text:</source>
        <translation type="unfinished">Text:</translation>
    </message>
    <message>
        <source>Angle:</source>
        <translation type="unfinished"></translation>
    </message>
</context>
<context>
    <name>Ui_TrimAmountOptions</name>
    <message>
        <source>Trim Amount Options</source>
        <translation type="unfinished">Optiuni ajustare</translation>
    </message>
    <message>
        <source>Distance. Negative values for trimming, positive values for extending.</source>
        <translation type="unfinished">Distanta. valori negative pentru taiere, pozitive pentru extindere.</translation>
    </message>
    <message>
        <source>Length:</source>
        <translation type="unfinished">Lungime:</translation>
    </message>
    <message>
        <source>Distance. Negative values for trimming, positive values for extending. Negative sign is ignored when trimming to final total length.</source>
        <translation type="unfinished">Distanta. Valori negative pentru taiere, pozitive pentru extindere. Semnul negativ este ignorat pentru taierea la lungimea finala totala.</translation>
    </message>
    <message>
        <source>The input length is used as total length after trimming, instead of length increase</source>
        <translation type="unfinished">Lungimea introdusa este folosita ca lungime totala dupa taiere, in locul cresterii lungimii</translation>
    </message>
</context>
<context>
    <name>WidgetCreator</name>
    <message>
        <source>Frame</source>
        <translation type="unfinished"></translation>
    </message>
    <message>
        <source>&gt;</source>
        <translation type="unfinished"></translation>
    </message>
    <message>
        <source>&lt;</source>
        <translation type="unfinished"></translation>
    </message>
    <message>
        <source>Name</source>
        <translation type="unfinished"></translation>
    </message>
    <message>
        <source>Create</source>
        <translation type="unfinished"></translation>
    </message>
    <message>
        <source>Destroy</source>
        <translation type="unfinished"></translation>
    </message>
    <message>
        <source>Assign</source>
        <translation type="unfinished"></translation>
    </message>
    <message>
        <source>Update</source>
        <translation type="unfinished"></translation>
    </message>
</context>
</TS><|MERGE_RESOLUTION|>--- conflicted
+++ resolved
@@ -9,11 +9,7 @@
     </message>
     <message>
         <source>Add to favorites</source>
-<<<<<<< HEAD
-        <translation>Adaugă la favorite</translation>
-=======
         <translation>Adăugare la favorite</translation>
->>>>>>> 83f84eea
     </message>
     <message>
         <source>...</source>
