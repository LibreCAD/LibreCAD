--- conflicted
+++ resolved
@@ -67,13 +67,8 @@
 
 void QC_ActionGetSelect::init(int status) {
         RS_ActionInterface::init(status);
-<<<<<<< HEAD
         m_graphicView->setCurrentAction(
-                new RS_ActionSelectSingle(typeToSelect, m_actionContext, this));
-=======
-        graphicView->setCurrentAction(
-                std::make_shared<RS_ActionSelectSingle>(typeToSelect, *container, *graphicView, this));
->>>>>>> 1cbc35df
+                std::make_shared<RS_ActionSelectSingle>(typeToSelect,  m_actionContext, this));
 }
 
 void QC_ActionGetSelect::mouseReleaseEvent(QMouseEvent* e) {
