--- conflicted
+++ resolved
@@ -31,12 +31,6 @@
 #include <QUrl>
 
 #include "lc_flexlayout.h"
-<<<<<<< HEAD
-#include "rs_dialogfactory.h"
-#include "rs_settings.h"
-#include "lc_quickinfowidgetoptionsdialog.h"
-#include "lc_graphicviewport.h"
-=======
 #include "lc_quickinfowidget.h"
 #include "lc_quickinfowidgetoptionsdialog.h"
 #include "rs_dialogfactory.h"
@@ -44,7 +38,7 @@
 #include "rs_point.h"
 #include "rs_settings.h"
 #include "ui_lc_quickinfowidget.h"
->>>>>>> 926430a8
+#include "lc_graphicviewport.h"
 
 // todo - discover generic way for reliable refresh of entity info widget if entity editing properties/attributes is performed outside of outside of widget
 // (via normal editing actions, mouse operations or custom actions)
@@ -710,19 +704,11 @@
 
     // add tracking of relative point for new view
     if (v != nullptr){
-<<<<<<< HEAD
         connect(v, &RS_GraphicView::relativeZeroChanged, this, &LC_QuickInfoWidget::onRelativeZeroChanged);
     }
     // remove tracking of relative point from old view
     if (graphicView != nullptr && graphicView != v){
         disconnect(graphicView, &RS_GraphicView::relativeZeroChanged, this, &LC_QuickInfoWidget::onRelativeZeroChanged);
-=======
-        connect(v, &QG_GraphicView::relative_zero_changed, this, &LC_QuickInfoWidget::onRelativeZeroChanged);
-    }
-    // remove tracking of relative point from old view
-    if (graphicView != nullptr && graphicView != v){
-        disconnect(graphicView, &QG_GraphicView::relative_zero_changed, this, &LC_QuickInfoWidget::onRelativeZeroChanged);
->>>>>>> 926430a8
     }
     // do setup
     document = doc;
