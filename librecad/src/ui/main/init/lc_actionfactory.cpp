/*
 * ********************************************************************************
 * This file is part of the LibreCAD project, a 2D CAD program
 *
 * Copyright (C) 2025 LibreCAD.org
 * Copyright (C) 2025 sand1024
 *
 * This program is free software; you can redistribute it and/or
 * modify it under the terms of the GNU General Public License
 * as published by the Free Software Foundation; either version 2
 * of the License, or (at your option) any later version.
 *
 * This program is distributed in the hope that it will be useful,
 * but WITHOUT ANY WARRANTY; without even the implied warranty of
 * MERCHANTABILITY or FITNESS FOR A PARTICULAR PURPOSE.  See the
 * GNU General Public License for more details.
 *
 * You should have received a copy of the GNU General Public License
 * along with this program; if not, write to the Free Software
 * Foundation, Inc., 51 Franklin Street, Fifth Floor, Boston, MA  02110-1301, USA.
 * ********************************************************************************
 */

// This file was first published at: github.com/r-a-v-a-s/LibreCAD.git

// lc_actionfactory is a rewrite of qg_actionfactory; some copied content remains.
// qg_actionfactory contributors:
// Andrew Mustun, Claude Sylvain, R. van Twisk, Dongxu Li, Rallaz, Armin Stebich, ravas, korhadris

#include <QAction>
#include <QKeySequence>
#include "lc_actionfactory.h"

#include "lc_actiongroup.h"
#include "lc_actiongroupmanager.h"
#include "lc_infocursorsettingsmanager.h"
#include "qc_applicationwindow.h"
#include "rs_settings.h"
#include "lc_shortcutinfo.h"

LC_ActionFactory::LC_ActionFactory(QC_ApplicationWindow* parent, QG_ActionHandler* a_handler)
    : LC_ActionFactoryBase(parent, a_handler){
}

void LC_ActionFactory::initActions(LC_ActionGroupManager* agm, bool useTheme) {
   initActionGroupManager(agm);
   fillActionContainer(agm, useTheme);
}

void LC_ActionFactory::initActionGroupManager(LC_ActionGroupManager* agm) {
    createActionGroups(
    {
       {"block", tr("Block"), tr("Block related operations"), ":/icons/create_block.lci"},
        {"circle", tr("Circle"), tr("Circle drawing commands"), ":/icons/circle.lci"},
        {"curve", tr("Arc"), tr("Arc drawing commands"), ":/icons/arc_center_point_angle.lci"},
        {"spline", tr("Spline"), tr("Spline drawing commands"), ":/icons/spline_points.lci"},
        {"edit", tr("Edit"), tr("Editing operations"), ":/icons/rename_active_block.lci"},
        {"ellipse", tr("Ellipse"), tr("Ellipse drawing commands"), ":/icons/ellipses.lci"},
        {"file", tr("File"), tr("File Operations"), ":/icons/save.lci"},
        {"dimension", tr("Dimension"), tr("Dimensions creation commands"), ":/icons/dim_horizontal.lci"},
        {"info", tr("Info"), tr("Informational commands"), ":/icons/measure.lci"},
        {"layer", tr("Layer"), tr("Layers operations"), ":/icons/deselect_layer.lci", false},
        {"line", tr("Line"), tr("Line drawing commands"), ":/icons/line.lci"},
        {"point", tr("Point"), tr("Point drawing commands"), ":/icons/points.lci"},
        {"shape", tr("Polygon"), tr("Polygon drawing commands"), ":/icons/rectangle_2_points.lci"},
        {"modify", tr("Modify"), tr("Modification operations"), ":/icons/move_rotate.lci"},
        {"options", tr("Options"), tr("Options management"), ":/icons/settings.lci"},
        {"other", tr("Other"), tr("Other operations"), ":/icons/text.lci"},
        {"relZero", tr("Relative Zero"), tr("Relative Zero"), ":/icons/set_rel_zero.lci", false},
        {"polyline", tr("Polyline"), tr("Polyline drawing commands"), ":/icons/polylines_polyline.lci"},
        {"pen", tr("PenTB"), tr("Pen related operations"), ":/icons/pen_apply.lci"},
        {"restriction", tr("Restriction"), tr("Snap restrictions"), ":/icons/restr_ortho.lci", false},
        {"select", tr("Select"), tr("Entity selection operations"), ":/icons/select.lci"},
        {"snap", tr("Snap"), tr("Snapping operations"), ":/icons/snap_intersection.lci", false},
        {"snap_extras", tr("Snap Extras"), tr("Additional Snaps"), ":/icons/snap_free.lci", false},
        {"view", tr("View"), tr("View related operations"), ":/icons/zoom_in.lci", false},
        {"namedViews", tr("Named Views"), tr("Persistent Views operations"), ":/icons/visible.lci", false},
        {"workspaces", tr("Workspaces"), tr("Workspaces operations"), ":/icons/workspace.lci", false},
        {"ucs", tr("UCS"), tr("UCS operations"), ":/icons/set_ucs.lci"},
        {"widgets", tr("Widgets"), tr("Widgets management"), ":/icons/dockwidgets_bottom.lci", false},
        {"infoCursor", tr("InfoCursor"), tr("Informational Cursor"), ":/icons/info_cursor_enable.lci", false},
        {"entity_layer", tr("Entity Layer"), tr("Entity's Layer"), ":/icons/info_cursor_enable.lci", false}
    },agm);

    auto fileGroup = agm->getGroupByName("file");
    auto optionsGroup = agm->getGroupByName("options");

    for (auto const& actionGroup : agm->findChildren<LC_ActionGroup*>()) {
        actionGroup->setExclusive(false);
        if (fileGroup != actionGroup && optionsGroup != actionGroup) {
            connect(m_appWin, &QC_ApplicationWindow::windowsChanged, actionGroup, &LC_ActionGroup::setEnabled);
        }
    }

    auto toolGroups = agm->toolGroups();
    for (auto actionGroup : toolGroups) {
        connect(actionGroup, &LC_ActionGroup::triggered, m_appWin, &QC_ApplicationWindow::relayAction);
    }
}

void LC_ActionFactory::createEntityLayerActions(QMap<QString, QAction*>& map, LC_ActionGroup* group) {
    createActionHandlerActions(map, group,{
     {"EntityLayerActivate",     RS2::ActionLayerEntityActivate,          tr("Activate Entity's Layer"),           ":/icons/select_entity.lci"},
     {"EntityLayerView",         RS2::ActionLayerEntityToggleView,        tr("Hide Entity's Layer"),  ":/icons/not_visible.lci"},
     {"EntityLayerHideOthers",   RS2::ActionLayerEntityHideOthers,        tr("Hide Other Layers than Entity's"),  ":/icons/not_visible_all.lci"},
     {"EntityLayerLock",         RS2::ActionLayerEntityToggleLock,        tr("Lock Entity's Layer"),        ":/icons/locked.lci"},
     {"EntityLayerConstruction", RS2::ActionLayerEntityToggleConstruction,tr("Toggle Entity's Layer Construction"),":/icons/construction_layer.lci"},
     {"EntityLayerPrint",        RS2::ActionLayerEntityTogglePrint,           tr("Toggle Entity's Layer Printing"),     ":/icons/print.lci"}
 });
}

// todo - add explanations for commands for actions (probably mix with commandItems) as it was mentioned in issue #570

void LC_ActionFactory::fillActionContainer(LC_ActionGroupManager* agm, bool useTheme){
    m_usingTheme = useTheme;
    QMap<QString, QAction *> &a_map = agm->getActionsMap();
    createSelectActions(a_map, agm->getGroupByName("select"));
    createDrawLineActions(a_map, agm->getGroupByName("line"));
    createDrawPointsActions(a_map, agm->getGroupByName("point"));
    createDrawShapeActions(a_map, agm->getGroupByName("shape"));
    createDrawCircleActions(a_map, agm->getGroupByName("circle"));
    createDrawCurveActions(a_map, agm->getGroupByName("curve"));
    createDrawSplineActions(a_map, agm->getGroupByName("spline"));
    createDrawEllipseActions(a_map, agm->getGroupByName("ellipse"));
    createDrawPolylineActions(a_map, agm->getGroupByName("polyline"));
    createDrawOtherActions(a_map, agm->getGroupByName("other"));
    createDrawDimensionsActions(a_map, agm->getGroupByName("dimension"));
    createModifyActions(a_map, agm->getGroupByName("modify"));
    createPenActions(a_map, agm->getGroupByName("pen"));
    createInfoActions(a_map, agm->getGroupByName("info"));
    createViewActions(a_map, agm->getGroupByName("view"));
    createWidgetActions(a_map, agm->getGroupByName("widgets"));
    createFileActions(a_map, agm->getGroupByName("file"));

    createSnapActions(a_map, agm->getGroupByName("snap"));
    createInfoCursorActions(a_map, agm->getGroupByName("infoCursor"));
    createSnapExtraActions(a_map, agm->getGroupByName("snap_extras"));
    createRestrictActions(a_map, agm->getGroupByName("restriction"));
    createRelZeroActions(a_map, agm->getGroupByName("other"));
    createUCSActions(a_map, agm->getGroupByName("ucs"));
    createEditActions(a_map, agm->getGroupByName("edit"));

    createEntityLayerActions(a_map, agm->getGroupByName("entity_layer"));

    for (QAction* value: std::as_const(a_map)){
        if (value != nullptr) {
            value->setCheckable(true);
        }
    }

    // not checkable actions
    createPenActionsUncheckable(a_map, agm->getGroupByName("pen"));
    createOrderActionsUncheckable(a_map, agm->getGroupByName("modify"));
    createLayerActionsUncheckable(a_map, agm->getGroupByName("layer"));
    createBlockActionsUncheckable(a_map, agm->getGroupByName("block"));
    createOptionsActionsUncheckable(a_map, agm->getGroupByName("options"));
    createSelectActionsUncheckable(a_map, agm->getGroupByName("select"));
    createFileActionsUncheckable(a_map, agm->getGroupByName("file"));
    createViewActionsUncheckable(a_map, agm->getGroupByName("view"));
    createNamedViewActionsUncheckable(a_map, agm->getGroupByName("namedViews"));
    createWorkspacesActionsUncheckable(a_map, agm->getGroupByName("workspaces"));
    createWidgetActionsUncheckable(a_map, agm->getGroupByName("widgets"));
    createEditActionsUncheckable(a_map, agm->getGroupByName("edit"));

    setupCreatedActions(a_map);
    setDefaultShortcuts(a_map, agm);

    agm->loadShortcuts(a_map);

    // todo - may we report errors somehow there?
    markNotEditableActionsShortcuts(a_map);

    agm->completeInit();

    fillActionLists(a_map);
    addActionsToMainWindow(a_map);

    prepareActionsToDisableInPrintPreview(m_appWin->m_actionsToDisableInPrintPreviewList, a_map);

    // fixme - review why this action is not used, is it really necessary or may be removed?
    // action = new QAction(tr("Regenerate Dimension Entities"), disable_group);
//    connect(action, SIGNAL(triggered()), action_handler, SLOT(slotToolRegenerateDimensions()));
//    action->setObjectName("ToolRegenerateDimensions");
//    a_map["ToolRegenerateDimensions"] = action;
}

void LC_ActionFactory::createDrawShapeActions(QMap<QString, QAction*>& map, QActionGroup* group) const {
    createActionHandlerActions(map, group, {
        {"DrawLineRectangle",        RS2::ActionDrawLineRectangle,       tr("Rectangle"),              ":/icons/line_rectangle.lci"},
        {"DrawLinePolygonCenCor",    RS2::ActionDrawLinePolygonCenCor,   tr("Pol&ygon (Cen,Cor)"),     ":/icons/line_polygon_cen_cor.lci"},
        {"DrawLinePolygonCenTan",    RS2::ActionDrawLinePolygonCenTan,   tr("Pol&ygon (Cen,Tan)"),     ":/icons/line_polygon_cen_tan.lci"},
        {"DrawLinePolygonCorCor",    RS2::ActionDrawLinePolygonCorCor,   tr("Polygo&n (Cor,Cor)"),     ":/icons/line_polygon_cor_cor.lci"},
        {"DrawLinePolygonSideSide",  RS2::ActionDrawLinePolygonSideSide, tr("Polygo&n (Tan,Tan)"),     ":/icons/line_polygon_size_size.lci"},
        {"DrawStar",                 RS2::ActionDrawStar,                tr("Star"),                   ":/icons/line_polygon_star.lci"},
        {"DrawLineRectangle1Point",  RS2::ActionDrawRectangle1Point,     tr("Rectangle (1 Point)"),    ":/icons/rectangle_1_point.lci"},
        {"DrawLineRectangle2Points", RS2::ActionDrawRectangle2Points,    tr("Rectangle (2 Points)"),   ":/icons/rectangle_2_points.lci"},
        {"DrawLineRectangle3Points", RS2::ActionDrawRectangle3Points,    tr("Rectangle (3 Points)"),   ":/icons/rectangle_3_points.lci"}
    });
}

void LC_ActionFactory::createDrawLineActions(QMap<QString, QAction*>& map, QActionGroup* group) const {
    createActionHandlerActions(map, group,{
        {"DrawLine",                 RS2::ActionDrawLine,                tr("&2 Points"),              ":/icons/line_2p.lci"},
        {"DrawLineAngle",            RS2::ActionDrawLineAngle,           tr("&Angle"),                 ":/icons/line_angle.lci"},
        {"DrawLineHorizontal",       RS2::ActionDrawLineHorizontal,      tr("&Horizontal"),            ":/icons/line_horizontal.lci"},
        {"DrawLineVertical",         RS2::ActionDrawLineVertical,        tr("Vertical"),               ":/icons/line_vertical.lci"},
        {"DrawLineFree",             RS2::ActionDrawLineFree,            tr("&Freehand Line"),         ":/icons/line_freehand.lci"},
        {"DrawLineParallel",         RS2::ActionDrawLineParallel,        tr("&Parallel"),              ":/icons/line_parallel.lci"},
        {"DrawLineParallelThrough",  RS2::ActionDrawLineParallelThrough, tr("Parallel through point"), ":/icons/line_parallel_p.lci"},
        {"DrawLineBisector",         RS2::ActionDrawLineBisector,        tr("Bisector"),               ":/icons/line_bisector.lci"},
        {"DrawLineTangent1",         RS2::ActionDrawLineTangent1,        tr("Tangent (P,C)"),          ":/icons/line_tangent_pc.lci"},
        {"DrawLineTangent2",         RS2::ActionDrawLineTangent2,        tr("Tangent (C,C)"),          ":/icons/line_tangent_cc.lci"},
        {"DrawLineOrthTan",          RS2::ActionDrawLineOrthTan,         tr("Tangent &Orthogonal"),    ":/icons/line_tangent_perpendicular.lci"},
        {"DrawLineOrthogonal",       RS2::ActionDrawLineOrthogonal,      tr("Orthogonal"),             ":/icons/line_perpendicular.lci"},
        {"DrawLineRelAngle",         RS2::ActionDrawLineRelAngle,        tr("Relative angle"),         ":/icons/line_relative_angle.lci"},
        {"DrawLineRel",              RS2::ActionDrawSnakeLine,           tr("Snake"),                  ":/icons/line_rel.lci"},
        {"DrawLineRelX",             RS2::ActionDrawSnakeLineX,          tr("Snake (X)"),              ":/icons/line_rel_x.lci"},
        {"DrawLineRelY",             RS2::ActionDrawSnakeLineY,          tr("Snake (Y)"),              ":/icons/line_rel_y.lci"},
        {"DrawLineAngleRel",         RS2::ActionDrawLineAngleRel,        tr("Angle From Line"),        ":/icons/line_angle_rel.lci"},
        {"DrawLineOrthogonalRel",    RS2::ActionDrawLineOrthogonalRel,   tr("Orthogonal From Line"),   ":/icons/line_ortho_rel.lci"},
        {"DrawLineFromPointToLine",  RS2::ActionDrawLineFromPointToLine, tr("From Point To Line"),     ":/icons/line_to_ortho.lci"},
        {"DrawLineMiddle",           RS2::ActionDrawLineMiddle,          tr("Middle Line"),            ":/icons/line_middle.lci"},
        {"DrawCross",                RS2::ActionDrawCross,               tr("Cross"),                  ":/icons/cross_circle1.lci"},
        {"DrawSliceDivideLine",      RS2::ActionDrawSliceDivideLine,     tr("Slice/Divide Line"),      ":/icons/slice_divide.lci"},
        {"DrawSliceDivideCircle",    RS2::ActionDrawSliceDivideCircle,   tr("Slice/Divide Circle"),    ":/icons/slice_divide_circle.lci"}
    });
}

void LC_ActionFactory::createDrawPointsActions(QMap<QString, QAction*>& map, QActionGroup* group) const {
    createActionHandlerActions(map, group,{
        {"DrawPoint",                RS2::ActionDrawPoint,               tr("&Points"),                ":/icons/points.lci"},
        {"DrawLinePoints",           RS2::ActionDrawLinePoints,          tr("Line of Points"),         ":/icons/line_points.lci"},
        {"DrawPointsMiddle",         RS2::ActionDrawPointsMiddle,        tr("Middle Points"),          ":/icons/points_middle.lci"},
        {"DrawPointLattice",         RS2::ActionDrawPointsLattice,       tr("Lattice of Points"),      ":/icons/points_lattice.lci"},
        {"SelectPoints",             RS2::ActionSelectPoints,            tr("Select Points"),          ":/icons/select_points.lci"},
        {"PasteToPoints",            RS2::ActionPasteToPoints,           tr("Paste to Points"),        ":/icons/paste_to_points.lci"}
    });
}

void LC_ActionFactory::createSelectActions(QMap<QString, QAction*>& map, QActionGroup* group) const {
    createActionHandlerActions(map, group,{
        {"SelectSingle",        RS2::ActionSelectSingle,        tr("Select Entity"),                 ":/icons/select_entity.lci"},
        {"SelectWindow",        RS2::ActionSelectWindow,        tr("Select Window"),                 ":/icons/select_window.lci"},
        {"DeselectWindow",      RS2::ActionDeselectWindow,      tr("Deselect Window"),               ":/icons/deselect_window.lci"},
        {"SelectContour",       RS2::ActionSelectContour,       tr("(De-)Select &Contour"),          ":/icons/deselect_contour.lci"},
        {"SelectIntersected",   RS2::ActionSelectIntersected,   tr("Select Intersected Entities"),   ":/icons/select_intersected_entities.lci"},
        {"DeselectIntersected", RS2::ActionDeselectIntersected, tr("Deselect Intersected Entities"), ":/icons/deselect_intersected_entities.lci"},
        {"SelectLayer",         RS2::ActionSelectLayer,         tr("(De-)Select Layer"),             ":/icons/deselect_layer.lci"}
    });
}

void LC_ActionFactory::createDrawCircleActions(QMap<QString, QAction*>& map, QActionGroup* group) const {
    createActionHandlerActions(map, group,{
        {"DrawCircle",         RS2::ActionDrawCircle,         tr("Center, &Point"),                ":/icons/circle_center_point.lci"},
        {"DrawCircleByArc",    RS2::ActionDrawCircleByArc,    tr("By Arc"),                        ":/icons/circle_by_arc.lci"},
        {"DrawCircleCR",       RS2::ActionDrawCircleCR,       tr("Center, &Radius"),               ":/icons/circle_center_radius.lci"},
        {"DrawCircle2P",       RS2::ActionDrawCircle2P,       tr("2 Points"),                      ":/icons/circle_2_points.lci"},
        {"DrawCircle2PR",      RS2::ActionDrawCircle2PR,      tr("2 Points, Radius"),              ":/icons/circle_2_points_radius.lci"},
        {"DrawCircle3P",       RS2::ActionDrawCircle3P,       tr("3 Points"),                      ":/icons/circle_3_points.lci"},
        {"DrawCircleParallel", RS2::ActionDrawCircleParallel, tr("&Concentric"),                   ":/icons/circle_concentric.lci"},
        {"DrawCircleInscribe", RS2::ActionDrawCircleInscribe, tr("Circle &Inscribed"),             ":/icons/circle_inscribed.lci"},
        {"DrawCircleTan2",     RS2::ActionDrawCircleTan2,     tr("Tangential 2 Circles, Radius"),  ":/icons/circle_tangential_2circles_radius.lci"},
        {"DrawCircleTan2_1P",  RS2::ActionDrawCircleTan2_1P,  tr("Tangential 2 Circles, 1 Point"), ":/icons/circle_tangential_2circles_point.lci"},
        {"DrawCircleTan3",     RS2::ActionDrawCircleTan3,     tr("Tangential &3 Circles"),         ":/icons/circle_tangential_3entities.lci"},
        {"DrawCircleTan1_2P",  RS2::ActionDrawCircleTan1_2P,  tr("Tangential, 2 P&oints"),         ":/icons/circle_tangential_2points.lci"}
    });
}

void LC_ActionFactory::createDrawCurveActions(QMap<QString, QAction*>& map, QActionGroup* group) const {
    createActionHandlerActions(map, group, {
        {"DrawArc",                RS2::ActionDrawArc,               tr("&Center, Point, Angles"),    ":/icons/arc_center_point_angle.lci"},
        {"DrawArcChord",           RS2::ActionDrawArcChord,          tr("&Center, Point, Chord"),     ":/icons/arc_center_point_chord.lci"},
        {"DrawArcAngleLen",        RS2::ActionDrawArcAngleLen,       tr("&Center, Point, Arc Angle"), ":/icons/arc_center_point_anglelen.lci"},
        {"DrawArc3P",              RS2::ActionDrawArc3P,             tr("&3 Points"),                 ":/icons/arc_3_points.lci"},
        {"DrawArc2PAngle",         RS2::ActionDrawArc2PAngle,        tr("&2 Points, Angle"),          ":/icons/arc_2p_angle.lci"},
        {"DrawArc2PRadius",        RS2::ActionDrawArc2PRadius,       tr("&2 Points, Radius"),         ":/icons/arc_2p_radius.lci"},
        {"DrawArc2PLength",        RS2::ActionDrawArc2PLength,       tr("&2 Points, Length"),         ":/icons/arc_2p_length.lci"},
        {"DrawArc2PHeight",        RS2::ActionDrawArc2PHeight,       tr("&2 Points, Height"),         ":/icons/arc_2p_height.lci"},
        {"DrawArcParallel",        RS2::ActionDrawArcParallel,       tr("&Concentric"),               ":/icons/arc_concentric.lci"},     // fixme - why this action is not in list?
        {"DrawArcTangential",      RS2::ActionDrawArcTangential,     tr("Arc &Tangential"),           ":/icons/arc_continuation.lci"}

    });
}

void LC_ActionFactory::createDrawSplineActions(QMap<QString, QAction*>& map, QActionGroup* group) const {
    createActionHandlerActions(map, group, {
        {"DrawParabola4Points",    RS2::ActionDrawParabola4Points,   tr("Para&bola 4 points"),        ":/icons/parabola_4_points.lci"},
        {"DrawParabolaFD",         RS2::ActionDrawParabolaFD,        tr("Parabola &Focus Directrix"), ":/icons/parabola_focus_directrix.lci"},
        {"DrawSpline",             RS2::ActionDrawSpline,            tr("&Spline"),                   ":/icons/spline.lci"},
        {"DrawSplinePoints",       RS2::ActionDrawSplinePoints,      tr("&Spline through points"),    ":/icons/spline_points.lci"},
        {"DrawSplinePointsAppend", RS2::ActionDrawSplinePointAppend, tr("&Append spline point"),      ":/icons/spline_points_add.lci"},
        {"DrawSplinePointsRemove", RS2::ActionDrawSplinePointRemove, tr("&Remove spline points"),     ":/icons/spline_points_remove.lci"},
        {"DrawSplinePointsAdd",    RS2::ActionDrawSplinePointAdd,    tr("&Insert spline points"),     ":/icons/spline_points_insert.lci"},
        {"DrawSplineExplode",      RS2::ActionDrawSplineExplode,     tr("&Explode spline to lines"),  ":/icons/spline_explode.lci"},
        {"DrawSplineFromPolyline", RS2::ActionDrawSplineFromPolyline,tr("&Spline from polyline"),     ":/icons/spline_from_polyline.lci"},
        {"DrawSplinePointsDelTwo", RS2::ActionDrawSplinePointDelTwo, tr("&Remove between two points"),":/icons/spline_points_remove_two.lci"}
    });
}

void LC_ActionFactory::createDrawEllipseActions(QMap<QString, QAction *> &map, QActionGroup *group) const {
    createActionHandlerActions(map, group, {
        {"DrawEllipse1Point",        RS2::ActionDrawEllipse1Point,        tr("&Ellipse (1 Point)"),           ":/icons/ellipse_1_point.lci"},
        {"DrawEllipseArc1Point",     RS2::ActionDrawEllipseArc1Point,     tr("&Ellipse Arc (1 Point)"),       ":/icons/ellipse_arc_1_point.lci"},
        {"DrawEllipseAxis",          RS2::ActionDrawEllipseAxis,          tr("&Ellipse (Axis)"),              ":/icons/ellipse_axis.lci"},
        {"DrawEllipseArcAxis",       RS2::ActionDrawEllipseArcAxis,       tr("Ellipse &Arc (Axis)"),          ":/icons/ellipse_arc_axis.lci"},
        {"DrawEllipseFociPoint",     RS2::ActionDrawEllipseFociPoint,     tr("Ellipse &Foci Point"),          ":/icons/ellipse_foci_point.lci"},
        {"DrawEllipse4Points",       RS2::ActionDrawEllipse4Points,       tr("Ellipse &4 Point"),             ":/icons/ellipse_4_points.lci"},
        {"DrawEllipseCenter3Points", RS2::ActionDrawEllipseCenter3Points, tr("Ellipse Center and &3 Points"), ":/icons/ellipse_center_3_points.lci"},
        {"DrawEllipseInscribe",      RS2::ActionDrawEllipseInscribe,      tr("Ellipse &Inscribed"),           ":/icons/ellipse_inscribed.lci"}
    });
}

void LC_ActionFactory::createDrawPolylineActions(QMap<QString, QAction *> &map, QActionGroup *group) const {
    createActionHandlerActions(map, group,{
        {"DrawPolyline",        RS2::ActionDrawPolyline,        tr("&Polyline"),                               ":/icons/polylines_polyline.lci"},
        {"PolylineAdd",         RS2::ActionPolylineAdd,         tr("&Add node"),                               ":/icons/insert_node.lci"},
        {"PolylineAppend",      RS2::ActionPolylineAppend,      tr("A&ppend node"),                            ":/icons/append_node.lci"},
        {"PolylineDel",         RS2::ActionPolylineDel,         tr("&Delete node"),                            ":/icons/delete_node.lci"},
        {"PolylineDelBetween",  RS2::ActionPolylineDelBetween,  tr("Delete &between two nodes"),               ":/icons/delete_between_nodes.lci"},
        {"PolylineTrim",        RS2::ActionPolylineTrim,        tr("&Trim segments"),                          ":/icons/trim.lci"},
        {"PolylineEquidistant", RS2::ActionPolylineEquidistant, tr("Create &Equidistant Polylines"),           ":/icons/create_equidistant_polyline.lci"},
        {"PolylineSegment",     RS2::ActionPolylineSegment,     tr("Polyline from Existing &Segments"),        ":/icons/create_polyline_from_existing_segments.lci"},
        {"PolylineArcToLines",  RS2::ActionPolylineArcsToLines, tr("Polyline Arcs to Chords"),                 ":/icons/polyline_arc_to_lines.lci"},
        {"PolylineSegmentType", RS2::ActionPolylineChangeSegmentType,    tr("Polyline Change Segment Type"),            ":/icons/polyline_segment_type.lci"}
    });
}

void LC_ActionFactory::createDrawOtherActions(QMap<QString, QAction *> &map, QActionGroup *group) const {
    createActionHandlerActions(map, group, {
        {"ZoomPan",         RS2::ActionZoomPan,         tr("Zoom &Panning"), ":/icons/zoom_pan.lci"},
        {"DrawMText",       RS2::ActionDrawMText,       tr("&MText"),        ":/icons/mtext.lci"},
        {"DrawText",        RS2::ActionDrawText,        tr("&Text"),         ":/icons/text.lci"},
        {"DrawHatch",       RS2::ActionDrawHatch,       tr("&Hatch"),        ":/icons/hatch.lci"},
        {"DrawImage",       RS2::ActionDrawImage,       tr("Insert &Image"), ":/icons/camera.lci"},
        {"DrawBoundingBox", RS2::ActionDrawBoundingBox, tr("Bounding &Box"), ":/icons/bounding_box.lci"}
    });
}

void LC_ActionFactory::createDrawDimensionsActions(QMap<QString, QAction *> &map, QActionGroup *group) const {
    createActionHandlerActions(map, group,{
        {"DimAligned",        RS2::ActionDimAligned,   tr("&Aligned"),    ":/icons/dim_aligned.lci"},
        {"DimLinear",         RS2::ActionDimLinear,    tr("&Linear"),     ":/icons/dim_linear.lci"},
        {"DimLinearHor",      RS2::ActionDimLinearHor, tr("&Horizontal"), ":/icons/dim_horizontal.lci"},
        {"DimLinearVer",      RS2::ActionDimLinearVer, tr("&Vertical"),   ":/icons/dim_vertical.lci"},
        {"DimRadial",         RS2::ActionDimRadial,    tr("&Radial"),     ":/icons/dim_radial.lci"},
        {"DimDiametric",      RS2::ActionDimDiametric, tr("&Diametric"),  ":/icons/dim_diametric.lci"},
        {"DimAngular",        RS2::ActionDimAngular,   tr("&Angular"),    ":/icons/dim_angular.lci"},
        {"DimArc",            RS2::ActionDimArc,       tr("&Arc"),        ":/icons/dim_arc.lci"},
        {"DimLeader",         RS2::ActionDimLeader,    tr("&Leader"),     ":/icons/dim_leader.lci"},
        {"DimBaseline",       RS2::ActionDimBaseline,  tr("&Baseline"),   ":/icons/dim_baseline.lci"},
        {"DimContinue",       RS2::ActionDimContinue,  tr("&Continue"),   ":/icons/dim_continue.lci"},
        {"DimOrdinate",       RS2::ActionDimOrdinate,  tr("&Ordinate"),   ":/icons/dim_ordinate.lci"},
        {"DimOrdinateForBase",RS2::ActionDimOrdinateSelectSameOrigin,   tr("Select Ordinates by base"),  ":/icons/dim_ordinate_by_origin.lci"},
<<<<<<< HEAD
        {"DimOrdinateReBase",RS2::ActionDimOrdinateRebase,   tr("Ordinates Re-base"),  ":/icons/dim_ordinate_rebase.lci"}
=======
        {"DimOrdinateReBase", RS2::ActionDimOrdinateRebase,   tr("Ordinates Re-base"),  ":/icons/dim_ordinate_rebase.lci"},
        {"GTDFeatureFrame",   RS2::ActionGTDFeatureControlFrame,   tr("Feature Control Frame"),  ":/icons/gdt_featurecontrolframe.lci"}
>>>>>>> a5f967ef
    });
}

void LC_ActionFactory::createModifyActions(QMap<QString, QAction *> &map, QActionGroup *group) const {
    /* action = new QAction(tr("Delete Freehand"), agm->modify);
     action->setIcon(QIcon(":/icons/delete_freehand.lci"));
     connect(action, SIGNAL(triggered()),
     action_handler, SLOT(slotModifyDeleteFree()));
     action->setObjectName("ModifyDeleteFree");
     a_map["ModifyDeleteFree"] = action;*/
    createActionHandlerActions(map, group,{
        {"ModifyAttributes",      RS2::ActionModifyAttributes,      tr("&Attributes"),                ":/icons/attributes.lci"},
        {"ModifyDelete",          RS2::ActionModifyDelete,          tr("&Delete"),                    ":/icons/delete.lci"},
        {"ModifyMove",            RS2::ActionModifyMove,            tr("&Move / Copy"),               ":/icons/move_copy.lci"},
        {"ModifyRevertDirection", RS2::ActionModifyRevertDirection, tr("Re&vert direction"),          ":/icons/revert_direction.lci"},
        {"ModifyRotate",          RS2::ActionModifyRotate,          tr("&Rotate"),                    ":/icons/rotate.lci"},
        {"ModifyScale",           RS2::ActionModifyScale,           tr("&Scale"),                     ":/icons/scale.lci"},
        {"ModifyMirror",          RS2::ActionModifyMirror,          tr("&Mirror"),                    ":/icons/mirror.lci"},
        {"ModifyMoveRotate",      RS2::ActionModifyMoveRotate,      tr("Mo&ve and Rotate"),           ":/icons/move_rotate.lci"},
        {"ModifyRotate2",         RS2::ActionModifyRotate2,         tr("Rotate T&wo"),                ":/icons/rotate2.lci"},
        {"ModifyEntity",          RS2::ActionModifyEntity,          tr("&Properties"),                ":/icons/properties.lci"},
        {"ModifyTrim",            RS2::ActionModifyTrim,            tr("&Trim"),                      ":/icons/trim.lci"},
        {"ModifyTrim2",           RS2::ActionModifyTrim2,           tr("Tr&im Two"),                  ":/icons/trim2.lci"},
        {"ModifyTrimAmount",      RS2::ActionModifyTrimAmount,      tr("&Lengthen"),                  ":/icons/trim_value.lci"},
        {"ModifyOffset",          RS2::ActionModifyOffset,          tr("O&ffset"),                    ":/icons/offset.lci"},
        {"ModifyCut",             RS2::ActionModifyCut,             tr("&Divide"),                    ":/icons/divide.lci"},
        {"ModifyStretch",         RS2::ActionModifyStretch,         tr("&Stretch"),                   ":/icons/stretch.lci"},
        {"ModifyBevel",           RS2::ActionModifyBevel,           tr("&Bevel"),                     ":/icons/bevel.lci"},
        {"ModifyRound",           RS2::ActionModifyRound,           tr("&Fillet"),                    ":/icons/fillet.lci"},
        {"ModifyExplodeText",     RS2::ActionModifyExplodeText,     tr("&Explode Text into Letters"), ":/icons/explode_text_to_letters.lci"},
        {"BlocksExplode",         RS2::ActionBlocksExplode,         tr("Ex&plode"),                   ":/icons/explode.lci"},
        {"ModifyBreakDivide",     RS2::ActionModifyBreakDivide,     tr("Break/Divide"),               ":/icons/break_out_trim.lci"},
        {"ModifyLineGap",         RS2::ActionModifyLineGap,         tr("Line Gap"),                   ":/icons/line_gap.lci"},
        {"ModifyLineJoin",        RS2::ActionModifyLineJoin,        tr("Line Join"),                  ":/icons/line_join.lci"},
        {"ModifyDuplicate",       RS2::ActionModifyDuplicate,       tr("Duplicate"),                  ":/icons/duplicate.lci"},
        {"ModifyAlign",           RS2::ActionModifyAlign,           tr("Align"),                      ":/icons/halign_left.lci"},
        {"ModifyAlignOne",        RS2::ActionModifyAlignOne,        tr("Align One"),                  ":/icons/align_one.lci"},
        {"ModifyAlignRef",        RS2::ActionModifyAlignRef,        tr("Align Reference Points"),     ":/icons/align_ref.lci"}
    });
}

void LC_ActionFactory::createPenActionsUncheckable(QMap<QString, QAction *> &map, QActionGroup *group) const {
    createActionHandlerActions(map, group, {
        {"PenSyncFromLayer", RS2::ActionPenSyncFromLayer, tr("Update Current Pen by Active Layer' Pen"), ":/icons/back.lci"}
    });
}

void LC_ActionFactory::createPenActions(QMap<QString, QAction *> &map, QActionGroup *group) const {
    createActionHandlerActions(map, group, {
        {"PenPick",         RS2::ActionPenPick,         tr("&Pick Pen From Entity"),            ":/icons/pen_pick_entity.lci"},
        {"PenPickResolved", RS2::ActionPenPickResolved, tr("&Pick Pen From Entity (Resolved)"), ":/icons/pen_pick_resolved.lci"},
        {"PenApply",        RS2::ActionPenApply,        tr("Apply Pen to Entity"),              ":/icons/pen_apply.lci"},
        {"PenCopy",         RS2::ActionPenCopy,         tr("Copy Pen"),                         ":/icons/pen_copy.lci"}
    });
}

void LC_ActionFactory::createInfoCursorActions(QMap<QString, QAction *> &map, QActionGroup *group) {
    createMainWindowActions(map, group, {
        {"EntityDescriptionInfo", &QC_ApplicationWindow::slotShowEntityDescriptionOnHover, tr("Show Entity Description"), ":/icons/entity_description_info.lci"}
    });
    createActions(map, group, {
        {"InfoCursorEnable",        tr("Enable Info Cursor"), ":/icons/info_cursor_enable.lci"},
        {"InfoCursorAbs",           tr("Absolute Pos"),       ":/icons/info_cursor_zone1.lci"},
        {"InfoCursorSnap",          tr("Snap"),               ":/icons/info_cursor_zone2.lci"},
        {"InfoCursorRel",           tr("Relative"),           ":/icons/info_cursor_zone3.lci"},
        {"InfoCursorPrompt",        tr("Prompt"),             ":/icons/info_cursor_zone4.lci"},
        {"InfoCursorCatchedEntity", tr("Caught Entity"),      ":/icons/info_cursor_zone2_entity.lci"},
    });
}

void LC_ActionFactory::createSnapActions(QMap<QString, QAction *> &map, QActionGroup *group) const {
    createActions(map, group, {
        {"SnapGrid",         tr("Snap on grid"),       ":/icons/snap_grid.lci"},
        {"SnapMiddleManual", tr("Snap Middle Manual"), ":/icons/snap_middle_manual.lci"},
        {"SnapEnd",          tr("Snap on Endpoints"),  ":/icons/snap_endpoints.lci"},
        {"SnapEntity",       tr("Snap on Entity"),     ":/icons/snap_entity.lci"},
        {"SnapCenter",       tr("Snap Center"),        ":/icons/snap_center.lci"},
        {"SnapMiddle",       tr("Snap Middle"),        ":/icons/snap_middle.lci"},
        {"SnapDistance",     tr("Snap Distance"),      ":/icons/snap_distance.lci"},
        {"SnapIntersection", tr("Snap Intersection"),  ":/icons/snap_intersection.lci"},
    });
}

void LC_ActionFactory::createRestrictActions(QMap<QString, QAction *> &map, QActionGroup *group) const {
    createActions(map, group, {
        {"RestrictHorizontal", tr("Restrict Horizontal"), ":/icons/restr_hor.lci"},
        {"RestrictVertical",   tr("Restrict Vertical"),   ":/icons/restr_ver.lci"},
        {"RestrictOrthogonal", tr("Restrict Orthogonal"), ":/icons/restr_ortho.lci"},
        {"RestrictNothing",    tr("Restrict Nothing"),    ":/icons/restrict_nothing.lci"}
    });
}

void LC_ActionFactory::createUCSActions(QMap<QString, QAction *> &map, QActionGroup *group) const {
    createActions(map, group, {
        {"UCSSetWCS",   RS2::ActionUCSCreate,   tr("To WCS"),  ":/icons/ucs_set_wcs.lci"}
        // todo - add action for hiding/showing related zero
    });

    createActionHandlerActions(map, group, {
        {"UCSCreate",   RS2::ActionUCSCreate,   tr("Create UCS"),  ":/icons/ucs_add.lci"},
        {"UCSSetByDimOrdinate",   RS2::ActionUCSSetByDimOrdinate,   tr("Set UCS By Ordinate Dimension"),  ":/icons/ucs_set_by_dimordinate.lci"}
    });
}

void LC_ActionFactory::createWorkspacesActionsUncheckable(QMap<QString, QAction *> &map, QActionGroup *group){
    createMainWindowActions(map, group, {
        {"WorkspaceCreate",  &QC_ApplicationWindow::saveWorkspace,    tr("Save Workspace"),    ":/icons/workspace_save.lci"},
        {"WorkspaceRemove",  &QC_ApplicationWindow::removeWorkspace,  tr("Remove Workspace"),  ":/icons/workspace_remove.lci"},
        {"WorkspaceRestore", &QC_ApplicationWindow::restoreWorkspace, tr("Restore Workspace"), ":/icons/workspace.lci"}
    });
}

void LC_ActionFactory::createRelZeroActions(QMap<QString, QAction *> &map, QActionGroup *group) const {
    createActionHandlerActions(map, group, {
        {"SetRelativeZero",    RS2::ActionSetRelativeZero, tr("Set relative zero position"),  ":/icons/set_rel_zero.lci"},
    });
    createActions(map, group, {
        {"LockRelativeZero",   tr("Lock relative zero position"), ":/icons/lock_rel_zero.lci"}
        // todo - add action for hiding/showing related zero
       //{"RestrictOrthogonal", tr("Restrict Orthogonal"),         ":/icons/restr_ortho.lci"}
    });
}

void LC_ActionFactory::createSnapExtraActions(QMap<QString, QAction *> &map, QActionGroup *group) const {
    createActions(map, group, {
        {"ExclusiveSnapMode", tr("Exclusive Snap Mode"), ":/icons/exclusive.lci"},
        {"SnapFree",          tr("Free Snap"),           ":/icons/snap_free.lci"}
    });
}

void LC_ActionFactory::createOrderActionsUncheckable(QMap<QString, QAction *> &map, QActionGroup *group) const {
    createActionHandlerActions(map, group, {
        {"OrderBottom", RS2::ActionOrderBottom, tr("Move to Bottom"), ":/icons/downmost.lci"},
        {"OrderLower",  RS2::ActionOrderLower, tr("Lower After Entity"), ":/icons/down.lci"},
        {"OrderRaise",  RS2::ActionOrderRaise, tr("Raise Over Entity"), ":/icons/up.lci"},
        {"OrderTop",    RS2::ActionOrderTop, tr("Move to Top"), ":/icons/upmost.lci"}
    });
}

void LC_ActionFactory::createInfoActions(QMap<QString, QAction *> &map, QActionGroup *group) const {
    createActionHandlerActions(map, group, {
        {"InfoInside",       RS2::ActionInfoInside,           tr("Point inside contour"),               ""},
        {"InfoDist",         RS2::ActionInfoDistPoint2Point,  tr("&Distance Point to Point"),           ":/icons/distance_point_to_point.lci"},
        {"InfoDist2",        RS2::ActionInfoDistEntity2Point, tr("Distance &Entity to Point"),          ":/icons/distance_entity_to_point.lci"},
        {"InfoDist3",        RS2::ActionInfoDistPoint2Entity, tr("Distance &Point to Entity"),          ":/icons/distance_point_to_entity.lci"},
        {"InfoAngle",        RS2::ActionInfoAngle,            tr("An&gle between two lines"),           ":/icons/angle_line_to_line.lci"},
        {"InfoTotalLength",  RS2::ActionInfoTotalLength,      tr("Total &length of selected entities"), ":/icons/total_length_selected_entities.lci"},
        {"InfoArea",         RS2::ActionInfoArea,             tr("Polygonal &Area"),                    ":/icons/polygonal_area.lci"},
        {"EntityInfo",       RS2::ActionInfoProperties,       tr("Entity Pro&perties"),                 ":/icons/entity_properties_select.lci"},
        {"PickCoordinates",  RS2::ActionInfoPickCoordinates,  tr("Collect &Coordinates"),               ":/icons/pick_coordinates.lci"},
        {"InfoAngle3Points", RS2::ActionInfoAngle3Points,     tr("Ang&le between 3 points"),            ":/icons/angle_3_points.lci"}
    });
}

void LC_ActionFactory::createViewActions(QMap<QString, QAction*>& map, QActionGroup* group) {
    createActionHandlerActions(map, group, {
        {"ZoomWindow",RS2::ActionZoomWindow, tr("&Window Zoom"), ":/icons/zoom_window.lci","zoom-select"}});

    createMainWindowActions(map, group, {
        {"Fullscreen",       &QC_ApplicationWindow::toggleFullscreen,     tr("&Fullscreen")},
        {"ViewGrid",         &QC_ApplicationWindow::slotViewGrid,         tr("&Grid"),                 ":/icons/grid.lci"},
        {"ViewDraft",        &QC_ApplicationWindow::slotViewDraft,        tr("&Draft"),                ":/icons/draft.lci"},
        {"ViewLinesDraft",   &QC_ApplicationWindow::slotViewDraftLines,   tr("&Draft Lines"),          ":/icons/draftLineWidth.lci"},
        {"ViewAntialiasing", &QC_ApplicationWindow::slotViewAntialiasing, tr("&Antialiasing"),         ":/icons/anti_aliasing.lci"},
        {"ViewStatusBar",    &QC_ApplicationWindow::slotViewStatusBar,    tr("&Statusbar")},
        {"ViewGridOrtho",    &QC_ApplicationWindow::slotViewGridOrtho,    tr("&Orthogonal Grid"),      ":/icons/grid_ortho.lci"},
        {"ViewGridIsoLeft",  &QC_ApplicationWindow::slotViewGridIsoLeft,  tr("&Isometric Left Grid"),  ":/icons/grid_iso_left.lci"},
        {"ViewGridIsoTop",   &QC_ApplicationWindow::slotViewGridIsoTop,   tr("&Isometric Top Grid"),   ":/icons/grid_iso_top.lci"},
        {"ViewGridIsoRight", &QC_ApplicationWindow::slotViewGridIsoRight, tr("&Isometric Right Grid"), ":/icons/grid_iso_right.lci"},
    }, true);
}

void LC_ActionFactory::createLayerActionsUncheckable(QMap<QString, QAction *> &map, QActionGroup *group) const {
    createActionHandlerActions(map, group, {
        {"LayersDefreezeAll",        RS2::ActionLayersDefreezeAll,        tr("&Show all layers"),           ":/icons/visible_all.lci"},
        {"LayersFreezeAll",          RS2::ActionLayersFreezeAll,          tr("&Hide all layers"),           ":/icons/not_visible_all.lci"},
        {"LayersUnlockAll",          RS2::ActionLayersUnlockAll,          tr("&Unlock all"),                ":/icons/unlocked.lci"},
        {"LayersLockAll",            RS2::ActionLayersLockAll,            tr("&Lock all"),                  ":/icons/locked.lci"},
        {"LayersAdd",                RS2::ActionLayersAdd,                tr("&Add Layer"),                 ":/icons/add.lci"},
        {"LayersRemove",             RS2::ActionLayersRemove,             tr("&Remove Layer"),              ":/icons/remove.lci"},
        {"LayersEdit",               RS2::ActionLayersEdit,               tr("&Edit Layer"),                ":/icons/attributes.lci"},
        {"LayersToggleLock",         RS2::ActionLayersToggleLock,         tr("Toggle Layer Loc&k"),         ":/icons/locked.lci"},
        {"LayersToggleView",         RS2::ActionLayersToggleView,         tr("&Toggle Layer Visibility"),   ":/icons/visible.lci"},
        {"LayersTogglePrint",        RS2::ActionLayersTogglePrint,        tr("Toggle Layer &Print"),        ":/icons/print.lci"},
        {"LayersToggleConstruction", RS2::ActionLayersToggleConstruction, tr("Toggle &Construction Layer"), ":/icons/construction_layer.lci"},
        {"LayersExportSelected",     RS2::ActionLayersExportSelected,     tr("&Export Selected Layer(s)"),  ":/icons/layer_export_selected.lci"},
        {"LayersExportVisible",      RS2::ActionLayersExportVisible,      tr("Export &Visible Layer(s)"),   ":/icons/layer_export_visible.lci"}
    });
}

void LC_ActionFactory::createBlockActionsUncheckable(QMap<QString, QAction *> &map, QActionGroup *group) const {
    createActionHandlerActions(map, group, {
        {"BlocksDefreezeAll", RS2::ActionBlocksDefreezeAll, tr("&Show all blocks"),         ":/icons/visible_all.lci"},
        {"BlocksFreezeAll",   RS2::ActionBlocksFreezeAll,   tr("&Hide all blocks"),         ":/icons/not_visible_all.lci"},
        {"BlocksAdd",         RS2::ActionBlocksAdd,         tr("&Add Block"),               ":/icons/add.lci"},
        {"BlocksRemove",      RS2::ActionBlocksRemove,      tr("&Remove Block"),            ":/icons/remove.lci"},
        {"BlocksAttributes",  RS2::ActionBlocksAttributes,  tr("&Rename Block"),            ":/icons/rename_active_block.lci"},
        {"BlocksEdit",        RS2::ActionBlocksEdit,        tr("&Edit Block"),              ":/icons/properties.lci"},
        {"BlocksSave",        RS2::ActionBlocksSave,        tr("&Save Block"),              ":/icons/save.lci"},
        {"BlocksInsert",      RS2::ActionBlocksInsert,      tr("&Insert Block"),            ":/icons/insert_active_block.lci"},
        {"BlocksToggleView",  RS2::ActionBlocksToggleView,  tr("Toggle Block &Visibility"), ":/icons/visible.lci"},
        {"BlocksCreate",      RS2::ActionBlocksCreate,      tr("&Create Block"),            ":/icons/create_block.lci"}
    });
}

void LC_ActionFactory::createOptionsActionsUncheckable(QMap<QString, QAction *> &map, QActionGroup *group){
    createActionHandlerActions(map, group, {
        {"OptionsDrawing",RS2::ActionOptionsDrawing, tr("Current &Drawing Preferences"), ":/icons/drawing_settings.lci"}
    });

    createMainWindowActions(map, group, {
        {"OptionsGeneral", &QC_ApplicationWindow::slotOptionsGeneral, tr("&Application Preferences"), ":/icons/settings.lci"},
        {"WidgetOptions", &QC_ApplicationWindow::widgetOptionsDialog, tr("Widget Options")},
        {"ShortcutsOptions", &QC_ApplicationWindow::slotOptionsShortcuts, tr("Keyboard Shortcuts"), ":/icons/shortcuts_settings.lci"},
        {"DeviceOptions", &QC_ApplicationWindow::showDeviceOptions, tr("Device Options")},
        {"ReloadStyleSheet", &QC_ApplicationWindow::reloadStyleSheet, tr("Reload Style Sheet")}
    });
}

void LC_ActionFactory::createFileActions(QMap<QString, QAction *> &map, QActionGroup *group) {
    createMainWindowActions(map, group, {
        {"FilePrintPreview",&QC_ApplicationWindow::slotFilePrintPreview,  tr("Print Pre&view"), ":/icons/print_preview.lci", "document-print-preview"},
    });
}

void LC_ActionFactory::createFileActionsUncheckable(QMap<QString, QAction *> &map, QActionGroup *group){
    createActions(map, group, {
        {"FileClose", tr("&Close"), ":/icons/close.lci"},
    });

    createMainWindowActions(map, group, {
        {"FileExport",      &QC_ApplicationWindow::slotFileExport,      tr("&Export as image"),   ":/icons/export.lci"},
        {"FileCloseAll",    &QC_ApplicationWindow::slotFileCloseAll,    tr("Close All"),          ":/icons/close_all.lci"},
        {"FilePrintPDF",    &QC_ApplicationWindow::slotFilePrintPDF,    tr("Export as PDF"),      ":/icons/export_pdf.lci"},
        {"BlocksImport",    &QC_ApplicationWindow::slotImportBlock,     tr("&Block"),             ":/icons/insert_active_block.lci"},
        {"FileNew",         &QC_ApplicationWindow::slotFileNewFromDefaultTemplate,         tr("&New"),               ":/icons/new.lci",               "document-new"},
        {"FileNewTemplate", &QC_ApplicationWindow::slotFileNewFromTemplate, tr("New From &Template"), ":/icons/new_from_template.lci", "document-new"},// fixme - check
        {"FileOpen",        &QC_ApplicationWindow::slotFileOpen,        tr("&Open..."),           ":/icons/open.lci",              "document-open"},
        {"FileSave",        &QC_ApplicationWindow::slotFileSave,        tr("&Save"),              ":/icons/save.lci",              "document-save"},
        {"FileSaveAs",      &QC_ApplicationWindow::slotFileSaveAs,      tr("Save &as..."),        ":/icons/save_as.lci",           "document-save-as"},
        {"FileSaveAll",     &QC_ApplicationWindow::slotFileSaveAll,     tr("Save A&ll..."),       ":/icons/save_all.lci"},
        {"FilePrint",       &QC_ApplicationWindow::slotFilePrint,       tr("&Print..."),          ":/icons/print.lci",             "document-print"},
        {"FileQuit",        &QC_ApplicationWindow::slotFileQuit,        tr("&Quit"),              ":/icons/quit.lci",              "application-exit"},
    });

    createAction_AH("FileExportMakerCam",RS2::ActionFileExportMakerCam,  tr("Export as CA&M/plain SVG..."), nullptr, nullptr, group, map);
}

void LC_ActionFactory::createWidgetActions(QMap<QString, QAction *> &map, QActionGroup *group) {
    createMainWindowActions(map, group, {
        {"LeftDockAreaToggle",        &QC_ApplicationWindow::toggleLeftDockArea,        tr("Left"),     ":/icons/dockwidgets_left.lci"},
        {"RightDockAreaToggle",       &QC_ApplicationWindow::toggleRightDockArea,       tr("Right"),    ":/icons/dockwidgets_right.lci"},
        {"TopDockAreaToggle",         &QC_ApplicationWindow::toggleTopDockArea,         tr("Top"),      ":/icons/dockwidgets_top.lci"},
        {"BottomDockAreaToggle",      &QC_ApplicationWindow::toggleBottomDockArea,      tr("Bottom"),   ":/icons/dockwidgets_bottom.lci"},
        {"FloatingDockwidgetsToggle", &QC_ApplicationWindow::toggleFloatingDockwidgets, tr("Floating"), ":/icons/dockwidgets_floating.lci"}
    }, true);
}

void LC_ActionFactory::createWidgetActionsUncheckable(QMap<QString, QAction *> &map, QActionGroup *group) {
    createMainWindowActions(map, group, {
        {"RedockWidgets",        &QC_ApplicationWindow::slotRedockWidgets,    tr("Re-dock Widgets")},
        {"InvokeMenuCreator",    &QC_ApplicationWindow::invokeMenuCreator,    tr("Menu Creator"),    ":/icons/create_menu.lci"},
        {"InvokeToolbarCreator", &QC_ApplicationWindow::invokeToolbarCreator, tr("Toolbar Creator"), ":/icons/create_toolbar.lci"}
    });
}

void LC_ActionFactory::createViewActionsUncheckable(QMap<QString, QAction *> &map, QActionGroup *group) {
    createMainWindowActions(map, group, {
        {"FocusCommand", &QC_ApplicationWindow::slotFocusCommandLine,   tr("Focus on &Command Line"),   ":/icons/editclear.lci"},
        {"FocusOptions", &QC_ApplicationWindow::slotFocusOptionsWidget, tr("Focus on &Options Widget"), ":/icons/drawing_settings.lci"}
    });

    createActionHandlerActions(map, group, {
        {"ZoomIn",       RS2::ActionZoomIn,       tr("Zoom &In"),       ":/icons/zoom_in.lci",       "zoom-in"},
        {"ZoomOut",      RS2::ActionZoomOut,      tr("Zoom &Out"),      ":/icons/zoom_out.lci",      "zoom-out"},
        {"ZoomAuto",     RS2::ActionZoomAuto,     tr("&Auto Zoom"),     ":/icons/zoom_auto.lci",     "zoom-fit-best"},
        {"ZoomPrevious", RS2::ActionZoomPrevious, tr("Previous &View"), ":/icons/zoom_previous.lci", "zoom-previous"},
        {"ZoomRedraw",   RS2::ActionZoomRedraw,   tr("&Redraw"),        ":/icons/redraw.lci",        "view-refresh"}
    });
}

void LC_ActionFactory::createNamedViewActionsUncheckable(QMap<QString, QAction *> &map, QActionGroup *group) {
    createMainWindowActions(map, group, {
        {"ZoomViewSave",     &QC_ApplicationWindow::saveNamedView,           tr("&Save View"),           ":/icons/nview_add.lci"},
        // fixme - quite an ugly approach, think about direct invocation of action for views list?
        {"ZoomViewRestore",  &QC_ApplicationWindow::restoreNamedViewCurrent, tr("Restore Current View"), ":/icons/nview_visible.lci"},
        {"ZoomViewRestore1", &QC_ApplicationWindow::restoreNamedView1,       tr("Restore View 1"),       ":/icons/nview_visible.lci"},
        {"ZoomViewRestore2", &QC_ApplicationWindow::restoreNamedView2,       tr("Restore View 2"),       ":/icons/nview_visible.lci"},
        {"ZoomViewRestore3", &QC_ApplicationWindow::restoreNamedView3,       tr("Restore View 3"),       ":/icons/nview_visible.lci"},
        {"ZoomViewRestore4", &QC_ApplicationWindow::restoreNamedView4,       tr("Restore View 4"),       ":/icons/nview_visible.lci"},
        {"ZoomViewRestore5", &QC_ApplicationWindow::restoreNamedView5,       tr("Restore View 5"),       ":/icons/nview_visible.lci"},
    });
}

void LC_ActionFactory::createSelectActionsUncheckable(QMap<QString, QAction *> &map, QActionGroup *group) const {
    createActionHandlerActions(map, group, {
        {"SelectAll",    RS2::ActionSelectAll,    tr("Select &All"),      ":/icons/select_all.lci"},
        {"DeselectAll",  RS2::ActionDeselectAll,  tr("Deselect &all"),    ":/icons/deselect_all.lci"},
        {"SelectInvert", RS2::ActionSelectInvert, tr("Invert Selection"), ":/icons/select_inverted.lci"}
    });
}

void LC_ActionFactory::createEditActionsUncheckable(QMap<QString, QAction *> &map, QActionGroup *group) const {
    createActionHandlerActions(map, group, {
        {"EditUndo",           RS2::ActionEditUndo,           tr("&Undo"),              ":/icons/undo.lci",            "edit-undo"},
        {"EditRedo",           RS2::ActionEditRedo,           tr("&Redo"),              ":/icons/redo.lci",            "edit-redo"},
        {"ModifyDeleteQuick",  RS2::ActionModifyDeleteQuick,       tr("&Delete Selected"),   ":/icons/delete.lci"},
        {"EditKillAllActions", RS2::ActionEditKillAllActions, tr("&Selection Pointer"), ":/icons/cursor.lci",          "go-previous-view"}
    });
}

void LC_ActionFactory::createEditActions(QMap<QString, QAction*>& map, QActionGroup* group) const {
    createActionHandlerActions(map, group, {
        {"EditCut",            RS2::ActionEditCut,            tr("Cu&t"),               ":/icons/cut.lci",             "edit-cut"},
        {"EditCutQuick",       RS2::ActionEditCutQuick,       tr("Cut Quic&k"),         ":/icons/cut.lci",             "edit-cut"},
        {"EditCopy",           RS2::ActionEditCopy,           tr("&Copy"),              ":/icons/copy.lci",            "edit-copy"},
        {"EditCopyQuick",      RS2::ActionEditCopyQuick,      tr("Copy &Quick"),        ":/icons/copy.lci",            "edit-copy"},
        {"EditPaste",          RS2::ActionEditPaste,          tr("&Paste"),             ":/icons/paste.lci",           "edit-paste"},
        {"EditPasteTransform", RS2::ActionEditPasteTransform, tr("Paste &Transform"),   ":/icons/paste_transform.lci", "edit-paste"}
    });
}

void LC_ActionFactory::setupCreatedActions(QMap<QString, QAction *> &map) {
    map["ZoomPrevious"]->setEnabled(false);
    map["RightDockAreaToggle"]->setChecked(true);
    bool statusBarVisible = LC_GET_ONE_BOOL("Appearance", "StatusBarVisible", false);
    map["ViewStatusBar"]->setChecked(statusBarVisible);
    map["OptionsGeneral"]->setMenuRole(QAction::NoRole);

    connect(m_appWin, &QC_ApplicationWindow::printPreviewChanged, map["FilePrint"], &QAction::setChecked);
    connect(m_appWin, &QC_ApplicationWindow::printPreviewChanged, map["FilePrintPreview"], &QAction::setChecked);
    connect(m_appWin, &QC_ApplicationWindow::gridChanged, map["ViewGrid"], &QAction::setChecked);
    connect(m_appWin, &QC_ApplicationWindow::draftChanged, map["ViewDraft"], &QAction::setChecked);
    connect(m_appWin, &QC_ApplicationWindow::draftChanged, map["ViewLinesDraft"], &QAction::setDisabled);
    connect(m_appWin, &QC_ApplicationWindow::antialiasingChanged, map["ViewAntialiasing"], &QAction::setChecked);
    connect(m_appWin, &QC_ApplicationWindow::windowsChanged, map["OptionsDrawing"], &QAction::setEnabled);

    QAction *&entityInfoAction = map["EntityDescriptionInfo"];
    connect(m_appWin, &QC_ApplicationWindow::showEntityDescriptionOnHoverChanged, entityInfoAction, &QAction::setChecked);

    auto infoCursorSettingsManager = m_appWin->m_infoCursorSettingsManager.get();
    connect(infoCursorSettingsManager, &LC_InfoCursorSettingsManager::showInfoCursorSettingChanged, entityInfoAction, &QAction::setVisible);

    connect(map["InfoCursorAbs"], &QAction::triggered, infoCursorSettingsManager, &LC_InfoCursorSettingsManager::slotInfoCursorSetting);
    connect(infoCursorSettingsManager, &LC_InfoCursorSettingsManager::showInfoCursorSettingChanged, map["InfoCursorAbs"], &QAction::setEnabled);

    connect(map["InfoCursorSnap"], &QAction::triggered, infoCursorSettingsManager, &LC_InfoCursorSettingsManager::slotInfoCursorSetting);
    connect(infoCursorSettingsManager, &LC_InfoCursorSettingsManager::showInfoCursorSettingChanged, map["InfoCursorSnap"], &QAction::setEnabled);

    connect(map["InfoCursorRel"], &QAction::triggered,infoCursorSettingsManager, &LC_InfoCursorSettingsManager::slotInfoCursorSetting);
    connect(infoCursorSettingsManager, &LC_InfoCursorSettingsManager::showInfoCursorSettingChanged, map["InfoCursorRel"], &QAction::setEnabled);

    connect(map["InfoCursorPrompt"], &QAction::triggered, infoCursorSettingsManager, &LC_InfoCursorSettingsManager::slotInfoCursorSetting);
    connect(infoCursorSettingsManager, &LC_InfoCursorSettingsManager::showInfoCursorSettingChanged, map["InfoCursorPrompt"], &QAction::setEnabled);

    connect(map["InfoCursorCatchedEntity"], &QAction::triggered, infoCursorSettingsManager, &LC_InfoCursorSettingsManager::slotInfoCursorSetting);
    connect(infoCursorSettingsManager, &LC_InfoCursorSettingsManager::showInfoCursorSettingChanged, map["InfoCursorCatchedEntity"], &QAction::setEnabled);
}

void LC_ActionFactory::setDefaultShortcuts(QMap<QString, QAction*>& map, LC_ActionGroupManager* agm) {
    QList<QKeySequence> commandLineShortcuts;
    commandLineShortcuts << QKeySequence(Qt::CTRL | Qt::Key_M) << QKeySequence(Qt::Key_Colon);
    if (LC_GET_BOOL("Keyboard/ToggleFreeSnapOnSpace"))
        commandLineShortcuts << QKeySequence(Qt::Key_Space);

    std::vector<LC_ShortcutInfo> shortcutsList = {
        {"ModifyRevertDirection", QKeySequence(Qt::CTRL | Qt::SHIFT | Qt::Key_R)},
        {"ModifyDuplicate",QKeySequence(Qt::CTRL | Qt::SHIFT | Qt::Key_D)},
        {"OrderBottom", QKeySequence(Qt::Key_End)},
        {"OrderLower", QKeySequence(Qt::Key_PageDown)},
        {"OrderRaise", QKeySequence(Qt::Key_PageUp)},
        {"OrderTop", QKeySequence(Qt::Key_Home)},
        {"SelectAll", QKeySequence::SelectAll},
        // RVT April 29, 2011 - Added esc key to de-select all entities
        {"DeselectAll", QKeySequence(tr("Ctrl+K"))},
        {"EditUndo", QKeySequence::Undo},
        {"EditRedo", QKeySequence::Redo},
        {"EditCut", QKeySequence::Cut},
        {"EditCutQuick", QKeySequence(Qt::CTRL | Qt::SHIFT | Qt::Key_X)},
        {"EditCopy", QKeySequence::Copy},
        {"EditCopyQuick", QKeySequence(Qt::CTRL | Qt::SHIFT | Qt::Key_C)},
        {"EditPaste", QKeySequence::Paste},
        {"EditPasteTransform", QKeySequence(Qt::CTRL | Qt::SHIFT | Qt::Key_V)},
        {"ZoomIn", QKeySequence::ZoomIn},
        {"ZoomOut", QKeySequence::ZoomOut},
        {"ZoomAuto", QKeySequence(Qt::CTRL | Qt::Key_F)},
        {"ZoomRedraw", QKeySequence::Refresh},
        {"OptionsDrawing", QKeySequence::Preferences},
        {"ReloadStyleSheet", QKeySequence("Ctrl+T")},
        {"FileClose", QKeySequence::Close},
        {"FileCloseAll", QKeySequence("Shift+" + QKeySequence(QKeySequence::Close).toString())},
        {"ViewGrid", QKeySequence(tr("Ctrl+G", "Toggle Grid"))},
        // todo - it's better to replace to something different.... ctrl+d is rather for duplicate
        {"ViewDraft", QKeySequence(tr("Ctrl+D","Toggle Draft Mode"))},
        {"ViewStatusBar", QKeySequence(tr("Ctrl+I", "Hide Statusbar"))},
        {"ModifyDeleteQuick",QKeySequence::Delete  /*QList<QKeySequence>() << QKeySequence::Delete << QKeySequence(Qt::Key_Backspace)*/},
        {"FileNew", QKeySequence::New},
        {"FileOpen", QKeySequence::Open},
        {"FileSave", QKeySequence::Save},
        {"FileSaveAs", QKeySequence::SaveAs},
        {"FilePrint", QKeySequence::Print},
        {"FileQuit", QKeySequence::Quit},
        {"FocusCommand", QKeySequence(Qt::CTRL | Qt::Key_M)}, // commandLineShortcuts}, // fixme - restore shortcuts for focus command line!!!
#if defined(Q_OS_LINUX)
        {"Fullscreen", QKeySequence("F11")},
#else
        {"Fullscreen", QKeySequence::FullScreen},
        {"ExclusiveSnapMode", QKeySequence(Qt::ALT | Qt::Key_X)},
#endif
    };

    map["FileClose"]->setShortcutContext(Qt::WidgetShortcut);

    QKeySequence shortcut = QKeySequence::SaveAs; //(Qt::CTRL + Qt::SHIFT + Qt::Key_S);
    // only define this shortcut for platforms not already using it for save as
    if (shortcut != QKeySequence::SaveAs){
        shortcutsList.push_back({"FileSaveAll", shortcut});
    }

    agm->assignShortcutsToActions(map, shortcutsList);
}

void LC_ActionFactory::markNotEditableActionsShortcuts(const QMap<QString, QAction *> &map) {
    // placeholder for exclusion of some actions (by name) from editing in shortcuts mapping dialog
    makeActionsShortcutsNonEditable(map, {
        "RestrictNothing"
    });
}

void LC_ActionFactory::fillActionLists(QMap<QString, QAction *> &map){
    fillActionsList(file_actions,
                    {
                        "FileNew",
                        "FileNewTemplate",
                        "FileOpen",
                        "FileSave",
                        "FileSaveAs",
                        "FileSaveAll"
                    }, map);

    fillActionsList(shape_actions,
                    {
                        "DrawLineRectangle",
                        "DrawLineRectangle1Point",
                        "DrawLineRectangle2Points",
                        "DrawLineRectangle3Points",
                        "DrawLinePolygonCenCor",
                        "DrawLinePolygonCenTan",
                        "DrawLinePolygonCorCor",
                        "DrawLinePolygonSideSide",
                        "DrawStar"
                    }, map);

    fillActionsList(line_actions,
                    {
                        "DrawLine",
                        "DrawLineAngle",
                        "DrawLineHorizontal",
                        "DrawLineVertical",
                        "DrawLineParallelThrough",
                        "DrawLineParallel",
                        "DrawLineBisector",
                        "DrawLineTangent1",
                        "DrawLineTangent2",
                        "DrawLineOrthTan",
                        "DrawLineOrthogonal",
                        "DrawLineRelAngle",
                        "DrawLineRel",
                        "DrawLineRelX",
                        "DrawLineRelY",
                        "DrawLineAngleRel",
                        "DrawLineOrthogonalRel",
                        "DrawLineFromPointToLine",
                        "DrawSliceDivideLine",
                        "DrawSliceDivideCircle",
                        "DrawCross",
                        "DrawLineMiddle"
                    }, map);

    fillActionsList(point_actions, {
                        "DrawPoint",
                        "DrawLinePoints",
                        "DrawPointsMiddle",
                        "DrawPointLattice",
                        "SelectPoints",
                        "PasteToPoints"
                    }, map);

    fillActionsList(circle_actions, {
                        "DrawCircle",
                        "DrawCircle2P",
                        "DrawCircle2PR",
                        "DrawCircle3P",
                        "DrawCircleCR",
                        "DrawCircleTan2_1P",
                        "DrawCircleTan1_2P",
                        "DrawCircleTan2",
                        "DrawCircleTan3",
                        "DrawCircleInscribe",
                        "DrawCircleParallel",
                        "DrawCircleByArc"
                    }, map);

    fillActionsList(curve_actions, {
                        "DrawArc",
                        "DrawArcChord",
                        "DrawArcAngleLen",
                        "DrawArc3P",
                        "DrawArc2PAngle",
                        "DrawArc2PRadius",
                        "DrawArc2PLength",
                        "DrawArc2PHeight",
                        "DrawArcTangential",
                        "DrawEllipseArcAxis",
                        "DrawEllipseArc1Point"
                    }, map);

    fillActionsList(spline_actions, {
                        "DrawParabola4Points",
                        "DrawParabolaFD",
                        "DrawSpline",
                        "DrawSplinePoints",
                        "DrawSplineFromPolyline",
                        "DrawSplinePointsAppend",
                        "DrawSplinePointsAdd",
                        "DrawSplinePointsRemove",
                        "DrawSplinePointsDelTwo",
                        "DrawSplineExplode",
                        "DrawLineFree"
                    }, map);

    fillActionsList(ellipse_actions, {
                        "DrawEllipse1Point",
                        "DrawEllipseAxis",
                        "DrawEllipseFociPoint",
                        "DrawEllipse4Points",
                        "DrawEllipseCenter3Points",
                        "DrawEllipseInscribe"
                    }, map);

    fillActionsList(polyline_actions, {
                        "DrawPolyline",
                        "PolylineAdd",
                        "PolylineAppend",
                        "PolylineDel",
                        "PolylineDelBetween",
                        "PolylineTrim",
                        "PolylineEquidistant",
                        "PolylineSegment",
                        "PolylineArcToLines",
                        "PolylineSegmentType"
                    }, map);

    fillActionsList(select_actions, {
                        "DeselectAll",
                        "SelectAll",
                        "SelectSingle",
                        "SelectContour",
                        "SelectWindow",
                        "DeselectWindow",
                        "SelectIntersected",
                        "DeselectIntersected",
                        "SelectLayer",
                        "SelectInvert"
                    }, map);

    fillActionsList(dimension_actions, {
                        "DimAligned",
                        "DimLinear",
                        "DimLinearHor",
                        "DimLinearVer",
                        "DimBaseline",
                        "DimContinue",
                        "DimRadial",
                        "DimDiametric",
                        "DimAngular",
                        "DimArc",
                        "DimLeader",
                        "DimOrdinate",
                        "DimOrdinateForBase",
<<<<<<< HEAD
                        "DimOrdinateReBase"
=======
                        "DimOrdinateReBase",
                        "GTDFeatureFrame"
>>>>>>> a5f967ef
                    }, map);

    fillActionsList(other_drawing_actions, {
                        "DrawText",
                        "DrawMText",
                        "DrawHatch",
                        "DrawImage",
                        "DrawBoundingBox"
                    }, map);

    fillActionsList(modify_actions, {
                        "ModifyMove",
                        "ModifyDuplicate",
                        "ModifyAlign",
                        "ModifyAlignOne",
                        "ModifyAlignRef",
                        "ModifyRotate",
                        "ModifyScale",
                        "ModifyMirror",
                        "ModifyMoveRotate",
                        "ModifyRotate2",
                        "ModifyRevertDirection",
                        "ModifyTrim",
                        "ModifyTrim2",
                        "ModifyTrimAmount",
                        "ModifyLineJoin",
                        "ModifyBreakDivide",
                        "ModifyLineGap",
                        "ModifyOffset",
                        "ModifyBevel",
                        "ModifyRound",
                        "ModifyCut",
                        "ModifyStretch",
                        "ModifyEntity",
                        "ModifyAttributes",
                        "ModifyExplodeText",
                        "BlocksExplode",
                        "ModifyDelete"
                    }, map);

    fillActionsList(order_actions, {
                        "OrderTop",
                        "OrderBottom",
                        "OrderRaise",
                        "OrderLower"
                    }, map);

    fillActionsList(info_actions, {
                        "InfoDist",
                        "InfoDist2",
                        "InfoDist3",
                        "InfoAngle",
                        "InfoAngle3Points",
                        "InfoTotalLength",
                        "InfoArea",
                        "EntityInfo"
                    }, map);

    fillActionsList(layer_actions, {
                        "LayersDefreezeAll",
                        "LayersFreezeAll",
                        "LayersUnlockAll",
                        "LayersLockAll",
                        "LayersAdd",
                        "LayersRemove",
                        "LayersEdit",
                        "LayersToggleLock",
                        "LayersToggleView",
                        "LayersTogglePrint",
                        "LayersToggleConstruction",
                        "LayersExportSelected",
                        "LayersExportVisible"
                    }, map);

    fillActionsList(block_actions, {
                        "BlocksDefreezeAll",
                        "BlocksFreezeAll",
                        "BlocksToggleView",
                        "BlocksAdd",
                        "BlocksRemove",
                        "BlocksAttributes",
                        "BlocksInsert",
                        "BlocksEdit",
                        "BlocksSave",
                        "BlocksCreate",
                        "BlocksExplode"
                    }, map);

    fillActionsList(pen_actions, {
                        "PenSyncFromLayer",
                        "PenPick",
                        "PenPickResolved",
                        "PenApply",
                        "PenCopy"
                    }, map);

    fillActionsList(entity_layer_actions,{
                        "EntityLayerActivate",
                        "EntityLayerView",
                        "EntityLayerHideOthers",
                        "EntityLayerLock",
                        "EntityLayerConstruction",
                        "EntityLayerPrint"
                    }, map);
}

void LC_ActionFactory::prepareActionsToDisableInPrintPreview(QList<QAction*>& actionsList, QMap<QString, QAction *> &map){
    fillActionsList(actionsList, {
        "EditCut",
        "EditCutQuick",
        "EditCopy",
        "EditCopyQuick",
        "EditPaste",
        "EditPasteTransform",
        "ViewGrid",
        "ViewDraft",
        "ViewLinesDraft",
        "ViewAntialiasing",
        "ModifyDeleteQuick",
        "EditKillAllActions",
        "ZoomIn",
        "ZoomOut",
        "ZoomAuto",
        "ZoomPrevious",
        "ZoomWindow",
        "ZoomPan",
        "OptionsDrawing",
        "ViewGridOrtho",
        "ViewGridIsoLeft",
        "ViewGridIsoTop",
        "ViewGridIsoRight",
        "UCSSetWCS",
        "UCSCreate",
        "UCSSetByDimOrdinate",
    }, map);

    actionsList.append(line_actions);
    actionsList.append(point_actions);
    actionsList.append(shape_actions);
    actionsList.append(circle_actions);
    actionsList.append(curve_actions);
    actionsList.append(spline_actions);
    actionsList.append(ellipse_actions);
    actionsList.append(polyline_actions);
    actionsList.append(select_actions);
    actionsList.append(dimension_actions);
    actionsList.append(other_drawing_actions);
    actionsList.append(modify_actions);
    actionsList.append(order_actions);
    actionsList.append(info_actions);
    actionsList.append(block_actions);
    actionsList.append(pen_actions);
    actionsList.append(layer_actions);
    actionsList.append(entity_layer_actions);
}<|MERGE_RESOLUTION|>--- conflicted
+++ resolved
@@ -351,12 +351,8 @@
         {"DimContinue",       RS2::ActionDimContinue,  tr("&Continue"),   ":/icons/dim_continue.lci"},
         {"DimOrdinate",       RS2::ActionDimOrdinate,  tr("&Ordinate"),   ":/icons/dim_ordinate.lci"},
         {"DimOrdinateForBase",RS2::ActionDimOrdinateSelectSameOrigin,   tr("Select Ordinates by base"),  ":/icons/dim_ordinate_by_origin.lci"},
-<<<<<<< HEAD
-        {"DimOrdinateReBase",RS2::ActionDimOrdinateRebase,   tr("Ordinates Re-base"),  ":/icons/dim_ordinate_rebase.lci"}
-=======
         {"DimOrdinateReBase", RS2::ActionDimOrdinateRebase,   tr("Ordinates Re-base"),  ":/icons/dim_ordinate_rebase.lci"},
         {"GTDFeatureFrame",   RS2::ActionGTDFeatureControlFrame,   tr("Feature Control Frame"),  ":/icons/gdt_featurecontrolframe.lci"}
->>>>>>> a5f967ef
     });
 }
 
@@ -937,12 +933,8 @@
                         "DimLeader",
                         "DimOrdinate",
                         "DimOrdinateForBase",
-<<<<<<< HEAD
-                        "DimOrdinateReBase"
-=======
                         "DimOrdinateReBase",
                         "GTDFeatureFrame"
->>>>>>> a5f967ef
                     }, map);
 
     fillActionsList(other_drawing_actions, {
