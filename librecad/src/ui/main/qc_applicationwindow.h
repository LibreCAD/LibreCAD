/****************************************************************************
**
** This file is part of the LibreCAD project, a 2D CAD program
**
** Copyright (C) 2010 R. van Twisk (librecad@rvt.dds.nl)
** Copyright (C) 2001-2003 RibbonSoft. All rights reserved.
**
**
** This file may be distributed and/or modified under the terms of the
** GNU General Public License version 2 as published by the Free Software
** Foundation and appearing in the file gpl-2.0.txt included in the
** packaging of this file.
**
** This program is distributed in the hope that it will be useful,
** but WITHOUT ANY WARRANTY; without even the implied warranty of
** MERCHANTABILITY or FITNESS FOR A PARTICULAR PURPOSE.  See the
** GNU General Public License for more details.
**
** You should have received a copy of the GNU General Public License
** along with this program; if not, write to the Free Software
** Foundation, Inc., 51 Franklin Street, Fifth Floor, Boston, MA  02110-1301  USA
**
** This copyright notice MUST APPEAR in all copies of the script!
**
**********************************************************************/

// Changes: https://github.com/LibreCAD/LibreCAD/commits/master/librecad/src/main/qc_applicationwindow.h

#ifndef QC_APPLICATIONWINDOW_H
#define QC_APPLICATIONWINDOW_H

#include <memory>

#include <QMap>
#include <QSettings>

#include "rs.h"
#include "rs_pen.h"
#include "rs_snapper.h"
#include "mainwindowx.h"
#include "lc_penpalettewidget.h"
#include "lc_quickinfowidget.h"
#include "lc_mdiapplicationwindow.h"
#include "lc_releasechecker.h"
#include "lc_qtstatusbarmanager.h"
#include "lc_namedviewslistwidget.h"
#include "lc_ucslistwidget.h"
#include "lc_ucsstatewidget.h"
#include "lc_anglesbasiswidget.h"
#include "lc_workspacesmanager.h"
class LC_MenuFactory;
class LC_ActionGroupManager;
class LC_CustomToolbar;
class LC_PenWizard;
class LC_PenPaletteWidget;
class LC_SimpleTests;
class QC_DialogFactory;
class QC_MDIWindow;
class QC_PluginInterface;
class QG_ActionHandler;
class QG_ActiveLayerName;
class QG_BlockWidget;
class QG_CommandWidget;
class QG_CoordinateWidget;
class QG_LayerWidget;
class LC_LayerTreeWidget;
class LC_RelZeroCoordinatesWidget;
class QG_LibraryWidget;
class QG_MouseWidget;
class QG_PenToolBar;
class QG_RecentFiles;
class QG_SelectionWidget;
class QG_SnapToolBar;
class QMdiArea;
class QMdiSubWindow;
class RS_Block;
class RS_Document;
class RS_GraphicView;
class RS_Pen;
class TwoStackedLabels;
struct RS_SnapMode;

struct DockAreas
{
    QAction* left {nullptr};
    QAction* right {nullptr};
    QAction* top {nullptr};
    QAction* bottom {nullptr};
    QAction* floating {nullptr};
};

/**
 * Main application window. Hold together document, view and controls.
 *
 * @author Andrew Mustun
 */
class QC_ApplicationWindow: public LC_MDIApplicationWindow
{
    Q_OBJECT
public:

    enum
    {
        DEFAULT_STATUS_BAR_MESSAGE_TIMEOUT = 2000
    };

    ~QC_ApplicationWindow();

    void initSettings();
    void storeSettings();

    bool queryExit(bool force);

    /** Catch hotkey for giving focus to command line. */
     void keyPressEvent(QKeyEvent* e) override;
    void setRedoEnable(bool enable);
    void setUndoEnable(bool enable);
    static bool loadStyleSheet(QString path);

    bool eventFilter(QObject *obj, QEvent *event) override;
    QAction* getAction(const QString& name) const;

    void activateWindow(QMdiSubWindow* w){
        if (w != nullptr) {
            doActivate(w);
        }
    }

<<<<<<< HEAD
    void showStatusMessage(const QString& msg, int timeout = 0);

=======
    void fireIconsRefresh();
    void fireWidgetSettingsChanged();
    void fireWorkspacesChanged();
>>>>>>> 3a6ce45a
public slots:
    void relayAction(QAction* q_action);
    void slotFocus();
    void slotBack();
    void slotKillAllActions();
    void slotEnter();
    void slotFocusCommandLine();
    void slotFocusOptionsWidget();
    void slotError(const QString& msg);
    void slotShowDrawingOptions();
    void slotShowDrawingOptionsUnits();

    void slotWindowActivated(QMdiSubWindow* w, bool forced=false) override;
    void slotWorkspacesMenuAboutToShow();
    void slotWindowsMenuActivated(bool);

    void slotPenChanged(RS_Pen p);
    //void slotSnapsChanged(RS_SnapMode s);
    void slotEnableActions(bool enable);

    /** generates a new document for a graphic. */
    QC_MDIWindow* slotFileNew(RS_Document* doc=nullptr);
    /** generates a new document based in predefined template */
    void slotFileNewNew();
    /** generates a new document based in selected template */
    void slotFileNewTemplate();
    /** opens a document */
    void slotFileOpen();

    /**
     * opens the given file.
     */
    void slotFileOpen(const QString& fileName, RS2::FormatType type);
    void slotFileOpen(const QString& fileName); // Assume Unknown type
    void slotFileOpenRecent(QAction* action);
    /** saves a document */
    void slotFileSave();
    /** saves a document under a different filename*/
    void slotFileSaveAs();
	/** saves all open documents; return false == operation cancelled **/
    bool slotFileSaveAll();
    /** auto-save document */
    void autoSaveCurrentDrawing();
    /** exports the document as bitmap */
    void slotFileExport();
    bool slotFileExport(const QString& name,
                        const QString& format,
                        QSize size,
                        QSize borders,
                        bool black,
                        bool bw=true);
    /** closing the current file */
    void slotFileClosing(QC_MDIWindow*);
	/** close all files; return false == operation cancelled */
	   bool slotFileCloseAll();
    /** prints the current file */
    void slotFilePrint(bool printPDF=false);
    void slotFilePrintPDF();
    /** shows print preview of the current file */
    void slotFilePrintPreview(bool on);
    /** exits the application */
    void slotFileQuit();

    /** toggle the grid */
    void slotViewGrid(bool toggle);
    /** toggle the draft mode */
    void slotViewDraft(bool toggle);
    void slotViewDraftLines(bool toggle);
    /** toggle the statusbar */
    void slotViewStatusBar(bool toggle);
    void slotViewAntialiasing(bool toggle);

    void slotViewGridOrtho(bool toggle);
    void slotViewGridIsoLeft(bool toggle);
    void slotViewGridIsoRight(bool toggle);
    void slotViewGridIsoTop(bool toggle);

    void slotOptionsGeneral();
    void slotOptionsShortcuts();

    void slotImportBlock();

    /** shows an about dlg*/
    void showAboutWindow();

    /**
     * @brief slotUpdateActiveLayer
     * update layer name when active layer changed
     */
    void slotUpdateActiveLayer();
    void execPlug();

    //void invokeLinkList();

    void toggleFullscreen(bool checked);

    void setPreviousZoomEnable(bool enable);

    void hideOptions(QC_MDIWindow*);

    void widgetOptionsDialog();

    void modifyCommandTitleBar(Qt::DockWidgetArea area);
    void reloadStyleSheet();

    void updateGridStatus(const QString&);

    void showDeviceOptions();

    void updateDevice(QString);

    void invokeMenuCreator();
    void invokeToolbarCreator();
    void saveNamedView();
    void saveWorkspace(bool on);
    void removeWorkspace(bool on);
    void restoreWorkspace(bool on);
    void restoreNamedView1();
    void restoreNamedView2();
    void restoreNamedView3();
    void restoreNamedView4();
    void restoreNamedView5();
    void restoreNamedViewCurrent();
    void restoreNamedView(const QString& viewName);
    void createToolbar(const QString& toolbar_name);
    void destroyToolbar(const QString& toolbar_name);
    void destroyMenu(const QString& activator);
    void unassignMenu(const QString& activator, const QString& menu_name);
    void assignMenu(const QString& activator, const QString& menu_name);
    void invokeMenuAssigner(const QString& menu_name);
    void updateMenu(const QString& menu_name);

    void invokeLicenseWindow();
    void onNewVersionAvailable();
    void checkForNewVersion();
    void forceCheckForNewVersion();
    void slotRedockWidgets();
    void slotShowEntityDescriptionOnHover(bool toggle);
    void slotInfoCursorSetting(bool toggle);
signals:
    void gridChanged(bool on);
    void draftChanged(bool on);
    void draftLinesChanged(bool on);
    void antialiasingChanged(bool on);
    void printPreviewChanged(bool on);
    void windowsChanged(bool windowsLeft);
    void signalEnableRelativeZeroSnaps(const bool);
    void showEntityDescriptionOnHoverChanged(bool show);
    void showInfoCursorSettingChanged(bool enabled);
    void iconsRefreshed();
    void widgetSettingsChanged();
    void workspacesChanged(bool hasWorkspaces);
public:
    /**
     * @return Pointer to application window.
     */
    static std::unique_ptr<QC_ApplicationWindow>&  getAppWindow();


    /**
     * Creates a new document. Implementation from RS_MainWindowInterface.
     */
    void createNewDocument(const QString& fileName = QString(), RS_Document* doc=nullptr);

    QG_PenToolBar* getPenToolBar() {return penToolBar;};


    void updateGrids();

    QG_BlockWidget* getBlockWidget(void){
        return blockWidget;
    }

    QG_SnapToolBar* getSnapToolBar(void){
        return snapToolBar;
    }

    QG_SnapToolBar const* getSnapToolBar(void) const{
        return snapToolBar;
    }

    LC_PenPaletteWidget* getPenPaletteWidget(void) const{ return penPaletteWidget;};

    DockAreas& getDockAreas(){
        return dock_areas;
    }

    LC_QuickInfoWidget* getEntityInfoWidget(void) const {return quickInfoWidget;};
    LC_AnglesBasisWidget* getAnglesBasisWidget() const {return anglesBasisWidget;};

    // Highlight the active block in the block widget
    void showBlockActivated(const RS_Block* block);

    // Auto-save
    void startAutoSaveTimer(bool enabled);

    int showCloseDialog(QC_MDIWindow* w, bool showSaveAll = false);
    bool doSave(QC_MDIWindow* w, bool forceSaveAs = false);
    void doClose(QC_MDIWindow* w, bool activateNext = true);
    void updateActionsAndWidgetsForPrintPreview(bool printPreviewOn);
    void updateGridViewActions(bool isometric, RS2::IsoGridViewType type);

    void  fillWorkspacesList(QList<QPair<int, QString>> &list);
    void  applyWorkspaceById(int id);
    void  rebuildMenuIfNecessary();
protected:
    void closeEvent(QCloseEvent*) override;
    //! \{ accept drop files to open
    void dropEvent(QDropEvent* e) override;
    void dragEnterEvent(QDragEnterEvent * event) override;
    void changeEvent(QEvent* event) override;
    //! \}
private:
    QC_ApplicationWindow();

    QMenu* createPopupMenu() override;

    QString format_filename_caption(const QString &qstring_in);
    /** Helper function for Menu file -> New & New.... */
	   bool slotFileNewHelper(QString fileName, QC_MDIWindow* w = nullptr);
	// more helpers

	   void doActivate(QMdiSubWindow* w) override;
    void enableFileActions(QC_MDIWindow* w);

    /**
     * @brief updateWindowTitle, for draft mode, add "Draft Mode" to window title
     * @param w, pointer to window widget
     */
    void updateWindowTitle(QWidget* w);

    //Plugin support
    void loadPlugins();

#ifdef LC_DEBUGGING
        LC_SimpleTests* m_pSimpleTest {nullptr};
    #endif

//    QMap<QString, QAction*> a_map; // todo - move actionmap to ActionManager
    LC_ActionGroupManager* ag_manager {nullptr};

    LC_WorkspacesManager m_workspacesManager;
    LC_MenuFactory* m_menuFactory = nullptr;

    /** Pointer to the application window (this). */
    static QC_ApplicationWindow* appWindow;
    std::unique_ptr<QTimer> m_autosaveTimer;

    QG_ActionHandler* actionHandler {nullptr};

    /** Dialog factory */
    QC_DialogFactory* dialogFactory {nullptr};

    /** Recent files list */
    QG_RecentFiles* recentFiles {nullptr};

    // --- Dockwidgets ---
    //! toggle actions for the dock areas
    DockAreas dock_areas;

    /** Layer list widget */
    QG_LayerWidget* layerWidget {nullptr};

    /** Layer tree widget */
    LC_LayerTreeWidget* layerTreeWidget {nullptr};

    /** Entity info widget */
    LC_QuickInfoWidget* quickInfoWidget {nullptr};

    /** Block list widget */
    QG_BlockWidget* blockWidget {nullptr};
    /** Library browser widget */
    QG_LibraryWidget* libraryWidget {nullptr};
    /** Command line */
    QG_CommandWidget* commandWidget {nullptr};

    LC_PenWizard* pen_wiz {nullptr};
    LC_PenPaletteWidget* penPaletteWidget {nullptr};
    LC_NamedViewsListWidget* namedViewsWidget {nullptr};
    LC_UCSListWidget* ucsListWidget {nullptr};

    // --- Statusbar ---
    /** Coordinate widget */
    QG_CoordinateWidget* coordinateWidget {nullptr};
    LC_RelZeroCoordinatesWidget* relativeZeroCoordinatesWidget {nullptr};
    /** Mouse widget */
    QG_MouseWidget* mouseWidget {nullptr};
    /** Selection Status */
    QG_SelectionWidget* selectionWidget {nullptr};
    QG_ActiveLayerName* m_pActiveLayerName {nullptr};
    TwoStackedLabels* grid_status {nullptr};
    LC_UCSStateWidget* ucsStateWidget {nullptr};
    LC_AnglesBasisWidget* anglesBasisWidget{nullptr};


    LC_QTStatusbarManager* statusbarManager {nullptr};


    // --- Toolbars ---
    QG_SnapToolBar* snapToolBar {nullptr};
    QG_PenToolBar* penToolBar {nullptr}; //!< for selecting the current pen
    QToolBar* optionWidget {nullptr}; //!< for individual tool options

    // --- Actions ---
    QAction* previousZoom {nullptr};
    QAction* undoButton {nullptr};
    QAction* redoButton {nullptr};

    QAction* scriptOpenIDE {nullptr};
    QAction* scriptRun {nullptr};
    QAction* helpAboutApp {nullptr};

    // --- Flags ---
    bool previousZoomEnable{false};
    bool undoEnable{false};
    bool redoEnable{false};

    // --- Lists ---
    QList<QC_PluginInterface*> loadedPlugins;
    QList<QAction*> toolbar_view_actions;
    QList<QAction*> dockwidget_view_actions;
    QList<QAction*> recentFilesAction;

    QStringList openedFiles;

    // --- Strings ---
    QString style_sheet_path;

    QList<QAction*> actionsToDisableInPrintPreview;

    LC_ReleaseChecker* releaseChecker;

    void enableWidgets(bool enable);

    friend class LC_WidgetFactory;

    void setGridView(bool toggle, bool isometric, RS2::IsoGridViewType isoGridType);

    void doRestoreNamedView(int i) const;


};

#ifdef _WINDOWS
extern Q_CORE_EXPORT int qt_ntfs_permission_lookup;
#endif

#endif<|MERGE_RESOLUTION|>--- conflicted
+++ resolved
@@ -126,14 +126,11 @@
         }
     }
 
-<<<<<<< HEAD
-    void showStatusMessage(const QString& msg, int timeout = 0);
-
-=======
     void fireIconsRefresh();
     void fireWidgetSettingsChanged();
     void fireWorkspacesChanged();
->>>>>>> 3a6ce45a
+    void showStatusMessage(const QString& msg, int timeout = 0);
+
 public slots:
     void relayAction(QAction* q_action);
     void slotFocus();
