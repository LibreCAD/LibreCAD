/****************************************************************************
**
** This file is part of the LibreCAD project, a 2D CAD program
**
** Copyright (C) 2010-2011 R. van Twisk (librecad@rvt.dds.nl)
** Copyright (C) 2001-2003 RibbonSoft. All rights reserved.
**
**
** This file may be distributed and/or modified under the terms of the
** GNU General Public License version 2 as published by the Free Software
** Foundation and appearing in the file gpl-2.0.txt included in the
** packaging of this file.
**
** This program is distributed in the hope that it will be useful,
** but WITHOUT ANY WARRANTY; without even the implied warranty of
** MERCHANTABILITY or FITNESS FOR A PARTICULAR PURPOSE.  See the
** GNU General Public License for more details.
**
** You should have received a copy of the GNU General Public License
** along with this program; if not, write to the Free Software
** Foundation, Inc., 51 Franklin Street, Fifth Floor, Boston, MA  02110-1301  USA
**
** This copyright notice MUST APPEAR in all copies of the script!
**
**********************************************************************/

#include <cmath>
#include <cstdlib>
#include <iostream>

#include <QDebug>
#include <QGridLayout>
#include <QLabel>
#include <QMenu>
#include <QNativeGestureEvent>
#include <QPoint>
#include <QPointingDevice>
#include <QTimer>

#include "qg_graphicview.h"

#include "lc_actioncontext.h"
#include "lc_graphicviewport.h"
#include "lc_graphicviewrenderer.h"
#include "lc_overlayentitiescontainer.h"
#include "lc_quickinfowidget.h"
#include "lc_ucs_mark.h"
#include "qc_applicationwindow.h"
#include "qg_blockwidget.h"
#include "qg_scrollbar.h"
#include "rs.h"
#include "rs_actionblocksedit.h"
#include "rs_actiondefault.h"
#include "rs_actionmodifydelete.h"
#include "rs_actionmodifyentity.h"
#include "rs_actionselectsingle.h"
#include "rs_actionzoomauto.h"
#include "rs_actionzoomin.h"
#include "rs_actionzoompan.h"
#include "rs_actionzoomscroll.h"
#include "rs_blocklist.h"
#include "rs_debug.h"
#include "rs_dialogfactory.h"
#include "rs_dialogfactoryinterface.h"
#include "rs_entity.h"
#include "rs_entitycontainer.h"
#include "rs_eventhandler.h"
#include "rs_graphic.h"
#include "rs_insert.h"
#include "rs_settings.h"

#ifdef EMU_C99
#include "emu_c99.h"
#endif

namespace {
// Issue #1765: set default cursor size: 32x32
constexpr int g_cursorSize=32;
// Issue #1787: cursor hot spot at center by using hotX=hotY=-1
constexpr int g_hotspotXY=-1;

// maximum length for displayed block name in context menu
    constexpr int g_MaxBlockNameLength = 40;

/*
         * The zoomFactor effects how quickly the scroll wheel will zoom in & out.
         *
         * Benchmarks:
         * 1.250 - the original; fast & usable, but seems a choppy & a bit 'jarring'
         * 1.175 - still a bit choppy
         * 1.150 - smoother than the original, but still 'quick' enough for good navigation.
         * 1.137 - seems to work well for me
         * 1.125 - about the lowest that would be acceptable and useful, a tad on the slow side for me
         * 1.100 - a very slow & deliberate zooming, but feels very "cautious", "controlled", "safe", and "precise".
         * 1.000 - goes nowhere. :)
         */
    constexpr double zoomFactor = 1.137;// fixme - to settings
// zooming factor is wheel angle delta divided by this factor
    constexpr double zoomWheelDivisor = 200.; // fixme - to settings


    // Helper function to test validity of a rect
    bool withinValidRange(double x)
    {
        return x >= RS_MINDOUBLE && x <= RS_MAXDOUBLE;
    }
    bool withinValidRange(const RS_Vector& vp)
    {
        return vp.valid && withinValidRange(vp.x) && withinValidRange(vp.y);
    }
    bool isRectValid(const RS_Vector& vpMin, const RS_Vector& vpMax)
    {
        return
            withinValidRange(vpMin)
            && withinValidRange(vpMax)
            && vpMin.x < vpMax.x
            && vpMin.y < vpMax.y
            && vpMin.x + 1e6 >= vpMax.x
            && vpMin.y + 1e6 >= vpMax.y;
    }
}

/**
 * @brief snapEntity find the closest entity
 * @param QG_GraphicView& view - the graphic view
 * @param const QMouseEvent* event - the mouse event
 * @return RS_Entity* - the closest entity within the range of g_cursorSize
 *                      returns nullptr, if no entity is found in range
 */
RS_Entity* snapEntity(const QG_GraphicView& view, const QMouseEvent* event) {
    if (event == nullptr) {
        return nullptr;
    }
    RS_EntityContainer* container = view.getContainer();
    if (container == nullptr) {
        return nullptr;
    }
    const QPointF mapped = event->pos();
    double distance = RS_MAXDOUBLE;
    const LC_GraphicViewport* viewPort = view.getViewPort();

    RS_Entity* entity = container->getNearestEntity(viewPort->toWorldFromUi(mapped.x(), mapped.y()), &distance);

    return (viewPort->toGuiDX(distance) <= g_cursorSize) ? entity : nullptr;
}

// Find an ancestor of the RS_Insert type.
// Return nullptr, if none is found
RS_Insert* getAncestorInsert(RS_Entity* entity) {
    while (entity != nullptr) {
        if (entity->rtti() == RS2::EntityInsert) {
            RS_Insert* parent = getAncestorInsert(entity->getParent());
            return parent != nullptr ? parent : static_cast<RS_Insert*>(entity);
        }
        entity = entity->getParent();
    }
    return nullptr;
}

// whether the current insert is part of Text
RS_Entity* getParentText(RS_Insert* insert) {
    if (insert == nullptr || insert->getBlock() != nullptr || insert->getParent() == nullptr) {
        return nullptr;
    }
    switch (insert->getParent()->rtti()) {
        case RS2::EntityText:
        case RS2::EntityMText:
            return insert->getParent();
        default:
            return nullptr;
    }
}

// Show the entity property dialog on the closest entity in range
void QG_GraphicView::showEntityPropertiesDialog(RS_Entity* entity){
    if (entity == nullptr) {
        return;
    }

    // snap to the top selected parent
    while (entity != nullptr && entity->getParent() != nullptr && entity->getParent()->isSelected()) {
        entity = entity->getParent();
    }

    launchEditProperty(entity);
}

void QG_GraphicView::launchEditProperty(RS_Entity* entity)
{
    RS_EntityContainer* container = getContainer();
    if (entity == nullptr || container == nullptr) {
        return;
    }
    editAction( *entity);

    //container->removeEntity(entity);
    auto* doc = dynamic_cast<RS_Document*>(container);
    if (doc != nullptr) {
        doc->startUndoCycle();
    }
    // delete any temporary highlighting duplicates of the original
    auto* defaultAction = dynamic_cast<RS_ActionDefault*>(getEventHandler()->getDefaultAction());
    if (defaultAction != nullptr){
        defaultAction->clearHighLighting();
    }
    doc->endUndoCycle();
}

// Start the edit action:
// Edit Block for an insert
// Edit entity, otherwise
void QG_GraphicView::editAction( RS_Entity& entity){
    RS_EntityContainer* container = getContainer();
    if (container==nullptr) {
        return;
    }
    switch(entity.rtti()) {
        case RS2::EntityInsert: {
            auto& appWindow = QC_ApplicationWindow::getAppWindow(); // fixme - sand - remove static, it just one of parents?
            RS_BlockList* blockList = appWindow->getBlockWidget()->getBlockList();
            RS_Block* active = (blockList != nullptr) ? blockList->getActive() : nullptr;
            auto* insert = static_cast<RS_Insert*>(&entity);
            RS_Block* current = insert->getBlockForInsert();
            if (current == active) {
                active=nullptr;
            }
            else if (blockList != nullptr) {
                blockList->activate(current);
            }
            std::shared_ptr<RS_Block*> scoped{&active, [blockList](RS_Block** pointer) {
                if (pointer != nullptr && *pointer != nullptr && blockList != nullptr)
                    blockList->activate(*pointer);
            }};
            switchToAction(RS2::ActionBlocksEdit);
            break;
        }
        default:{
            switchToAction(RS2::ActionModifyEntity, &entity);
        }
    }
}

// Support auto-panning when the cursor is close to the view border
struct QG_GraphicView::AutoPanData{
    void start(double interval, QG_GraphicView &view){
        m_delayCounter = 0;
        panTimer = std::make_unique<QTimer>(&view);
        panTimer->start(interval);
        connect(panTimer.get(), &QTimer::timeout, &view, &QG_GraphicView::autoPanStep);
    }

    std::unique_ptr<QTimer> panTimer;

    QPoint panOffset;

    unsigned m_delayCounter = 0u;
    // skip the first events, to avoid unintensional panning
    const unsigned delayCounterMax = 10u;
    const double panOffsetMagnitude = 20.0;

    const double panTimerInterval_minimum = 20.0;
    const double panTimerInterval_maximum = 100.0;

    // the sensitive border of the view
    const RS_Vector probedAreaOffset = {50 /* pixels */, 50 /* pixels */};
};

struct QG_GraphicView::UCSHighlightData {
    std::unique_ptr<QTimer> m_timer;

    double m_timerInterval = 200.0;
    int m_blinkNumber = 0;
    int m_maxBlinkNumber = 15;
    bool m_inVisiblePhase = false;
    RS_Vector origin;
    double angle = 0.0;
    bool forWCS = false;


    RS_Vector m_savedViewOffset = RS_Vector(0, 0, 0);
    double m_savedViewFactor = 0.0;

    void start(double interval, QG_GraphicView &view) {
        if (m_timer == nullptr) {
            m_timer = std::make_unique<QTimer>(&view);
            connect(m_timer.get(), &QTimer::timeout, &view, &QG_GraphicView::ucsHighlightStep);
        }
        m_timer->start(interval);
    }

    bool mayTick(){
        m_blinkNumber++;
        m_inVisiblePhase = !m_inVisiblePhase;
        return m_blinkNumber <= m_maxBlinkNumber;
    }

    void stop(){
        m_blinkNumber = 0;
        m_inVisiblePhase = false;
        m_timer->stop();
    }
};

void createViewRenderer();

/**
 * Constructor.
 */
// fixme - sand - files - init by action context???
QG_GraphicView::QG_GraphicView(QWidget* parent, RS_Document* doc, LC_ActionContext* actionContext)
    :RS_GraphicView(parent, {})
    ,m_device("Mouse")
    ,m_cursorCad(new QCursor(QPixmap(":cursors/cur_cad_bmp.png"), g_hotspotXY, g_hotspotXY))
    ,m_cursorDel(new QCursor(QPixmap(":cursors/cur_del_bmp.png"), g_hotspotXY, g_hotspotXY))
    ,m_cursorSelect(new QCursor(QPixmap(":cursors/cur_select_bmp.png"), g_hotspotXY, g_hotspotXY))
    ,m_cursorMagnifier(new QCursor(QPixmap(":cursors/cur_glass_bmp.png"), g_hotspotXY, g_hotspotXY))
    ,m_cursorHand(new QCursor(QPixmap(":cursors/cur_hand_bmp.png"), g_hotspotXY, g_hotspotXY))
    ,m_isSmoothScrolling(false)
    , m_panData{std::make_unique<AutoPanData>()}
    , m_ucsHighlightData{std::make_unique<UCSHighlightData>()}
    , m_ucsMarkOptions{std::make_unique<LC_UCSMarkOptions>()}
{
    RS_DEBUG->print("QG_GraphicView::QG_GraphicView()..");

    if (doc != nullptr){
        setContainer(doc);
        doc->setGraphicView(this);
        actionContext->setDocumentAndView(doc, this);
        setDefaultAction(new RS_ActionDefault(actionContext));
    }

    m_actionContext = actionContext;

    getViewPort()->justSetOffsetAndFactor(0,0,4.0);
    getViewPort()->setBorders(10, 10, 10, 10);

    setMouseTracking(true);
    setFocusPolicy(Qt::NoFocus);

    // SourceForge issue 45 (Left-mouse drag shrinks window)
    setAttribute(Qt::WA_NoMousePropagation);
}

void QG_GraphicView::initView() {
    createViewRenderer();
}

void QG_GraphicView::createViewRenderer() {
    if (getViewPort()) {
        getViewPort()->setSize(width(), height()); // fixme - sand - merge - CHECK THIS
        setRenderer(std::make_unique<LC_GraphicViewRenderer>(getViewPort(), this));
    }
}

void QG_GraphicView::layerToggled(RS_Layer *) {
    const RS_EntityContainer::LC_SelectionInfo &info = getContainer()->getSelectionInfo();
    RS_DIALOGFACTORY->updateSelectionWidget(info.count, info.length);
    redraw(RS2::RedrawDrawing);
}

/**
 * Destructor
 */
QG_GraphicView::~QG_GraphicView() {
	cleanUp();
}

/**
 * @return width of widget.
 */
int QG_GraphicView::getWidth() const{
    if (m_scrollbars)
        return width() - m_vScrollBar->sizeHint().width();
    else
        return width();
}

/**
 * @return height of widget.
 */
int QG_GraphicView::getHeight() const{
    if (m_scrollbars)
        return height() - m_hScrollBar->sizeHint().height();
    else
        return height();
}

/**
 * Sets the mouse cursor to the given type.
 */
void QG_GraphicView::setMouseCursor(RS2::CursorType cursorType) {
    switch (cursorType) {
    default:
    case RS2::ArrowCursor:
        setCursor(Qt::ArrowCursor);
        break;
    case RS2::UpArrowCursor:
        setCursor(Qt::UpArrowCursor);
        break;
    case RS2::CrossCursor:
        setCursor(Qt::CrossCursor);
        break;
    case RS2::WaitCursor:
        setCursor(Qt::WaitCursor);
        break;
    case RS2::IbeamCursor:
        setCursor(Qt::IBeamCursor);
        break;
    case RS2::SizeVerCursor:
        setCursor(Qt::SizeVerCursor);
        break;
    case RS2::SizeHorCursor:
        setCursor(Qt::SizeHorCursor);
        break;
    case RS2::SizeBDiagCursor:
        setCursor(Qt::SizeBDiagCursor);
        break;
    case RS2::SizeFDiagCursor:
        setCursor(Qt::SizeFDiagCursor);
        break;
    case RS2::SizeAllCursor:
        setCursor(Qt::SizeAllCursor);
        break;
    case RS2::BlankCursor:
        setCursor(Qt::BlankCursor);
        break;
    case RS2::SplitVCursor:
        setCursor(Qt::SplitVCursor);
        break;
    case RS2::SplitHCursor:
        setCursor(Qt::SplitHCursor);
        break;
    case RS2::PointingHandCursor:
        setCursor(Qt::PointingHandCursor);
        break;
    case RS2::ForbiddenCursor:
        setCursor(Qt::ForbiddenCursor);
        break;
    case RS2::WhatsThisCursor:
        setCursor(Qt::WhatsThisCursor);
        break;
    case RS2::OpenHandCursor:
        setCursor(Qt::OpenHandCursor);
        break;
    case RS2::ClosedHandCursor:
        setCursor(Qt::ClosedHandCursor);
        break;
    case RS2::CadCursor:
        m_cursor_hiding ? setCursor(Qt::BlankCursor) : setCursor(*m_cursorCad);
        break;
    case RS2::DelCursor:
        setCursor(*m_cursorDel);
        break;
    case RS2::SelectCursor:
        m_selectCursor_hiding ? setCursor(Qt::BlankCursor) : setCursor(*m_cursorSelect);
        break;
    case RS2::MagnifierCursor:
        setCursor(*m_cursorMagnifier);
        break;
    case RS2::MovingHandCursor:
        setCursor(*m_cursorHand);
        break;
    }
}

/**
 * Sets the text for the grid status widget in the left bottom corner.
 */
void QG_GraphicView::updateGridStatusWidget(QString text){
    emit gridStatusChanged(std::move(text));
}

void QG_GraphicView::dragEnterEvent(QDragEnterEvent* event) {
     RS_GraphicView::dragEnterEvent(event);

    /*
     *   fixme - sand - remove later, experiments with d&d
     */
  /*  if (event->mimeData()->formats().contains("application/x-qabstractitemmodeldatalist")) {
        // QStandardItemModel model;
        // model.dropMimeData(event->mimeData(), Qt::CopyAction, 0,0, QModelIndex());
        // auto item = model.item(0.0);
        // LC_ERR <<  item->text();

         QDrag::cancel();
         QCoreApplication::processEvents(QEventLoop::AllEvents, 100);
         QC_ApplicationWindow::getAppWindow()->getLibraryWidget()->insert();
    }*/
}

/**
 * Redraws the widget.
 */
void QG_GraphicView::redraw(RS2::RedrawMethod method) {
    getRenderer()->invalidate(method);
    update(); // Paint when reeady to pain
}

void QG_GraphicView::resizeEvent(QResizeEvent* e) {
    RS_GraphicView::resizeEvent(e);
    RS_DEBUG->print("QG_GraphicView::resizeEvent begin");
    adjustOffsetControls();
    adjustZoomControls();
//     updateGrid();
    // Small hack, delete the snapper during resizes
    getViewPort()->clearOverlayDrawablesContainer(RS2::Snapper);
    redraw();
    RS_DEBUG->print("QG_GraphicView::resizeEvent end");
}


void QG_GraphicView::switchToAction(RS2::ActionType actionType, void* data ) const {
    m_actionContext->setCurrentAction(actionType, data);
}

void QG_GraphicView::mousePressEvent(QMouseEvent* event){
    // pan zoom with middle mouse button
    if (event->button()==Qt::MiddleButton){
        switchToAction(RS2::ActionZoomPan);
        getCurrentAction()->mousePressEvent(event);
    }
    else {
        getEventHandler()->mousePressEvent(event);
    }
}

void QG_GraphicView::mouseDoubleClickEvent(QMouseEvent* e){
    switch(e->button()){
        default:
            break;
        case Qt::MiddleButton:
            switchToAction(RS2::ActionZoomAuto);
            break;
        case Qt::LeftButton:
            if (m_menus.contains("Double-Click")){
                killAllActions();
                m_menus["Double-Click"]->popup(mapToGlobal(e->pos()));
            } else {
                // double click on an entity to edit entity properties
                showEntityPropertiesDialog(getDefaultAction()->catchEntity(e));
            }
            break;
    }
    e->accept();
}

void QG_GraphicView::mouseReleaseEvent(QMouseEvent* event){
    RS_DEBUG->print("QG_GraphicView::mouseReleaseEvent");

    event->accept();
    // fixme - sand - delegate to invoker?
    switch (event->button()) {
    case Qt::RightButton: {
        if (event->modifiers() == Qt::ControlModifier) {
            if (m_menus.contains("Ctrl+Right-Click")) {
                m_menus["Ctrl+Right-Click"]->popup(mapToGlobal(event->pos()));
                break;
            }
        }
        if (event->modifiers() == Qt::ShiftModifier) {
            if (m_menus.contains("Shift+Right-Click")) {
                m_menus["Shift+Right-Click"]->popup(mapToGlobal(event->pos()));
                break;
            }
        }

        if (!getEventHandler()->hasAction()) {
            if (m_menus.contains("Right-Click")) {
                m_menus["Right-Click"]->popup(mapToGlobal(event->pos()));
            } else {
                auto *context_menu = new QMenu(this);
                context_menu->setAttribute(Qt::WA_DeleteOnClose);
                if (!m_recent_actions.empty()) {
                    context_menu->addActions(m_recent_actions);
                }

                // "Edit Entity" entry
                addEditEntityEntry(event, *context_menu);
                // Add drawing preferences
                QAction *OptionsDrawing = QC_ApplicationWindow::getAppWindow()->getAction("OptionsDrawing");
                if (OptionsDrawing != nullptr)
                    context_menu->addAction(OptionsDrawing);
                if (!context_menu->isEmpty())
                    context_menu->exec(mapToGlobal(event->pos()));
                else
                    delete context_menu;

            }
        } else back();
        break;
    }
    case Qt::XButton1:
        processEnterKey();
        emit xbutton1_released();
        break;

    default:
        getEventHandler()->mouseReleaseEvent(event);
        break;
    }
    RS_DEBUG->print("QG_GraphicView::mouseReleaseEvent: OK");
}

void QG_GraphicView::addEditEntityEntry(QMouseEvent* event, QMenu& contextMenu){
    if (getContainer()==nullptr)
        return;
    RS_Entity* entity = snapEntity(*this, event);
    if (entity == nullptr)
        return;
    RS_Insert* insert = getAncestorInsert(entity);
    // MText/Text should not be edited as blocks
    RS_Entity* toEdit = getParentText(insert) != nullptr ? getParentText(insert) : nullptr;
    if (toEdit != nullptr) {
        insert = nullptr;
        entity = toEdit;
    }
    QAction* action = (insert != nullptr) ?
                          // For an insert, show the menu entry to edit the block instead
                          new QAction(QIcon(":/icons/properties.lci"),
                                      QString{"%1: %2"}.arg(tr("Edit Block")).arg(insert->getName().left(g_MaxBlockNameLength)),
                                      &contextMenu) :
                          new QAction(QIcon(":/icons/properties.lci"),
                                      tr("Edit Properties"), &contextMenu);

    contextMenu.addAction(action);
    connect(action, &QAction::triggered, this, [this, insert, entity](){
        launchEditProperty(insert != nullptr ? insert : entity);
    });

    // Add "Activate Layer" for the current entity
    if (getGraphic() == nullptr || getGraphic()->getActiveLayer() == entity->getLayer() || entity->getLayer() == nullptr)
        return;
    action = new QAction(tr("Activate Layer"), &contextMenu);
    contextMenu.addAction(action);
    connect(action, &QAction::triggered, this, [this, entity]() {
        this->getGraphic()->activateLayer(entity->getLayer(), true);
    });
}

void QG_GraphicView::mouseMoveEvent(QMouseEvent* event){
    if (isAutoPan(event)) {
        startAutoPanTimer(event);
        event->accept();
        return;
    }
    m_panData->panTimer.reset();
    // handle auto-panning
    event->accept();
    getEventHandler()->mouseMoveEvent(event);
}

bool QG_GraphicView::event(QEvent *event){
    if (event->type() == QEvent::NativeGesture) {
        auto *nge = static_cast<QNativeGestureEvent *>(event);

        if (nge->gestureType() == Qt::ZoomNativeGesture) {
            double v = nge->value();
            RS2::ZoomDirection direction = std::signbit(v) ? RS2::Out : RS2::In;
            double factor = 1. + std::abs(v);

            // It seems the NativeGestureEvent::pos() incorrectly reports global coordinates
            QPointF g = mapFromGlobal(nge->globalPosition().toPoint());
            RS_Vector mouse = getViewPort()->toWorldFromUi(g.x(), g.y());
            // todo - sand - ucs - replace by direct zoom call?
            // fixme - sand - files - explicit action creation
            /*setCurrentAction(std::make_shared<RS_ActionZoomIn>(m_actionContext, direction,
                                                 RS2::Both, &mouse, factor));*/
            doZoom(direction, mouse, zoomFactor);
        }

        return true;
    }
    // skip events without a default action
    // Hatch preview in qg_dlghatch doesn't have its default action
    if (dynamic_cast<QInputEvent*>(event) == nullptr || getDefaultAction() != nullptr){
        return QWidget::event(event);
    }
    return true;
}

void QG_GraphicView::doZoom(RS2::ZoomDirection direction, RS_Vector& center, double zoom_factor) {
    if (direction==RS2::In) {
        getViewPort()->zoomIn(zoom_factor, center);
    } else {
        getViewPort()->zoomOut(zoom_factor, center);
    }
}

/**
 * support for the wacom graphic tablet.
 */
void QG_GraphicView::tabletEvent(QTabletEvent* e) {
    if (testAttribute(Qt::WA_UnderMouse)) {
#if QT_VERSION >= QT_VERSION_CHECK(6, 0, 0)
        switch(e->pointerType()) {
        case QPointingDevice::PointerType::Eraser:
            if (e->type()==QEvent::TabletRelease) {
                if (getContainer() != nullptr) {
			        auto a = std::make_shared<RS_ActionSelectSingle>(m_actionContext);
                    setCurrentAction(a);
                    QMouseEvent ev(QEvent::MouseButtonRelease, e->position(), e->globalPosition(),
                                   Qt::LeftButton, Qt::LeftButton, Qt::NoModifier);//RLZ
                    mouseReleaseEvent(&ev);
                    a->finish();

                    if (getContainer()->countSelected()>0) {
                        switchToAction(RS2::ActionModifyDelete);
                    }
                }
            }
            break;

        case QPointingDevice::PointerType::Generic:
        case QPointingDevice::PointerType::Pen:
        case QPointingDevice::PointerType::Cursor:
            if (e->type()==QEvent::TabletPress) {
                QMouseEvent ev(QEvent::MouseButtonPress, e->position(), e->globalPosition(),
                               Qt::LeftButton, Qt::LeftButton, Qt::NoModifier);//RLZ
                mousePressEvent(&ev);
            } else if (e->type()==QEvent::TabletRelease) {
                QMouseEvent ev(QEvent::MouseButtonRelease, e->position(), e->globalPosition(),
                               Qt::LeftButton, Qt::LeftButton, Qt::NoModifier);//RLZ
                mouseReleaseEvent(&ev);
            } else if (e->type()==QEvent::TabletMove) {
                QMouseEvent ev(QEvent::MouseMove, e->position(), e->globalPosition(),
                               Qt::NoButton, {}, Qt::NoModifier);//RLZ
                mouseMoveEvent(&ev);
            }
            break;
        default:
            break;
        }
#else
#if QT_VERSION >= QT_VERSION_CHECK(5, 15, 0)
        switch (e->deviceType()) {
#else
        switch (e->device()) {
#endif
        case QTabletEvent::Eraser:
            if (e->type()==QEvent::TabletRelease) {
                if (getContainer() != nullptr) {

                    RS_ActionSelectSingle* a =
                        new RS_ActionSelectSingle(*getContainer(), *this);
                    setCurrentAction(a);
                    QMouseEvent ev(QEvent::MouseButtonRelease, e->position(),
                                   Qt::LeftButton, Qt::LeftButton, Qt::NoModifier);//RLZ
                    mouseReleaseEvent(&ev);
                    a->finish();

                    if (getContainer()->countSelected()>0) {
                        setCurrentAction(
                            new RS_ActionModifyDelete(*getContainer(), *this));
                    }
                }
            }
            break;

        case QTabletEvent::Stylus:
        case QTabletEvent::Puck:
            if (e->type()==QEvent::TabletPress) {
                QMouseEvent ev(QEvent::MouseButtonPress, e->position(),
                               Qt::LeftButton, Qt::LeftButton, Qt::NoModifier);//RLZ
                mousePressEvent(&ev);
            } else if (e->type()==QEvent::TabletRelease) {
                QMouseEvent ev(QEvent::MouseButtonRelease, e->position(),
                               Qt::LeftButton, Qt::LeftButton, Qt::NoModifier);//RLZ
                mouseReleaseEvent(&ev);
            } else if (e->type()==QEvent::TabletMove) {
                QMouseEvent ev(QEvent::MouseMove, e->position(),
                               Qt::NoButton, {}, Qt::NoModifier);//RLZ
                mouseMoveEvent(&ev);
            }
            break;

        default:
            break;
        }
#endif
    }

    // a 'mouse' click:
    /*if (e->pressure()>10 && lastPressure<10) {
        QMouseEvent e(QEvent::MouseButtonPress, e->pos(),
           Qt::LeftButton, Qt::LeftButton);
        mousePressEvent(&e);
}
    else if (e->pressure()<10 && lastPressure>10) {
        QMouseEvent e(QEvent::MouseButtonRelease, e->pos(),
           Qt::LeftButton, Qt::LeftButton);
        mouseReleaseEvent(&e);
}	else if (lastPos!=e->pos()) {
        QMouseEvent e(QEvent::MouseMove, e->pos(),
           Qt::NoButton, 0);
        mouseMoveEvent(&e);
}

    lastPressure = e->pressure();
    lastPos = e->pos();
    */
}

void QG_GraphicView::leaveEvent(QEvent* e) {
    // stop auto-panning
    m_panData->panTimer.reset();
    getEventHandler()->mouseLeaveEvent();
    QWidget::leaveEvent(e);
}

void QG_GraphicView::enterEvent(QEnterEvent* e) {
    getEventHandler()->mouseEnterEvent();
    QWidget::enterEvent(e);
}

void QG_GraphicView::focusOutEvent(QFocusEvent* e) {
    QWidget::focusOutEvent(e);
}

void QG_GraphicView::focusInEvent(QFocusEvent* e) {
    getEventHandler()->mouseEnterEvent();
    QWidget::focusInEvent(e);
}

/**
 * mouse wheel event. zooms in/out or scrolls when
 * shift or ctrl is pressed.
 */
void QG_GraphicView::wheelEvent(QWheelEvent *e) {
    //RS_DEBUG->print("wheel: %d", e->delta());

    //printf("state: %d\n", e->state());
    //printf("ctrl: %d\n", Qt::ControlButton);

    if (getContainer()==nullptr) {
        return;
    }

#if QT_VERSION >= QT_VERSION_CHECK(5, 15, 0)
//    RS_Vector mouse = toGraph(e->position());
    const QPointF &uiEventPosition = e->position();
    RS_Vector mouse = getViewPort()->toUCSFromGui(uiEventPosition.x(), uiEventPosition.y());
#else
    RS_Vector mouse = toGraph(e->position());
#endif

    if (m_device == "Trackpad") {
        QPoint numPixels = e->pixelDelta();

        // high-resolution scrolling triggers Pan instead of Zoom logic
        m_isSmoothScrolling |= !numPixels.isNull();

        if (m_isSmoothScrolling){
            if (e->phase() == Qt::ScrollEnd) m_isSmoothScrolling = false;
        }
        else // Trackpads that without high-resolution scrolling
             // e.g. libinput-XWayland trackpads
        {
            numPixels = e->angleDelta() / 4;
        }

        if (!numPixels.isNull()){
            if (e->modifiers()==Qt::ControlModifier){
                // Hold ctrl to zoom. 1 % per pixel
                double v = (m_invertZoomDirection) ? (numPixels.y() / zoomWheelDivisor) : (-numPixels.y() / zoomWheelDivisor);
                RS2::ZoomDirection direction;
<<<<<<< HEAD
                double zoomFactor;

                if (v < 0) {
                    direction = RS2::Out; zoomFactor = 1-v;
                } else {
                    direction = RS2::In;  zoomFactor = 1+v;
                }
                doZoom(direction, mouse, zoomFactor);
=======

                if (v < 0) {
                    direction = RS2::Out;
                } else {
                    direction = RS2::In;
                }
                double factor = 1. + std::abs(v);
                // todo - sand - ucs - replace by direct zoom call??
                setCurrentAction(std::make_shared<RS_ActionZoomIn>(*getContainer(), *this, direction, RS2::Both, &mouse, factor));
>>>>>>> b129a4d4
            }
            else{
                int hDelta = (m_invertHorizontalScroll) ? -numPixels.x() : numPixels.x();
                int vDelta = (m_invertVerticalScroll) ? -numPixels.y() : numPixels.y();

                // scroll by scrollbars: issue #479 (it has its own issues)
                if (m_scrollbars){
                    m_hScrollBar->setValue(m_hScrollBar->value() - hDelta);
                    m_vScrollBar->setValue(m_vScrollBar->value() - vDelta);
                }
                else {
                    getViewPort()->zoomPan(hDelta, vDelta);
                }
            }
            redraw();
        }
        e->accept();
        return;
    }

    if (e->angleDelta().isNull()) {
        // A zero delta event occurs when smooth scrolling is ended. Ignore this
        e->accept();
        return;
    }

    bool scroll = false;
    RS2::Direction direction = RS2::Up;

    // scroll up / down:
    int angleDeltaY = e->angleDelta().y(); // delta for VERTICAL mouse wheel
    int angleDeltaX = e->angleDelta().x(); // delta for HORIZONTAL mouse wheel

    // for zoom, let's use just vertical scrolling, so below we'll rely on AngleDeltaY only.
    // otherwise, horizontal scroll will not work :(  Basically, that's a side-effect for porting to QT6
    // so here let's use simpler logic
    angleDeltaX = angleDeltaY;
    if (e->modifiers() == Qt::ControlModifier) {
        scroll = true;
        direction= (angleDeltaY > 0) ? RS2::Up : RS2::Down;
    }
    else if(e->modifiers() == Qt::ShiftModifier){
        scroll = true;
        direction= (angleDeltaX > 0) ? RS2::Left : RS2::Right;
    }

    // fixme - potentially, we can support mouses with two mouse wheels later if this will be reasonable.
    // fixme - however, it looks as a kind of overkill - using on single vertical mouse wheel for scroll seems to be fine//
/*
    if (e->modifiers() == Qt::ControlModifier) {
        scroll = true;
        if (angleDeltaY == 0){
        //case Qt::Horizontal:
            direction= (angleDeltaX > 0) ? RS2::Left : RS2::Right;
        } else {
        //case Qt::Vertical:
            direction= (angleDeltaY > 0) ? RS2::Up : RS2::Down;
        }
    }
    // scroll left / right:
    else if	(e->modifiers()==Qt::ShiftModifier) {
        scroll = true;
        if (angleDeltaY == 0){
        //case Qt::Horizontal:
            direction= (angleDeltaX > 0) ? RS2::Up : RS2::Down;
        } else {
        //case Qt::Vertical:
            direction= (angleDeltaX > 0) ? RS2::Left : RS2::Right;
        }
    }*/

    if (scroll && m_scrollbars) {
		//scroll by scrollbars: issue #479

        int delta = 0;

        switch(direction){
            case RS2::Left:
            case RS2::Right:
                delta = (m_invertHorizontalScroll) ? -angleDeltaX : angleDeltaX;
                m_hScrollBar->setValue(m_hScrollBar->value()+delta);
                break;
            default:
                delta = (m_invertVerticalScroll) ? -angleDeltaY : angleDeltaY;
                m_vScrollBar->setValue(m_vScrollBar->value()+delta);
        }
    }
    // zoom in / out:
    else if (e->modifiers()==0) {

//        LC_ERR << " AngleDelta Y "  << angleDeltaY;

        RS2::ZoomDirection zoomDirection = ((angleDeltaY > 0) != m_invertZoomDirection) ? RS2::In : RS2::Out;

        const QPoint viewCenter{getWidth()/2, getHeight()/2};
        const QPoint delta = viewCenter - uiEventPosition.toPoint();

        if (getPanOnZoom()) {
            QCursor::setPos(mapToGlobal(viewCenter));
            getViewPort()->zoomPan(delta.x(), delta.y());
        }
        if (!getPanOnZoom() || !getSkipFirstZoom() || (abs(delta.x())<32 && abs(delta.y())<32)) {
            RS_Vector& zoomCenter = mouse;
//            LC_ERR << " Mouse "  << mouse << " Direction: " << (zoomDirection == RS2::In ? "In" : "Out");

            /*// todo - well, actually this is one-shot action... and it will lead to full action processing chain in action handler
            // todo - are we REALLY need it there? alternatively, zoom may be part of this class)
            auto zoomAction = std::make_unique<RS_ActionZoomIn>(m_actionContext, zoomDirection, RS2::Both, &zoomCenter,m_scrollZoomFactor);
            zoomAction->trigger();*/
            doZoom(zoomDirection, zoomCenter, m_scrollZoomFactor);
        }
    }
    redraw();

/*    QMouseEvent event
    {
        QEvent::MouseMove,
#if (QT_VERSION >= QT_VERSION_CHECK(5, 15, 0))
            e->position(),
#if (QT_VERSION >= QT_VERSION_CHECK(6, 0, 0))
            e->globalPosition(),
#endif
#else
            QPointF{static_cast<qreal>(e->x()), static_cast<qreal>(e->y())},
#endif
            Qt::NoButton, Qt::NoButton, Qt::NoModifier
    };
    eventHandler->mouseMoveEvent(&event);

    e->accept();*/
}

// fixme - sand -  move by keyboard support!!!
void QG_GraphicView::keyPressEvent(QKeyEvent * e){
    if (getContainer() == nullptr) {
        return;
    }

    bool scroll = false;
    RS2::Direction direction = RS2::Up;

    switch (e->key()) {
        case Qt::Key_Left:
            scroll = true;
            direction = RS2::Right;
            break;
        case Qt::Key_Right:
            scroll = true;
            direction = RS2::Left;
            break;
        case Qt::Key_Up:
            scroll = true;
            direction = RS2::Up;
            break;
        case Qt::Key_Down:
            scroll = true;
            direction = RS2::Down;
            break;
        default:
            scroll = false;
            break;
    }

    if (scroll) {
        getViewPort()->zoomScroll(direction);
    }
    getEventHandler()->keyPressEvent(e);
}

void QG_GraphicView::keyReleaseEvent(QKeyEvent * e){
    getEventHandler()->keyReleaseEvent(e);
}

/**
* Called whenever the graphic view has changed.
* Adjusts the scrollbar ranges / steps.
*/
void QG_GraphicView::adjustOffsetControls(){
    if (!m_scrollbars)
        return;

    std::unique_lock<std::mutex> lock(m_scrollbarMutex, std::defer_lock);
    if (!lock.try_lock())
        return;

    if (getContainer()==nullptr || m_hScrollBar==nullptr || m_vScrollBar==nullptr) {
        return;
    }

    RS_Vector vpMin = getContainer()->getMin();
    RS_Vector vpMax = getContainer()->getMax();

    // no drawing yet - still allow to scroll
    if (!isRectValid(vpMin, vpMax)) {
        vpMin = RS_Vector(-10,-10);
        vpMax = RS_Vector(100,100);
    }

    RS_Vector factor = getViewPort()->getFactor();

    int minVal = (int)(-getWidth()*0.75
                        + std::min(vpMin.x, 0.)*factor.x);
    int maxVal = (int)(-getWidth()*0.25
                        + std::max(vpMax.x, 0.)*factor.x);

    if (minVal<=maxVal) {
        m_hScrollBar->setRange(minVal, maxVal);
    }

    minVal = (int)(+getHeight()*0.25
                    - std::max(vpMax.y, 0.)*factor.y);
    maxVal = (int)(+getHeight()*0.75
                    - std::min(vpMin.y, 0.)*factor.y);

    if (minVal<=maxVal) {
        m_vScrollBar->setRange(minVal, maxVal);
    }

    m_hScrollBar->setPageStep(getWidth());
    m_vScrollBar->setPageStep(getHeight());

    int ox = getViewPort()->getOffsetX();
    int oy = getViewPort()->getOffsetY();
    m_hScrollBar->setValue(-ox);
    m_vScrollBar->setValue(oy);

    slotHScrolled(-ox);
    slotVScrolled(oy);


    //        RS_DEBUG->print("H min: %d / max: %d / step: %d / value: %d\n",
    //                        hScrollBar->minimum(), hScrollBar->maximum(),
    //                        hScrollBar->pageStep(), ox);

    //        RS_DEBUG->print(/*RS_Debug::D_WARNING, */"V min: %d / max: %d / step: %d / value: %d\n",
    //                        vScrollBar->minimum(), vScrollBar->maximum(),
    //                        vScrollBar->pageStep(), oy);

}


/**
 * override this to adjust controls and widgets that
 * control the zoom factor of the graphic.
 */
void QG_GraphicView::adjustZoomControls()
{
}

/**
 * Slot for horizontal scroll events.
 */
void QG_GraphicView::slotHScrolled(int value) {
    // Scrollbar behaviour tends to change with every Qt version..
    // so let's keep old code in here for now

    auto viewport = getViewPort();
    //static int running = false;
    //if (!running) {
    //running = true;
    ////RS_DEBUG->print("value x: %d\n", value);
    if (m_hScrollBar->maximum()==m_hScrollBar->minimum()) {
        getContainer()->calculateBorders();
        RS_Vector min = getContainer()->getMin();
        RS_Vector max = getContainer()->getMax();
        RS_Vector ucsMin;
        RS_Vector ucsMax;
        viewport->ucsBoundingBox(min, max, ucsMin, ucsMax);
        RS_Vector containerSize = ucsMax - ucsMin;
        viewport->centerOffsetX(ucsMin, containerSize);
    } else {
        viewport->setOffsetX(-value);
    }
    //if (isUpdateEnabled()) {
//         updateGrid();
    redraw();
}

/**
 * Slot for vertical scroll events.
 */
void QG_GraphicView::slotVScrolled(int value) {
    // Scrollbar behaviour tends to change with every Qt version..
    // so let's keep old code in here for now

    if (m_vScrollBar->maximum()==m_vScrollBar->minimum()) {
        getContainer()->calculateBorders();
        RS_Vector min = getContainer()->getMin();
        RS_Vector max = getContainer()->getMax();
        RS_Vector ucsMin;
        RS_Vector ucsMax;
        getViewPort()->ucsBoundingBox(min, max, ucsMin, ucsMax);
        RS_Vector containerSize = ucsMax - ucsMin;
        getViewPort()->centerOffsetY(ucsMin, containerSize);
    } else {
        getViewPort()->setOffsetY(value);
    }
    //if (isUpdateEnabled()) {
  //  updateGrid();
    redraw();
}

/**
 * @brief setOffset
 * @param ox, offset X
 * @param oy, offset Y
 */
void QG_GraphicView::setOffset([[maybe_unused]]int ox, [[maybe_unused]]int oy) {
    getViewPort()->setOffsetX(ox);
    getViewPort()->setOffsetY(oy);
    // need to adjust offset control for scrollbars when setting graphicview offset
    adjustOffsetControls();
}

void QG_GraphicView::layerActivated(RS_Layer *layer) {
    bool toActivated = LC_GET_ONE_BOOL("Modify", "ModifyEntitiesToActiveLayer");

    if (toActivated) {
        RS_EntityContainer *container = getContainer();
        RS_Graphic *graphic = getGraphic();
        if (graphic != nullptr) {
            QList<RS_Entity *> clones;

            graphic->startUndoCycle();

            for (auto en: *container) { // fixme - sand - iterating all elements in container
                if (en != nullptr) {
                    if (en->isSelected()) {
                        RS_Entity *cl = en->clone();
                        cl->setLayer(layer);
                        en->setSelected(false);
                        cl->setSelected(false);
                        clones << cl;

                        en->setUndoState(true);
                        graphic->addUndoable(en);
                    }
                }
            }

            for (auto cl: clones) {
                container->addEntity(cl);
                graphic->addUndoable(cl);
            }

            graphic->endUndoCycle();
            graphic->updateInserts();

            container->calculateBorders();
            container->setSelected(false);
            redraw(RS2::RedrawDrawing);
        }
    }
}

/**
 * Handles paint events by redrawing the graphic in this view.
 * usually that's very fast since we only paint the buffer we
 * have from the last call..
 */
void QG_GraphicView::paintEvent(QPaintEvent *){
    getRenderer()->render();
}


#define HIDE_SELECT_CURSOR false

void QG_GraphicView::loadSettings() {
    RS_GraphicView::loadSettings();

    LC_GROUP("Appearance");
    {
        int zoomFactor1000 = LC_GET_INT("ScrollZoomFactor", 1137);
        m_scrollZoomFactor = zoomFactor1000 / 1000.0;

        m_ucsHighlightData->m_maxBlinkNumber = LC_GET_INT("UCSHighlightBlinkCount",10)*2; // one blink includes both for visible and invisible phase
        m_ucsHighlightData->m_timerInterval =  LC_GET_INT("UCSHighlightBlinkDelay",250);
    }
    LC_GROUP_END();

    LC_GROUP("Defaults");
    {
        m_invertZoomDirection = LC_GET_ONE_BOOL("Defaults", "InvertZoomDirection");
        m_invertHorizontalScroll = LC_GET_BOOL("WheelScrollInvertH");
        m_invertVerticalScroll = LC_GET_BOOL("WheelScrollInvertV");
    }
    LC_GROUP_END();

    LC_GROUP("Appearance");
    {
        m_cursor_hiding = LC_GET_BOOL("cursor_hiding", false);
        bool showSnapIndicatorLines = LC_GET_BOOL("indicator_lines_state", true);
        bool showSnapIndicatorShape = LC_GET_BOOL("indicator_shape_state", true);
        if (HIDE_SELECT_CURSOR) {
            // potentially, select cursor may be also hidden and so snapper will be used instead of cursor.
            // however, this will require review and modifications of significant amount of actions, so
            // probably I'll return to this later. In such case, the code within this "if" will be handy for such support
            m_selectCursor_hiding = m_cursor_hiding && (showSnapIndicatorLines || showSnapIndicatorShape);
        }
        else {
            m_selectCursor_hiding = false;
        }
    }
    LC_GROUP_END();
    m_ucsMarkOptions->loadSettings();
}

void QG_GraphicView::setAntialiasing(bool state){
    getRenderer()->setAntialiasing(state);
}

bool QG_GraphicView::isDraftMode() const {
    auto* viewRenderer = dynamic_cast<LC_GraphicViewRenderer*>(getRenderer());
    return (viewRenderer != nullptr) ?  viewRenderer->isDraftMode() : false;
}

void QG_GraphicView::setDraftMode(bool dm) {
    auto* viewRenderer = dynamic_cast<LC_GraphicViewRenderer*>(getRenderer());
    if (viewRenderer != nullptr) {
        viewRenderer->setDraftMode(dm);
        redraw();
    }
}

void QG_GraphicView::setDraftLinesMode(bool mode) {
    auto* viewRenderer = dynamic_cast<LC_GraphicViewRenderer*>(getRenderer());
    if (viewRenderer != nullptr) {
        viewRenderer->setLineWidthScaling(!mode);
    }
}

void QG_GraphicView::addScrollbars(){
    m_scrollbars = true;

    m_hScrollBar = new QG_ScrollBar(Qt::Horizontal, this);
    m_vScrollBar = new QG_ScrollBar(Qt::Vertical, this);
    m_layout = new QGridLayout(this);

    setOffset(50, 50);

#if QT_VERSION >= QT_VERSION_CHECK(6, 0, 0)
    m_layout->setContentsMargins(QMargins{});
#else
    layout->setMargin(0);
#endif
    m_layout->setSpacing(0);
    m_layout->setColumnStretch(0, 1);
    m_layout->setColumnStretch(1, 0);
    m_layout->setColumnStretch(2, 0);
    m_layout->setRowStretch(0, 1);
    m_layout->setRowStretch(1, 0);

    m_hScrollBar->setSingleStep(50);
    m_hScrollBar->setCursor(Qt::ArrowCursor);
    m_layout->addWidget(m_hScrollBar, 1, 0);
    connect(m_hScrollBar, &QG_ScrollBar::valueChanged, this, &QG_GraphicView::slotHScrolled);

    m_vScrollBar->setSingleStep(50);
    m_vScrollBar->setCursor(Qt::ArrowCursor);
    m_layout->addWidget(m_vScrollBar, 0, 1);
    connect(m_vScrollBar, &QG_ScrollBar::valueChanged, this, &QG_GraphicView::slotVScrolled);
}

bool QG_GraphicView::hasScrollbars(){
    return m_scrollbars;
}

void QG_GraphicView::setCursorHiding(bool state){
    m_cursor_hiding = state;
}

void QG_GraphicView::setCurrentQAction(QAction* q_action){
    getEventHandler()->setQAction(q_action);

    if (m_recent_actions.contains(q_action)){
        m_recent_actions.removeOne(q_action);
    }
    m_recent_actions.prepend(q_action);
}

void QG_GraphicView::destroyMenu(const QString& activator){
    if (m_menus.contains(activator)) {
        auto menu = m_menus.take(activator);
        delete menu;
    }
}

void QG_GraphicView::setMenu(const QString& activator, QMenu* menu){
    destroyMenu(activator);
    m_menus[activator] = menu;
}

void QG_GraphicView::startAutoPanTimer(QMouseEvent *event){
    if (event == nullptr)
        return;
    const RS_Vector cadArea_minCoord(0., 0.);
    const RS_Vector cadArea_maxCoord(getWidth(), getHeight());
    const LC_Rect cadArea_actual(cadArea_minCoord, cadArea_maxCoord);
    const LC_Rect cadArea_unprobed(cadArea_minCoord + m_panData->probedAreaOffset,
                                   cadArea_maxCoord - m_panData->probedAreaOffset);

    RS_Vector mouseCoord{event->position()};
    mouseCoord.y = cadArea_actual.height() - mouseCoord.y;

    const RS_Vector cadArea_centerPoint((cadArea_minCoord + cadArea_maxCoord) / 2.0);
    RS_Vector offset = mouseCoord - cadArea_centerPoint;
    offset = {std::abs(offset.x) - cadArea_unprobed.width() / 2.,
              std::abs(offset.y) - cadArea_unprobed.height() / 2.};
    offset = {std::max(offset.x, 1.), std::max(offset.y, 1.)};

    double panOffset_angle{cadArea_centerPoint.angleTo(mouseCoord)};

    /* It would be better if the below value was calculated in the code that deals with resizing the CAD area. */
    const double quarterAngle = cadArea_centerPoint.angleTo(cadArea_actual.upperRightCorner());

    double percentageFactor = 1.;

    if (((panOffset_angle > quarterAngle) && (panOffset_angle <= (M_PI - quarterAngle)))
        || ((panOffset_angle > (quarterAngle + M_PI))
            && (panOffset_angle <= (M_PI + M_PI - quarterAngle)))) {
        percentageFactor = (std::abs((mouseCoord - cadArea_centerPoint).y)
                            - (cadArea_unprobed.height() / 2.0))
                           / ((cadArea_actual.height() / 2.0) - (cadArea_unprobed.height() / 2.0));
    } else {
        percentageFactor = (std::abs((mouseCoord - cadArea_centerPoint).x)
                            - (cadArea_unprobed.width() / 2.0))
                           / ((cadArea_actual.width() / 2.0) - (cadArea_unprobed.width() / 2.0));
    }

    const double panTimerInterval{
        m_panData->panTimerInterval_minimum
        + ((m_panData->panTimerInterval_maximum - m_panData->panTimerInterval_minimum)
           * (1.0 - percentageFactor))};

    offset = RS_Vector::polar(offset.magnitude(), M_PI - panOffset_angle);
    m_panData->panOffset = {static_cast<int>(offset.x), static_cast<int>(offset.y)};

    if (m_panData->panTimer != nullptr) {
        m_panData->panTimer->setInterval(panTimerInterval);
    } else {
        m_panData->start(panTimerInterval, *this);
    }

    if (RS_DEBUG->getLevel() >= RS_Debug::D_INFORMATIONAL) {
        std::cout << " CAD area centre point                = " << cadArea_centerPoint << std::endl
                  << " Actual CAD area quarter angle (deg)  = " << quarterAngle * 180.0 / M_PI
                  << std::endl
                  << " Percentage factor                    = " << percentageFactor << std::endl
                  << " Pan offset angle (radians)           = " << panOffset_angle << std::endl
                  << " Pan offset angle (degrees)           = " << panOffset_angle * 180.0 / M_PI
                  << std::endl
                  << " Pan offset vector                    = " << m_panData->panOffset.x() << ", "
                  << m_panData->panOffset.y()
                  << std::endl
                  //<< " Pan timer interval (ms)              = " << m_panData->panTimer->interfac
                  << std::endl
                  << " Mouse (cursor) position (adjusted)   = " << mouseCoord << std::endl
                  << " Mouse position w.r.t. centre point   = " << mouseCoord - cadArea_centerPoint
                  << std::endl
                  << std::endl
                  << std::endl;
    }
}

bool QG_GraphicView::isAutoPan(QMouseEvent *event) const{
    if (event == nullptr) {
        return false;
    }

    const bool autopanEnabled = LC_GET_ONE_BOOL("Appearance", "Autopanning");

    if (!autopanEnabled)
        return false;

    const RS_Vector cadArea_minCoord(0., 0.);
    const RS_Vector cadArea_maxCoord(getWidth(), getHeight());
    const LC_Rect cadArea_actual(cadArea_minCoord, cadArea_maxCoord);
    const LC_Rect cadArea_unprobed(cadArea_minCoord + m_panData->probedAreaOffset,
                                   cadArea_maxCoord - m_panData->probedAreaOffset);
    if (cadArea_unprobed.width() < 0. || cadArea_unprobed.height() < 0.)
        return false;

    RS_Vector mouseCoord{event->position()};

    if (RS_DEBUG->getLevel() >= RS_Debug::D_INFORMATIONAL) {
        std::cout << " Unprobed CAD area width and height = " << cadArea_unprobed.width() << "/"
                  << cadArea_unprobed.height() << std::endl
                  << " Actual   CAD area width and height = " << cadArea_actual.width() << "/"
                  << cadArea_actual.height() << std::endl
                  << " Mouse (cursor) position            = " << mouseCoord << std::endl
                  << std::endl;
    }

    return cadArea_actual.inArea(mouseCoord) && !cadArea_unprobed.inArea(mouseCoord);
}

/*
    Auto-pans the CAD area.
    - by Melwyn Francis Carlo <carlo.melwyn@outlook.com>
*/
void QG_GraphicView::autoPanStep(){
    // skip first steps to avoid unintensional panning
    m_panData->m_delayCounter = std::min(++ m_panData->m_delayCounter, m_panData->delayCounterMax);
    if (m_panData->m_delayCounter < m_panData->delayCounterMax)
        return;

    RS_DEBUG->print(RS_Debug::D_INFORMATIONAL, "%s(): Timer is ticking!", __func__);
    getViewPort()->zoomPan(m_panData->panOffset.x(), m_panData->panOffset.y());
}


QString QG_GraphicView::obtainEntityDescription(RS_Entity *entity, RS2::EntityDescriptionLevel shortDescription) {
    LC_QuickInfoWidget *entityInfoWidget = QC_ApplicationWindow::getAppWindow()->getEntityInfoWidget();
    if (entityInfoWidget != nullptr){
        QString result = entityInfoWidget->getEntityDescription(entity, shortDescription);
        return result;
    }
    return "";
}

void QG_GraphicView::ucsHighlightStep(){
    auto overlayContainer = getViewPort()->getOverlaysDrawablesContainer(RS2::OverlayGraphics::ActionPreviewEntity);
    overlayContainer->clear();
    if (m_ucsHighlightData->mayTick()){
        if (m_ucsHighlightData->m_inVisiblePhase) {
            // note - potentially, here we may simply store data for custom ucs mark and create object in renderer.... that will eliminate storing ucs mark settings in this class
            auto m_ucsMark = new LC_OverlayUCSMark(m_ucsHighlightData->origin, m_ucsHighlightData->angle, m_ucsHighlightData->forWCS, m_ucsMarkOptions.get());
            overlayContainer->add(m_ucsMark);
        }
        else{
        }
    }
    else{
        m_ucsHighlightData->stop();
        // restore current view position
        getViewPort()->justSetOffsetAndFactor(m_ucsHighlightData->m_savedViewOffset.x,
                                         m_ucsHighlightData->m_savedViewOffset.y,
                                         m_ucsHighlightData->m_savedViewFactor);
    }
    redraw(RS2::RedrawOverlay);
    update();
}

void QG_GraphicView::highlightUCSLocation(LC_UCS *ucs){
    if (ucs == nullptr){
        return;
    }

    auto viewport = getViewPort();
    // save current view position
    m_ucsHighlightData->m_savedViewOffset.x = viewport->getOffsetX();
    m_ucsHighlightData->m_savedViewOffset.y = viewport->getOffsetY();
    m_ucsHighlightData->m_savedViewFactor = viewport->getFactor().x;

    RS_Vector origin = ucs->getOrigin();
    double angle = ucs->getXAxisDirection();

    // try to ensure that origin of UCS is visible if it's outside of visible part of drawing
    double AXIS_SIZE = viewport->toUcsDX(20); // fixme - ucs - or toUcsX?
    viewport->zoomAutoEnsurePointsIncluded(origin, origin.relative(AXIS_SIZE, angle),  origin.relative(AXIS_SIZE, angle+M_PI_2));

    double uiOriginPointX, uiOriginPointY;
    viewport->toUI(origin, uiOriginPointX, uiOriginPointY);

    double ucsXAxisAngleInUCS = viewport->toUCSAngle(angle);

    m_ucsHighlightData->origin = RS_Vector(uiOriginPointX, uiOriginPointY);
    m_ucsHighlightData->angle = -ucsXAxisAngleInUCS;
    m_ucsHighlightData->forWCS = ! ucs->isUCS();
    double timerInterval = m_ucsHighlightData->m_timerInterval;
    m_ucsHighlightData->start(timerInterval, *this);
}<|MERGE_RESOLUTION|>--- conflicted
+++ resolved
@@ -863,26 +863,14 @@
                 // Hold ctrl to zoom. 1 % per pixel
                 double v = (m_invertZoomDirection) ? (numPixels.y() / zoomWheelDivisor) : (-numPixels.y() / zoomWheelDivisor);
                 RS2::ZoomDirection direction;
-<<<<<<< HEAD
-                double zoomFactor;
-
-                if (v < 0) {
-                    direction = RS2::Out; zoomFactor = 1-v;
-                } else {
-                    direction = RS2::In;  zoomFactor = 1+v;
-                }
-                doZoom(direction, mouse, zoomFactor);
-=======
-
                 if (v < 0) {
                     direction = RS2::Out;
                 } else {
                     direction = RS2::In;
                 }
-                double factor = 1. + std::abs(v);
-                // todo - sand - ucs - replace by direct zoom call??
-                setCurrentAction(std::make_shared<RS_ActionZoomIn>(*getContainer(), *this, direction, RS2::Both, &mouse, factor));
->>>>>>> b129a4d4
+
+                double zoomFactor = 1. + std::abs(v);
+                doZoom(direction, mouse, zoomFactor);
             }
             else{
                 int hDelta = (m_invertHorizontalScroll) ? -numPixels.x() : numPixels.x();
