/****************************************************************************
**
** This file is part of the LibreCAD project, a 2D CAD program
**
** Copyright (C) 2010-2011 R. van Twisk (librecad@rvt.dds.nl)
** Copyright (C) 2001-2003 RibbonSoft. All rights reserved.
**
**
** This file may be distributed and/or modified under the terms of the
** GNU General Public License version 2 as published by the Free Software
** Foundation and appearing in the file gpl-2.0.txt included in the
** packaging of this file.
**
** This program is distributed in the hope that it will be useful,
** but WITHOUT ANY WARRANTY; without even the implied warranty of
** MERCHANTABILITY or FITNESS FOR A PARTICULAR PURPOSE.  See the
** GNU General Public License for more details.
**
** You should have received a copy of the GNU General Public License
** along with this program; if not, write to the Free Software
** Foundation, Inc., 51 Franklin Street, Fifth Floor, Boston, MA  02110-1301  USA
**
** This copyright notice MUST APPEAR in all copies of the script!
**
**********************************************************************/

#include <cmath>
#include <cstdlib>
#include <iostream>

#include <QDebug>
#include <QGridLayout>
#include <QLabel>
#include <QMenu>
#include <QNativeGestureEvent>
#include <QPoint>
#include <QPointingDevice>
#include <QTimer>

#include "qg_graphicview.h"

#include <boost/geometry/algorithms/centroid.hpp>
#include <boost/numeric/ublas/expression_types.hpp>


#include "lc_actioncontext.h"
#include "lc_graphicviewport.h"
#include "lc_graphicviewrenderer.h"
#include "lc_overlayentitiescontainer.h"
#include "lc_quickinfowidget.h"
#include "lc_rect.h"
#include "lc_ucs_mark.h"
#include "qc_applicationwindow.h"
#include "qg_blockwidget.h"
#include "qg_scrollbar.h"
#include "rs.h"
#include "rs_actiondefault.h"
#include "rs_actionmodifyentity.h"
#include "rs_actionselectsingle.h"
#include "rs_blocklist.h"
#include "rs_circle.h"
#include "rs_debug.h"
#include "rs_dialogfactory.h"
#include "rs_dialogfactoryinterface.h"
#include "rs_entity.h"
#include "rs_entitycontainer.h"
#include "rs_eventhandler.h"
#include "rs_graphic.h"
#include "rs_insert.h"
#include "rs_settings.h"

#ifdef EMU_C99
#include "emu_c99.h"
#endif

namespace {
// Issue #1765: set default cursor size: 32x32
constexpr int g_cursorSize=32; // fixme - sand - move to common public place
// Issue #1787: cursor hot spot at center by using hotX=hotY=-1
constexpr int g_hotspotXY=-1;

// maximum length for displayed block name in context menu
    constexpr int g_MaxBlockNameLength = 40; // fixme - sand - move to common public place

/*
         * The zoomFactor effects how quickly the scroll wheel will zoom in & out.
         *
         * Benchmarks:
         * 1.250 - the original; fast & usable, but seems a choppy & a bit 'jarring'
         * 1.175 - still a bit choppy
         * 1.150 - smoother than the original, but still 'quick' enough for good navigation.
         * 1.137 - seems to work well for me
         * 1.125 - about the lowest that would be acceptable and useful, a tad on the slow side for me
         * 1.100 - a very slow & deliberate zooming, but feels very "cautious", "controlled", "safe", and "precise".
         * 1.000 - goes nowhere. :)
         */
    constexpr double zoomFactor = 1.137;// fixme - to settings
// zooming factor is wheel angle delta divided by this factor
    constexpr double zoomWheelDivisor = 200.; // fixme - to settings


    // Helper function to test validity of a rect
    bool withinValidRange(double x) {
        return x >= RS_MINDOUBLE && x <= RS_MAXDOUBLE;
    }

    bool withinValidRange(const RS_Vector& vp){
        return vp.valid && withinValidRange(vp.x) && withinValidRange(vp.y);
    }

    bool isRectValid(const RS_Vector& vpMin, const RS_Vector& vpMax) {
        return
            withinValidRange(vpMin)
            && withinValidRange(vpMax)
            && vpMin.x < vpMax.x
            && vpMin.y < vpMax.y
            && vpMin.x + 1e6 >= vpMax.x
            && vpMin.y + 1e6 >= vpMax.y;
    }

<<<<<<< HEAD
    LC_Rect getGuiRect([[maybe_unused]]const LC_Rect& modelRect, [[maybe_unused]]const RS_Vector& model2GuiFactor) {
=======
    LC_Rect getGuiRect([[maybe_unused]] const LC_Rect& modelRect, [[maybe_unused]] const RS_Vector& model2GuiFactor)
    {
>>>>>>> 7f0d0582
        return {};
    }
}

/**
 * @brief snapEntity find the closest entity
 * @param QG_GraphicView& view - the graphic view
 * @param const QMouseEvent* event - the mouse event
 * @return RS_Entity* - the closest entity within the range of g_cursorSize
 *                      returns nullptr, if no entity is found in range
 */
RS_Entity* snapEntity(const QG_GraphicView& view, const QMouseEvent* event) {
    if (event == nullptr) {
        return nullptr;
    }
    RS_EntityContainer* container = view.getContainer();
    if (container == nullptr) {
        return nullptr;
    }
    const QPointF mapped = event->pos();
    double distance = RS_MAXDOUBLE;
    const LC_GraphicViewport* viewPort = view.getViewPort();

    auto pos = viewPort->toWorldFromUi(mapped.x(), mapped.y());
    RS_Entity* entity = container->getNearestEntity(pos, &distance, RS2::ResolveNone);

    return (viewPort->toGuiDX(distance) <= g_cursorSize) ? entity : nullptr;
}

// fixme - sand - remove, not needed?
// Find an ancestor of the RS_Insert type.
// Return nullptr, if none is found
RS_Insert* getAncestorInsert(RS_Entity* entity) {
    while (entity != nullptr) {
        if (entity->rtti() == RS2::EntityInsert) {
            RS_Insert* parent = getAncestorInsert(entity->getParent());
            return parent != nullptr ? parent : static_cast<RS_Insert*>(entity);
        }
        entity = entity->getParent();
    }
    return nullptr;
}
// fixme - sand - remove, not needed?
// whether the current insert is part of Text
RS_Entity* getParentText(RS_Insert* insert) {
    if (insert == nullptr || insert->getBlock() != nullptr || insert->getParent() == nullptr) {
        return nullptr;
    }
    switch (insert->getParent()->rtti()) {
        case RS2::EntityText:
        case RS2::EntityMText:
            return insert->getParent();
        default:
            return nullptr;
    }
}

// Show the entity property dialog on the closest entity in range
void QG_GraphicView::showEntityPropertiesDialog(RS_Entity* entity){
    if (entity == nullptr) {
        return;
    }

    // snap to the top selected parent
    while (entity != nullptr && entity->getParent() != nullptr && entity->getParent()->isSelected()) {
        entity = entity->getParent();
    }

    launchEditProperty(entity);
}

void QG_GraphicView::launchEditProperty(RS_Entity* entity){
    RS_EntityContainer* container = getContainer();
    if (entity == nullptr || container == nullptr) {
        return;
    }
    editAction( *entity);

    //container->removeEntity(entity);
    auto* doc = dynamic_cast<RS_Document*>(container);
    if (doc != nullptr) {
        doc->startUndoCycle();
    }
    // delete any temporary highlighting duplicates of the original
    auto* defaultAction = dynamic_cast<RS_ActionDefault*>(getEventHandler()->getDefaultAction());
    if (defaultAction != nullptr){
        defaultAction->clearHighLighting();
    }
    doc->endUndoCycle();
}

// Start the edit action:
// Edit Block for an insert
// Edit entity, otherwise
void QG_GraphicView::editAction( RS_Entity& entity){
    RS_EntityContainer* container = getContainer();
    if (container==nullptr) {
        return;
    }
    switch(entity.rtti()) {
        case RS2::EntityInsert: {
            auto& appWindow = QC_ApplicationWindow::getAppWindow(); // fixme - sand - remove static, it just one of parents?
            RS_BlockList* blockList = appWindow->getBlockWidget()->getBlockList();
            RS_Block* active = (blockList != nullptr) ? blockList->getActive() : nullptr;
            auto* insert = static_cast<RS_Insert*>(&entity);
            RS_Block* current = insert->getBlockForInsert();
            if (current == active) {
                active=nullptr;
            }
            else if (blockList != nullptr) {
                blockList->activate(current);
            }
            std::shared_ptr<RS_Block*> scoped{&active, [blockList](RS_Block** pointer) {
                if (pointer != nullptr && *pointer != nullptr && blockList != nullptr)
                    blockList->activate(*pointer);
            }};
            switchToAction(RS2::ActionBlocksEdit);
            break;
        }
        default:{
            switchToAction(RS2::ActionModifyEntity, &entity);
        }
    }
}

// Support auto-panning when the cursor is close to the view border
struct QG_GraphicView::AutoPanData{
    void start(double interval, QG_GraphicView &view){
        m_delayCounter = 0;
        panTimer = std::make_unique<QTimer>(&view);
        panTimer->start(interval);
        connect(panTimer.get(), &QTimer::timeout, &view, &QG_GraphicView::autoPanStep);
    }

    std::unique_ptr<QTimer> panTimer;

    QPoint panOffset;

    unsigned m_delayCounter = 0u;
    // skip the first events, to avoid unintensional panning
    const unsigned delayCounterMax = 10u;
    const double panOffsetMagnitude = 20.0;

    const double panTimerInterval_minimum = 20.0;
    const double panTimerInterval_maximum = 100.0;

    // the sensitive border of the view
    const RS_Vector probedAreaOffset = {50 /* pixels */, 50 /* pixels */};
};

struct QG_GraphicView::UCSHighlightData {
    std::unique_ptr<QTimer> m_timer;

    double m_timerInterval = 200.0;
    int m_blinkNumber = 0;
    int m_maxBlinkNumber = 15;
    bool m_inVisiblePhase = false;
    RS_Vector origin;
    double angle = 0.0;
    bool forWCS = false;


    RS_Vector m_savedViewOffset = RS_Vector(0, 0, 0);
    double m_savedViewFactor = 0.0;

    void start(double interval, QG_GraphicView &view) {
        if (m_timer == nullptr) {
            m_timer = std::make_unique<QTimer>(&view);
            connect(m_timer.get(), &QTimer::timeout, &view, &QG_GraphicView::ucsHighlightStep);
        }
        m_timer->start(interval);
    }

    bool mayTick(){
        m_blinkNumber++;
        m_inVisiblePhase = !m_inVisiblePhase;
        return m_blinkNumber <= m_maxBlinkNumber;
    }

    void stop(){
        m_blinkNumber = 0;
        m_inVisiblePhase = false;
        m_timer->stop();
    }
};

void createViewRenderer();

/**
 * Constructor.
 */
// fixme - sand - files - init by action context???
QG_GraphicView::QG_GraphicView(QWidget* parent, RS_Document* doc, LC_ActionContext* actionContext)
    :RS_GraphicView(parent, {})
    ,m_device("Mouse")
    ,m_cursorCad(new QCursor(QPixmap(":cursors/cur_cad_bmp.png"), g_hotspotXY, g_hotspotXY))
    ,m_cursorDel(new QCursor(QPixmap(":cursors/cur_del_bmp.png"), g_hotspotXY, g_hotspotXY))
    ,m_cursorSelect(new QCursor(QPixmap(":cursors/cur_select_bmp.png"), g_hotspotXY, g_hotspotXY))
    ,m_cursorMagnifier(new QCursor(QPixmap(":cursors/cur_glass_bmp.png"), g_hotspotXY, g_hotspotXY))
    ,m_cursorHand(new QCursor(QPixmap(":cursors/cur_hand_bmp.png"), g_hotspotXY, g_hotspotXY))
    ,m_isSmoothScrolling(false)
    , m_ucsMarkOptions{std::make_unique<LC_UCSMarkOptions>()}
    , m_panData{std::make_unique<AutoPanData>()}
    , m_ucsHighlightData{std::make_unique<UCSHighlightData>()}
{
    RS_DEBUG->print("QG_GraphicView::QG_GraphicView()..");

    if (doc != nullptr){
        setContainer(doc);
        doc->setGraphicView(this);
        actionContext->setDocumentAndView(doc, this);
            setDefaultAction(new RS_ActionDefault(actionContext));
    }

    m_actionContext = actionContext;

    getViewPort()->justSetOffsetAndFactor(0,0,4.0);
    getViewPort()->setBorders(10, 10, 10, 10);

    setMouseTracking(true);
    setFocusPolicy(Qt::NoFocus);

    // SourceForge issue 45 (Left-mouse drag shrinks window)
    setAttribute(Qt::WA_NoMousePropagation);

    // Issue #2264: prevents macOS from applying text-related features like the Caps Lock indicator to the non-text canvas
#ifdef Q_OS_MAC
    setAttribute(Qt::WA_InputMethodEnabled, false);
    setInputMethodHints(Qt::ImhNone);
#endif
}

void QG_GraphicView::initView() {
    createViewRenderer();
}

void QG_GraphicView::createViewRenderer() {
    if (getViewPort()) {
        getViewPort()->setSize(width(), height()); // fixme - sand - merge - CHECK THIS
        setRenderer(std::make_unique<LC_GraphicViewRenderer>(getViewPort(), this));
    }
}

void QG_GraphicView::layerToggled(RS_Layer *) {
    const RS_EntityContainer::LC_SelectionInfo &info = getContainer()->getSelectionInfo();
    m_actionContext->updateSelectionWidget(info.count, info.length);
    // RS_DIALOGFACTORY->updateSelectionWidget(info.count, info.length);
    redraw(RS2::RedrawDrawing);
}

/**
 * Destructor
 */
QG_GraphicView::~QG_GraphicView() {
	cleanUp();
}

/**
 * @return width of widget.
 */
int QG_GraphicView::getWidth() const{
    if (m_scrollbars) {
        return width() - m_vScrollBar->sizeHint().width();
    }
    else {
        return width();
    }
}

/**
 * @return height of widget.
 */
int QG_GraphicView::getHeight() const{
    if (m_scrollbars) {
        return height() - m_hScrollBar->sizeHint().height();
    }
    else {
        return height();
    }
}

/**
 * Sets the mouse cursor to the given type.
 */
void QG_GraphicView::setMouseCursor(RS2::CursorType cursorType) {
    switch (cursorType) {
        default:
        case RS2::ArrowCursor:
            setCursor(Qt::ArrowCursor);
            break;
        case RS2::UpArrowCursor:
            setCursor(Qt::UpArrowCursor);
            break;
        case RS2::CrossCursor:
            setCursor(Qt::CrossCursor);
            break;
        case RS2::WaitCursor:
            setCursor(Qt::WaitCursor);
            break;
        case RS2::IbeamCursor:
            setCursor(Qt::IBeamCursor);
            break;
        case RS2::SizeVerCursor:
            setCursor(Qt::SizeVerCursor);
            break;
        case RS2::SizeHorCursor:
            setCursor(Qt::SizeHorCursor);
            break;
        case RS2::SizeBDiagCursor:
            setCursor(Qt::SizeBDiagCursor);
            break;
        case RS2::SizeFDiagCursor:
            setCursor(Qt::SizeFDiagCursor);
            break;
        case RS2::SizeAllCursor:
            setCursor(Qt::SizeAllCursor);
            break;
        case RS2::BlankCursor:
            setCursor(Qt::BlankCursor);
            break;
        case RS2::SplitVCursor:
            setCursor(Qt::SplitVCursor);
            break;
        case RS2::SplitHCursor:
            setCursor(Qt::SplitHCursor);
            break;
        case RS2::PointingHandCursor:
            setCursor(Qt::PointingHandCursor);
            break;
        case RS2::ForbiddenCursor:
            setCursor(Qt::ForbiddenCursor);
            break;
        case RS2::WhatsThisCursor:
            setCursor(Qt::WhatsThisCursor);
            break;
        case RS2::OpenHandCursor:
            setCursor(Qt::OpenHandCursor);
            break;
        case RS2::ClosedHandCursor:
            setCursor(Qt::ClosedHandCursor);
            break;
        case RS2::CadCursor:
            m_cursor_hiding ? setCursor(Qt::BlankCursor) : setCursor(*m_cursorCad);
            break;
        case RS2::DelCursor:
            setCursor(*m_cursorDel);
            break;
        case RS2::SelectCursor:
            m_selectCursor_hiding ? setCursor(Qt::BlankCursor) : setCursor(*m_cursorSelect);
            break;
        case RS2::MagnifierCursor:
            setCursor(*m_cursorMagnifier);
            break;
        case RS2::MovingHandCursor:
            setCursor(*m_cursorHand);
            break;
    }
}

/**
 * Sets the text for the grid status widget in the left bottom corner.
 */
void QG_GraphicView::updateGridStatusWidget(QString text){
    emit gridStatusChanged(std::move(text));
}

void QG_GraphicView::dragEnterEvent(QDragEnterEvent* event) {
     RS_GraphicView::dragEnterEvent(event);

    /*
     *   fixme - sand - remove later, experiments with d&d
     */
  /*  if (event->mimeData()->formats().contains("application/x-qabstractitemmodeldatalist")) {
        // QStandardItemModel model;
        // model.dropMimeData(event->mimeData(), Qt::CopyAction, 0,0, QModelIndex());
        // auto item = model.item(0.0);
        // LC_ERR <<  item->text();

         QDrag::cancel();
         QCoreApplication::processEvents(QEventLoop::AllEvents, 100);
         QC_ApplicationWindow::getAppWindow()->getLibraryWidget()->insert();
    }*/
}

/**
 * Redraws the widget.
 */
void QG_GraphicView::redraw(RS2::RedrawMethod method) {
    getRenderer()->invalidate(method);
    update(); // Paint when reeady to pain
}

void QG_GraphicView::resizeEvent(QResizeEvent* e) {
    RS_GraphicView::resizeEvent(e);
    RS_DEBUG->print("QG_GraphicView::resizeEvent begin");
    adjustOffsetControls();
    adjustZoomControls();
//     updateGrid();
    // Small hack, delete the snapper during resizes
    getViewPort()->clearOverlayDrawablesContainer(RS2::Snapper);
    redraw();
    RS_DEBUG->print("QG_GraphicView::resizeEvent end");
}


void QG_GraphicView::switchToAction(RS2::ActionType actionType, void* data) const {
    m_actionContext->setCurrentAction(actionType, data);
}

RS_Entity* QG_GraphicView::catchContextEntity(QMouseEvent* event, RS_Vector& clickPos) {
    auto container = getContainer();
    if (container == nullptr || event == nullptr) {
        return nullptr;
    }

    const QPointF mapped = event->pos();
    double distance = RS_MAXDOUBLE;
    const LC_GraphicViewport* viewPort = getViewPort();

    clickPos = viewPort->toWorldFromUi(mapped.x(), mapped.y());
    RS_Entity* entity = container->getNearestEntity(clickPos, &distance, RS2::ResolveNone);

    if (viewPort->toGuiDX(distance) <= g_cursorSize) {
        return entity;
    }
    else {
        return nullptr;
    }
}

bool QG_GraphicView::invokeContextMenuForMouseEvent(QMouseEvent* e) {
    bool result = false;
    RS_Vector clickPos;
    RS_Entity* entity = catchContextEntity(e, clickPos);
    auto contextMenu = QC_ApplicationWindow::getAppWindow()->createGraphicViewContentMenu(e, this, entity, clickPos);
    if (contextMenu != nullptr) {
        if (!contextMenu->isEmpty()) {
            auto actions = contextMenu->actions();
            if (actions.size() == 1) {
                auto action = actions.front();
                action->trigger();
                result = true;
            }
            else {
                contextMenu->exec(mapToGlobal(e->pos()));
                result = true;
            }
        }
        delete contextMenu;
    }
    return result;
}

void QG_GraphicView::mousePressEvent(QMouseEvent* event){
    // LC_ERR << "MOUSE PRESS";
    // pan zoom with middle mouse button
    if (event->button()==Qt::MiddleButton && event->modifiers() == Qt::NoModifier){
        switchToAction(RS2::ActionZoomPan);
        getCurrentAction()->mousePressEvent(event);
    }
    else {
        getEventHandler()->mousePressEvent(event);
    }
}

void QG_GraphicView::mouseDoubleClickEvent(QMouseEvent* e){
    // LC_ERR << "MOUSE DOUBLE CLICK";
    if (!getEventHandler()->hasAction()) {
        auto defaultAction = getEventHandler()->getDefaultAction();
        RS_Vector clickPos;
        RS_Entity* entity = catchContextEntity(e, clickPos);
        if (entity == nullptr) {
            if (defaultAction == nullptr) {
                invokeContextMenuForMouseEvent(e);
            }
            else if (defaultAction->getStatus() == RS_ActionInterface::InitialActionStatus) {
                invokeContextMenuForMouseEvent(e);
            }
        }
        else if (defaultAction == nullptr) {
            showEntityPropertiesDialog(entity);
        }
        else if (defaultAction->getStatus() == RS_ActionInterface::InitialActionStatus) {
            showEntityPropertiesDialog(entity);
        }
    }
    /*else {
        switch(e->button()){
            case Qt::MiddleButton:
                switchToAction(RS2::ActionZoomAuto);
                break;
            case Qt::LeftButton:
                // double click on an entity to edit entity properties

                showEntityPropertiesDialog(entity);
                break;
            default:
                break;
        }
    }*/
    e->accept();
}

void QG_GraphicView::mouseReleaseEvent(QMouseEvent* event){
    RS_DEBUG->print("QG_GraphicView::mouseReleaseEvent");

    event->accept();
    if (getEventHandler()->hasAction()) {
        switch (event->button()) {
            case Qt::RightButton: {
                if (getEventHandler()->hasAction()) {
                    back();
                }
                break;
            }
            case Qt::XButton1:
                processEnterKey();
                emit xbutton1_released();
                break;
            default:
                getEventHandler()->mouseReleaseEvent(event);
                break;
        }
    }
    else {
        auto defaultAction = getEventHandler()->getDefaultAction();
        if (defaultAction != nullptr) {
            int defaultActionStatus = defaultAction->getStatus();
            if (defaultActionStatus == RS_ActionInterface::InitialActionStatus) {
                if (isMouseReleaseEventForDefaultAction(event)) {
                    defaultAction->mouseReleaseEvent(event);
                }
                else {
                    invokeContextMenuForMouseEvent(event);
                }
            }
            else {
                defaultAction->mouseReleaseEvent(event);
            }
        }
        else {
            invokeContextMenuForMouseEvent(event);
        }
    }
    RS_DEBUG->print("QG_GraphicView::mouseReleaseEvent: OK");
}

bool QG_GraphicView::isMouseReleaseEventForDefaultAction(QMouseEvent* event) {
    // should correspond to LC_DlgMenuAssigner::validateShortcut()
    if (event->button() == Qt::LeftButton) {
        auto modifiers = event->modifiers();
        if (modifiers == Qt::NoModifier) { // select
            return true;
        }
        bool control = modifiers & Qt::ControlModifier;
        bool alt = modifiers & Qt::AltModifier;
        bool shift = modifiers & Qt::ShiftModifier;
        if (control && !alt && !shift) {
            // pan
            return true;
        }
        if (shift && !alt && !control) {
            // select contour
            return true;
        }
    }
    return false;
}

void QG_GraphicView::mouseMoveEvent(QMouseEvent* event){
    // LC_ERR << "OWN MOUSE MOVE";
    if (isAutoPan(event)) {
        startAutoPanTimer(event);
        event->accept();
        return;
    }
    m_panData->panTimer.reset();
    // handle auto-panning
    event->accept();
    getEventHandler()->mouseMoveEvent(event);
}

bool QG_GraphicView::proceedEvent(QEvent* event) {
    // skip events without a default action
    // Hatch preview in qg_dlghatch doesn't have its default action
    if (dynamic_cast<QInputEvent*>(event) == nullptr || getDefaultAction() != nullptr){
        return QWidget::event(event);
    }
    else {
        // LC_ERR<< "Event Skipped";
    }
    return true;
}

    bool QG_GraphicView::event(QEvent *event){

    if (event->type() == QEvent::NativeGesture) {
        auto *nge = static_cast<QNativeGestureEvent *>(event);

        if (nge->gestureType() == Qt::ZoomNativeGesture) {
            double v = nge->value();
            RS2::ZoomDirection direction = std::signbit(v) ? RS2::Out : RS2::In;
            double factor = 1. + std::abs(v);

            // It seems the NativeGestureEvent::pos() incorrectly reports global coordinates
            QPointF g = mapFromGlobal(nge->globalPosition().toPoint());
            RS_Vector mouse = getViewPort()->toWorldFromUi(g.x(), g.y());
            doZoom(direction, mouse, factor);
        }
        return true;
    }
    return proceedEvent(event);
}

void QG_GraphicView::doZoom(RS2::ZoomDirection direction, RS_Vector& center, double zoom_factor) {
    if (direction==RS2::In) {
        getViewPort()->zoomIn(zoom_factor, center);
    } else {
        getViewPort()->zoomOut(zoom_factor, center);
    }
}

/**
 * support for the wacom graphic tablet.
 */
void QG_GraphicView::tabletEvent(QTabletEvent* e) {
    if (testAttribute(Qt::WA_UnderMouse)) {
#if QT_VERSION >= QT_VERSION_CHECK(6, 0, 0)
        switch(e->pointerType()) {
        case QPointingDevice::PointerType::Eraser:
            if (e->type()==QEvent::TabletRelease) {
                if (getContainer() != nullptr) {
			        auto a = std::make_shared<RS_ActionSelectSingle>(m_actionContext);
                    setCurrentAction(a);
                    QMouseEvent ev(QEvent::MouseButtonRelease, e->position(), e->globalPosition(),
                                   Qt::LeftButton, Qt::LeftButton, Qt::NoModifier);//RLZ
                    mouseReleaseEvent(&ev);
                    a->finish();

                    if (getContainer()->countSelected()>0) {
                        switchToAction(RS2::ActionModifyDelete);
                    }
                }
            }
            break;

        case QPointingDevice::PointerType::Generic:
        case QPointingDevice::PointerType::Pen:
        case QPointingDevice::PointerType::Cursor:
            if (e->type()==QEvent::TabletPress) {
                QMouseEvent ev(QEvent::MouseButtonPress, e->position(), e->globalPosition(),
                               Qt::LeftButton, Qt::LeftButton, Qt::NoModifier);//RLZ
                mousePressEvent(&ev);
            } else if (e->type()==QEvent::TabletRelease) {
                QMouseEvent ev(QEvent::MouseButtonRelease, e->position(), e->globalPosition(),
                               Qt::LeftButton, Qt::LeftButton, Qt::NoModifier);//RLZ
                mouseReleaseEvent(&ev);
            } else if (e->type()==QEvent::TabletMove) {
                QMouseEvent ev(QEvent::MouseMove, e->position(), e->globalPosition(),
                               Qt::NoButton, {}, Qt::NoModifier);//RLZ
                mouseMoveEvent(&ev);
            }
            break;
        default:
            break;
        }
#else
#if QT_VERSION >= QT_VERSION_CHECK(5, 15, 0)
        switch (e->deviceType()) {
#else
        switch (e->device()) {
#endif
        case QTabletEvent::Eraser:
            if (e->type()==QEvent::TabletRelease) {
                if (getContainer() != nullptr) {

                    RS_ActionSelectSingle* a =
                        new RS_ActionSelectSingle(*getContainer(), *this);
                    setCurrentAction(a);
                    QMouseEvent ev(QEvent::MouseButtonRelease, e->position(),
                                   Qt::LeftButton, Qt::LeftButton, Qt::NoModifier);//RLZ
                    mouseReleaseEvent(&ev);
                    a->finish();

                    if (getContainer()->countSelected()>0) {
                        setCurrentAction(
                            new RS_ActionModifyDelete(*getContainer(), *this));
                    }
                }
            }
            break;

        case QTabletEvent::Stylus:
        case QTabletEvent::Puck:
            if (e->type()==QEvent::TabletPress) {
                QMouseEvent ev(QEvent::MouseButtonPress, e->position(),
                               Qt::LeftButton, Qt::LeftButton, Qt::NoModifier);//RLZ
                mousePressEvent(&ev);
            } else if (e->type()==QEvent::TabletRelease) {
                QMouseEvent ev(QEvent::MouseButtonRelease, e->position(),
                               Qt::LeftButton, Qt::LeftButton, Qt::NoModifier);//RLZ
                mouseReleaseEvent(&ev);
            } else if (e->type()==QEvent::TabletMove) {
                QMouseEvent ev(QEvent::MouseMove, e->position(),
                               Qt::NoButton, {}, Qt::NoModifier);//RLZ
                mouseMoveEvent(&ev);
            }
            break;

        default:
            break;
        }
#endif
    }

    // a 'mouse' click:
    /*if (e->pressure()>10 && lastPressure<10) {
        QMouseEvent e(QEvent::MouseButtonPress, e->pos(),
           Qt::LeftButton, Qt::LeftButton);
        mousePressEvent(&e);
}
    else if (e->pressure()<10 && lastPressure>10) {
        QMouseEvent e(QEvent::MouseButtonRelease, e->pos(),
           Qt::LeftButton, Qt::LeftButton);
        mouseReleaseEvent(&e);
}	else if (lastPos!=e->pos()) {
        QMouseEvent e(QEvent::MouseMove, e->pos(),
           Qt::NoButton, 0);
        mouseMoveEvent(&e);
}

    lastPressure = e->pressure();
    lastPos = e->pos();
    */
}

void QG_GraphicView::leaveEvent(QEvent* e) {
    // stop auto-panning
    m_panData->panTimer.reset();
    getEventHandler()->mouseLeaveEvent();
    QWidget::leaveEvent(e);
}

void QG_GraphicView::enterEvent(QEnterEvent* e) {
    getEventHandler()->mouseEnterEvent();
    QWidget::enterEvent(e);
}

void QG_GraphicView::focusOutEvent(QFocusEvent* e) {
    QWidget::focusOutEvent(e);
}

void QG_GraphicView::focusInEvent(QFocusEvent* e) {
    getEventHandler()->mouseEnterEvent();
    QWidget::focusInEvent(e);
}

/**
 * mouse wheel event. zooms in/out or scrolls when
 * shift or ctrl is pressed.
 */
void QG_GraphicView::wheelEvent(QWheelEvent *e) {
    // LC_ERR << "OWN WHEEL";
    //RS_DEBUG->print("wheel: %d", e->delta());

    //printf("state: %d\n", e->state());
    //printf("ctrl: %d\n", Qt::ControlButton);

    if (getContainer() == nullptr) {
        return;
    }

#if QT_VERSION >= QT_VERSION_CHECK(5, 15, 0)
//    RS_Vector mouse = toGraph(e->position());
    const QPointF &uiEventPosition = e->position();
    RS_Vector mouse = getViewPort()->toUCSFromGui(uiEventPosition.x(), uiEventPosition.y());
#else
    RS_Vector mouse = toGraph(e->position());
#endif

    if (m_device == "Trackpad") {
        QPoint numPixels = e->pixelDelta();

        // high-resolution scrolling triggers Pan instead of Zoom logic
        m_isSmoothScrolling |= !numPixels.isNull();

        if (m_isSmoothScrolling){
            if (e->phase() == Qt::ScrollEnd) m_isSmoothScrolling = false;
        }
        else // Trackpads that without high-resolution scrolling
             // e.g. libinput-XWayland trackpads
        {
            numPixels = e->angleDelta() / 4;
        }

        if (!numPixels.isNull()){
            if (e->modifiers()==Qt::ControlModifier){
                // Hold ctrl to zoom. 1 % per pixel
                double v = (m_invertZoomDirection) ? (numPixels.y() / zoomWheelDivisor) : (-numPixels.y() / zoomWheelDivisor);
                RS2::ZoomDirection direction;
                if (v < 0) {
                    direction = RS2::Out;
                } else {
                    direction = RS2::In;
                }

                double zoomFactor = 1. + std::abs(v);
                doZoom(direction, mouse, zoomFactor);
            }
            else{
                int hDelta = (m_invertHorizontalScroll) ? -numPixels.x() : numPixels.x();
                int vDelta = (m_invertVerticalScroll) ? -numPixels.y() : numPixels.y();

                // scroll by scrollbars: issue #479 (it has its own issues)
                if (m_scrollbars){
                    m_hScrollBar->setValue(m_hScrollBar->value() - hDelta);
                    m_vScrollBar->setValue(m_vScrollBar->value() - vDelta);
                }
                else {
                    getViewPort()->zoomPan(hDelta, vDelta);
                }
            }
            redraw();
        }
        e->accept();
        return;
    }

    if (e->angleDelta().isNull()) {
        // A zero delta event occurs when smooth scrolling is ended. Ignore this
        e->accept();
        return;
    }

    bool scroll = false;
    RS2::Direction direction = RS2::Up;

    // scroll up / down:
    int angleDeltaY = e->angleDelta().y(); // delta for VERTICAL mouse wheel
    int angleDeltaX = e->angleDelta().x(); // delta for HORIZONTAL mouse wheel

    // for zoom, let's use just vertical scrolling, so below we'll rely on AngleDeltaY only.
    // otherwise, horizontal scroll will not work :(  Basically, that's a side-effect for porting to QT6
    // so here let's use simpler logic
    angleDeltaX = angleDeltaY;
    if (e->modifiers() == Qt::ControlModifier) {
        scroll = true;
        direction= (angleDeltaY > 0) ? RS2::Up : RS2::Down;
    }
    else if(e->modifiers() == Qt::ShiftModifier){
        scroll = true;
        direction= (angleDeltaX > 0) ? RS2::Left : RS2::Right;
    }

    // fixme - potentially, we can support mouses with two mouse wheels later if this will be reasonable.
    // fixme - however, it looks as a kind of overkill - using on single vertical mouse wheel for scroll seems to be fine//
/*
    if (e->modifiers() == Qt::ControlModifier) {
        scroll = true;
        if (angleDeltaY == 0){
        //case Qt::Horizontal:
            direction= (angleDeltaX > 0) ? RS2::Left : RS2::Right;
        } else {
        //case Qt::Vertical:
            direction= (angleDeltaY > 0) ? RS2::Up : RS2::Down;
        }
    }
    // scroll left / right:
    else if	(e->modifiers()==Qt::ShiftModifier) {
        scroll = true;
        if (angleDeltaY == 0){
        //case Qt::Horizontal:
            direction= (angleDeltaX > 0) ? RS2::Up : RS2::Down;
        } else {
        //case Qt::Vertical:
            direction= (angleDeltaX > 0) ? RS2::Left : RS2::Right;
        }
    }*/

    if (scroll && m_scrollbars) {
		//scroll by scrollbars: issue #479

        int delta = 0;

        switch(direction){
            case RS2::Left:
            case RS2::Right:
                delta = (m_invertHorizontalScroll) ? -angleDeltaX : angleDeltaX;
                m_hScrollBar->setValue(m_hScrollBar->value()+delta);
                break;
            default:
                delta = (m_invertVerticalScroll) ? -angleDeltaY : angleDeltaY;
                m_vScrollBar->setValue(m_vScrollBar->value()+delta);
        }
    }
    // zoom in / out:
    else if (e->modifiers()==0) {

//        LC_ERR << " AngleDelta Y "  << angleDeltaY;

        RS2::ZoomDirection zoomDirection = ((angleDeltaY > 0) != m_invertZoomDirection) ? RS2::In : RS2::Out;

        const QPoint viewCenter{getWidth()/2, getHeight()/2};
        const QPoint delta = viewCenter - uiEventPosition.toPoint();

        if (getPanOnZoom()) {
            QCursor::setPos(mapToGlobal(viewCenter));
            getViewPort()->zoomPan(delta.x(), delta.y());
        }
        if (!getPanOnZoom() || !getSkipFirstZoom() || (abs(delta.x())<32 && abs(delta.y())<32)) {
            RS_Vector& zoomCenter = mouse;
//            LC_ERR << " Mouse "  << mouse << " Direction: " << (zoomDirection == RS2::In ? "In" : "Out");

            /*// todo - well, actually this is one-shot action... and it will lead to full action processing chain in action handler
            // todo - are we REALLY need it there? alternatively, zoom may be part of this class)
            auto zoomAction = std::make_unique<RS_ActionZoomIn>(m_actionContext, zoomDirection, RS2::Both, &zoomCenter,m_scrollZoomFactor);
            zoomAction->trigger();*/
            doZoom(zoomDirection, zoomCenter, m_scrollZoomFactor);
        }
    }
    redraw();

/*    QMouseEvent event
    {
        QEvent::MouseMove,
#if (QT_VERSION >= QT_VERSION_CHECK(5, 15, 0))
            e->position(),
#if (QT_VERSION >= QT_VERSION_CHECK(6, 0, 0))
            e->globalPosition(),
#endif
#else
            QPointF{static_cast<qreal>(e->x()), static_cast<qreal>(e->y())},
#endif
            Qt::NoButton, Qt::NoButton, Qt::NoModifier
    };
    eventHandler->mouseMoveEvent(&event);

    e->accept();*/
}

// fixme - sand -  move by keyboard support!!!
void QG_GraphicView::keyPressEvent(QKeyEvent * e){
    if (getContainer() == nullptr) {
        return;
    }

    bool scroll = false;
    RS2::Direction direction = RS2::Up;

    switch (e->key()) {
        case Qt::Key_Left:
            scroll = true;
            direction = RS2::Right;
            break;
        case Qt::Key_Right:
            scroll = true;
            direction = RS2::Left;
            break;
        case Qt::Key_Up:
            scroll = true;
            direction = RS2::Up;
            break;
        case Qt::Key_Down:
            scroll = true;
            direction = RS2::Down;
            break;
        default:
            scroll = false;
            break;
    }

    if (scroll) {
        getViewPort()->zoomScroll(direction);
    }
    getEventHandler()->keyPressEvent(e);
}

void QG_GraphicView::keyReleaseEvent(QKeyEvent * e){
    getEventHandler()->keyReleaseEvent(e);
}

/**
* Called whenever the graphic view has changed.
* Adjusts the scrollbar ranges / steps.
*/
void QG_GraphicView::adjustOffsetControls(){
    if (!m_scrollbars)
        return;

    std::unique_lock<std::mutex> lock(m_scrollbarMutex, std::defer_lock);
    if (!lock.try_lock()) {
        return;
    }

    if (getContainer()==nullptr || m_hScrollBar==nullptr || m_vScrollBar==nullptr) {
        return;
    }
    LC_LOG<<__func__<<"(): begin";

    getContainer()->forcedCalculateBorders();
    RS_Vector vpMin = getContainer()->getMin();
    RS_Vector vpMax = getContainer()->getMax();

    // no drawing yet - still allow to scroll
    if (!isRectValid(vpMin, vpMax)) {
        vpMin = RS_Vector(-10,-10);
        vpMax = RS_Vector(100,100);
    }

    int ox = getViewPort()->getOffsetX();
    int oy = getViewPort()->getOffsetY();

    int minVal = int(-1.25 * getWidth() - ox);
    int maxVal = int( 0.25 * getWidth() - ox);

    LC_LOG<<__func__<<"(): x scrollbar range["<<minVal<<", "<<maxVal<<"]: "<<getViewPort()->getOffsetX();
    if (minVal<=maxVal) {
        m_hScrollBar->setRange(minVal, maxVal);
    }

    minVal = int(0.75 * getHeight() - oy);
    maxVal = int(0.25 * getHeight() - oy);

    if (minVal<=maxVal) {
        m_vScrollBar->setRange(minVal, maxVal);
    }

    m_hScrollBar->setPageStep(getWidth());
    m_vScrollBar->setPageStep(getHeight());

    m_hScrollBar->setValue(-ox);
    m_vScrollBar->setValue(oy);
    LC_LOG<<__func__<<"(): y scrollbar range["<<minVal<<", "<<maxVal<<"]: "<<oy;

    slotHScrolled(-ox);
    slotVScrolled(oy);


    //        RS_DEBUG->print("H min: %d / max: %d / step: %d / value: %d\n",
    //                        hScrollBar->minimum(), hScrollBar->maximum(),
    //                        hScrollBar->pageStep(), ox);

    //        RS_DEBUG->print(/*RS_Debug::D_WARNING, */"V min: %d / max: %d / step: %d / value: %d\n",
    //                        vScrollBar->minimum(), vScrollBar->maximum(),
    //                        vScrollBar->pageStep(), oy);
    LC_LOG<<__func__<<"(): end";

}


/**
 * override this to adjust controls and widgets that
 * control the zoom factor of the graphic.
 */
void QG_GraphicView::adjustZoomControls()
{
}

/**
 * Slot for horizontal scroll events.
 */
void QG_GraphicView::slotHScrolled(int value) {
    // Scrollbar behaviour tends to change with every Qt version..
    // so let's keep old code in here for now

    auto viewport = getViewPort();
    //static int running = false;
    //if (!running) {
    //running = true;
    ////RS_DEBUG->print("value x: %d\n", value);
    if (m_hScrollBar->maximum()==m_hScrollBar->minimum()) {
        getContainer()->calculateBorders();
        RS_Vector min = getContainer()->getMin();
        RS_Vector max = getContainer()->getMax();
        RS_Vector ucsMin;
        RS_Vector ucsMax;
        viewport->ucsBoundingBox(min, max, ucsMin, ucsMax);
        RS_Vector containerSize = ucsMax - ucsMin;
        viewport->centerOffsetX(ucsMin, containerSize);
    } else {
        viewport->setOffsetX(-value);
    }
    //if (isUpdateEnabled()) {
//         updateGrid();
    redraw();
}

/**
 * Slot for vertical scroll events.
 */
void QG_GraphicView::slotVScrolled(int value) {
    // Scrollbar behaviour tends to change with every Qt version..
    // so let's keep old code in here for now

    if (m_vScrollBar->maximum()==m_vScrollBar->minimum()) {
        getContainer()->calculateBorders();
        RS_Vector min = getContainer()->getMin();
        RS_Vector max = getContainer()->getMax();
        RS_Vector ucsMin;
        RS_Vector ucsMax;
        getViewPort()->ucsBoundingBox(min, max, ucsMin, ucsMax);
        RS_Vector containerSize = ucsMax - ucsMin;
        getViewPort()->centerOffsetY(ucsMin, containerSize);
    } else {
        getViewPort()->setOffsetY(value);
    }
    //if (isUpdateEnabled()) {
  //  updateGrid();
    redraw();
}

/**
 * @brief setOffset
 * @param ox, offset X
 * @param oy, offset Y
 */
void QG_GraphicView::setOffset([[maybe_unused]]int ox, [[maybe_unused]]int oy) {
    getViewPort()->setOffsetX(ox);
    getViewPort()->setOffsetY(oy);
    // need to adjust offset control for scrollbars when setting graphicview offset
    adjustOffsetControls();
}

void QG_GraphicView::layerActivated(RS_Layer *layer) {
    bool toActivated = LC_GET_ONE_BOOL("Modify", "ModifyEntitiesToActiveLayer");

    if (toActivated) {
        RS_EntityContainer *container = getContainer();
        RS_Graphic *graphic = getGraphic();
        if (graphic != nullptr) {
            QList<RS_Entity *> clones;

            graphic->startUndoCycle();

            for (auto en: *container) { // fixme - sand - iterating all elements in container
                if (en != nullptr) {
                    if (en->isSelected()) {
                        RS_Entity *cl = en->clone();
                        cl->setLayer(layer);
                        en->setSelected(false);
                        cl->setSelected(false);
                        clones << cl;

                        en->setUndoState(true);
                        graphic->addUndoable(en);
                    }
                }
            }

            for (auto cl: clones) {
                container->addEntity(cl);
                graphic->addUndoable(cl);
            }

            graphic->endUndoCycle();
            graphic->updateInserts();

            container->calculateBorders();
            container->setSelected(false);
            redraw(RS2::RedrawDrawing);
        }
    }
}

/**
 * Handles paint events by redrawing the graphic in this view.
 * usually that's very fast since we only paint the buffer we
 * have from the last call..
 */
void QG_GraphicView::paintEvent(QPaintEvent *){
    getRenderer()->render();
}


#define HIDE_SELECT_CURSOR false

void QG_GraphicView::loadSettings() {
    RS_GraphicView::loadSettings();

    {
        LC_GROUP_GUARD("Appearance");
        int zoomFactor1000 = LC_GET_INT("ScrollZoomFactor", 1137);
        m_scrollZoomFactor = zoomFactor1000 / 1000.0;

        m_ucsHighlightData->m_maxBlinkNumber = LC_GET_INT("UCSHighlightBlinkCount",10)*2; // one blink includes both for visible and invisible phase
        m_ucsHighlightData->m_timerInterval =  LC_GET_INT("UCSHighlightBlinkDelay",250);
    }

    {
        LC_GROUP_GUARD("Defaults");
        m_invertZoomDirection = LC_GET_ONE_BOOL("Defaults", "InvertZoomDirection");
        m_invertHorizontalScroll = LC_GET_BOOL("WheelScrollInvertH");
        m_invertVerticalScroll = LC_GET_BOOL("WheelScrollInvertV");
    }

    LC_GROUP("Appearance");
    {
        m_cursor_hiding = LC_GET_BOOL("cursor_hiding", false);
        bool showSnapIndicatorLines = LC_GET_BOOL("indicator_lines_state", true);
        bool showSnapIndicatorShape = LC_GET_BOOL("indicator_shape_state", true);
        if (HIDE_SELECT_CURSOR) {
            // potentially, select cursor may be also hidden and so snapper will be used instead of cursor.
            // however, this will require review and modifications of significant amount of actions, so
            // probably I'll return to this later. In such case, the code within this "if" will be handy for such support
            m_selectCursor_hiding = m_cursor_hiding && (showSnapIndicatorLines || showSnapIndicatorShape);
        }
        else {
            m_selectCursor_hiding = false;
        }
    }
    LC_GROUP_END();
    m_ucsMarkOptions->loadSettings();
}

void QG_GraphicView::setAntialiasing(bool state){
    getRenderer()->setAntialiasing(state);
}

bool QG_GraphicView::isDraftMode() const {
    auto* viewRenderer = dynamic_cast<LC_GraphicViewRenderer*>(getRenderer());
    return (viewRenderer != nullptr) ?  viewRenderer->isDraftMode() : false;
}

void QG_GraphicView::setDraftMode(bool dm) {
    auto* viewRenderer = dynamic_cast<LC_GraphicViewRenderer*>(getRenderer());
    if (viewRenderer != nullptr) {
        viewRenderer->setDraftMode(dm);
        redraw();
    }
}

void QG_GraphicView::setDraftLinesMode(bool mode) {
    auto* viewRenderer = dynamic_cast<LC_GraphicViewRenderer*>(getRenderer());
    if (viewRenderer != nullptr) {
        viewRenderer->setLineWidthScaling(!mode);
    }
}

void QG_GraphicView::addScrollbars(){
    m_scrollbars = true;

    m_hScrollBar = new QG_ScrollBar(Qt::Horizontal, this);
    m_vScrollBar = new QG_ScrollBar(Qt::Vertical, this);
    m_layout = new QGridLayout(this);

    setOffset(50, 50);

#if QT_VERSION >= QT_VERSION_CHECK(6, 0, 0)
    m_layout->setContentsMargins(QMargins{});
#else
    layout->setMargin(0);
#endif
    m_layout->setSpacing(0);
    m_layout->setColumnStretch(0, 1);
    m_layout->setColumnStretch(1, 0);
    m_layout->setColumnStretch(2, 0);
    m_layout->setRowStretch(0, 1);
    m_layout->setRowStretch(1, 0);

    m_hScrollBar->setSingleStep(50);
    m_hScrollBar->setCursor(Qt::ArrowCursor);
    m_layout->addWidget(m_hScrollBar, 1, 0);
    connect(m_hScrollBar, &QG_ScrollBar::valueChanged, this, &QG_GraphicView::slotHScrolled);

    m_vScrollBar->setSingleStep(50);
    m_vScrollBar->setCursor(Qt::ArrowCursor);
    m_layout->addWidget(m_vScrollBar, 0, 1);
    connect(m_vScrollBar, &QG_ScrollBar::valueChanged, this, &QG_GraphicView::slotVScrolled);
}

bool QG_GraphicView::hasScrollbars(){
    return m_scrollbars;
}

void QG_GraphicView::setCursorHiding(bool state){
    m_cursor_hiding = state;
}

void QG_GraphicView::setCurrentQAction(QAction* q_action){
    getEventHandler()->setQAction(q_action);

    if (m_recent_actions.contains(q_action)){
        m_recent_actions.removeOne(q_action);
    }
    m_recent_actions.prepend(q_action);
}


void QG_GraphicView::startAutoPanTimer(QMouseEvent *event){
    if (event == nullptr) {
        return;
    }
    const RS_Vector cadArea_minCoord(0., 0.);
    const RS_Vector cadArea_maxCoord(getWidth(), getHeight());
    const LC_Rect cadArea_actual(cadArea_minCoord, cadArea_maxCoord);
    const LC_Rect cadArea_unprobed(cadArea_minCoord + m_panData->probedAreaOffset,
                                   cadArea_maxCoord - m_panData->probedAreaOffset);

    RS_Vector mouseCoord{event->position()};
    mouseCoord.y = cadArea_actual.height() - mouseCoord.y;

    const RS_Vector cadArea_centerPoint((cadArea_minCoord + cadArea_maxCoord) / 2.0);
    RS_Vector offset = mouseCoord - cadArea_centerPoint;
    offset = {std::abs(offset.x) - cadArea_unprobed.width() / 2.,
              std::abs(offset.y) - cadArea_unprobed.height() / 2.};
    offset = {std::max(offset.x, 1.), std::max(offset.y, 1.)};

    double panOffset_angle{cadArea_centerPoint.angleTo(mouseCoord)};

    /* It would be better if the below value was calculated in the code that deals with resizing the CAD area. */
    const double quarterAngle = cadArea_centerPoint.angleTo(cadArea_actual.upperRightCorner());

    double percentageFactor = 1.;

    if (((panOffset_angle > quarterAngle) && (panOffset_angle <= (M_PI - quarterAngle)))
        || ((panOffset_angle > (quarterAngle + M_PI))
            && (panOffset_angle <= (M_PI + M_PI - quarterAngle)))) {
        percentageFactor = (std::abs((mouseCoord - cadArea_centerPoint).y)
                            - (cadArea_unprobed.height() / 2.0))
                           / ((cadArea_actual.height() / 2.0) - (cadArea_unprobed.height() / 2.0));
    } else {
        percentageFactor = (std::abs((mouseCoord - cadArea_centerPoint).x)
                            - (cadArea_unprobed.width() / 2.0))
                           / ((cadArea_actual.width() / 2.0) - (cadArea_unprobed.width() / 2.0));
    }

    const double panTimerInterval{
        m_panData->panTimerInterval_minimum
        + ((m_panData->panTimerInterval_maximum - m_panData->panTimerInterval_minimum)
           * (1.0 - percentageFactor))};

    offset = RS_Vector::polar(offset.magnitude(), M_PI - panOffset_angle);
    m_panData->panOffset = {static_cast<int>(offset.x), static_cast<int>(offset.y)};

    if (m_panData->panTimer != nullptr) {
        m_panData->panTimer->setInterval(panTimerInterval);
    } else {
        m_panData->start(panTimerInterval, *this);
    }

    if (RS_DEBUG->getLevel() >= RS_Debug::D_INFORMATIONAL) {
        std::cout << " CAD area centre point                = " << cadArea_centerPoint << std::endl
                  << " Actual CAD area quarter angle (deg)  = " << quarterAngle * 180.0 / M_PI
                  << std::endl
                  << " Percentage factor                    = " << percentageFactor << std::endl
                  << " Pan offset angle (radians)           = " << panOffset_angle << std::endl
                  << " Pan offset angle (degrees)           = " << panOffset_angle * 180.0 / M_PI
                  << std::endl
                  << " Pan offset vector                    = " << m_panData->panOffset.x() << ", "
                  << m_panData->panOffset.y()
                  << std::endl
                  //<< " Pan timer interval (ms)              = " << m_panData->panTimer->interfac
                  << std::endl
                  << " Mouse (cursor) position (adjusted)   = " << mouseCoord << std::endl
                  << " Mouse position w.r.t. centre point   = " << mouseCoord - cadArea_centerPoint
                  << std::endl
                  << std::endl
                  << std::endl;
    }
}

bool QG_GraphicView::isAutoPan(QMouseEvent *event) const{
    if (event == nullptr) {
        return false;
    }

    const bool autopanEnabled = LC_GET_ONE_BOOL("Appearance", "Autopanning");

    if (!autopanEnabled) {
        return false;
    }

    const RS_Vector cadArea_minCoord(0., 0.);
    const RS_Vector cadArea_maxCoord(getWidth(), getHeight());
    const LC_Rect cadArea_actual(cadArea_minCoord, cadArea_maxCoord);
    const LC_Rect cadArea_unprobed(cadArea_minCoord + m_panData->probedAreaOffset,
                                   cadArea_maxCoord - m_panData->probedAreaOffset);
    if (cadArea_unprobed.width() < 0. || cadArea_unprobed.height() < 0.) {
        return false;
    }

    RS_Vector mouseCoord{event->position()};

    if (RS_DEBUG->getLevel() >= RS_Debug::D_INFORMATIONAL) {
        std::cout << " Unprobed CAD area width and height = " << cadArea_unprobed.width() << "/"
                  << cadArea_unprobed.height() << std::endl
                  << " Actual   CAD area width and height = " << cadArea_actual.width() << "/"
                  << cadArea_actual.height() << std::endl
                  << " Mouse (cursor) position            = " << mouseCoord << std::endl
                  << std::endl;
    }

    return cadArea_actual.inArea(mouseCoord) && !cadArea_unprobed.inArea(mouseCoord);
}

void QG_GraphicView::deleteActionContext() {
    delete m_actionContext;
}

/*
    Auto-pans the CAD area.
    - by Melwyn Francis Carlo <carlo.melwyn@outlook.com>
*/
void QG_GraphicView::autoPanStep(){
    // skip first steps to avoid unintensional panning
    m_panData->m_delayCounter = std::min(++ m_panData->m_delayCounter, m_panData->delayCounterMax);
    if (m_panData->m_delayCounter < m_panData->delayCounterMax) {
        return;
    }

    RS_DEBUG->print(RS_Debug::D_INFORMATIONAL, "%s(): Timer is ticking!", __func__);
    getViewPort()->zoomPan(m_panData->panOffset.x(), m_panData->panOffset.y());
}


QString QG_GraphicView::obtainEntityDescription(RS_Entity *entity, RS2::EntityDescriptionLevel shortDescription) {
    LC_QuickInfoWidget *entityInfoWidget = QC_ApplicationWindow::getAppWindow()->getEntityInfoWidget();
    if (entityInfoWidget != nullptr){
        QString result = entityInfoWidget->getEntityDescription(entity, shortDescription);
        return result;
    }
    return "";
}

void QG_GraphicView::ucsHighlightStep(){
    auto overlayContainer = getViewPort()->getOverlaysDrawablesContainer(RS2::OverlayGraphics::ActionPreviewEntity);
    overlayContainer->clear();
    if (m_ucsHighlightData->mayTick()){
        if (m_ucsHighlightData->m_inVisiblePhase) {
            // note - potentially, here we may simply store data for custom ucs mark and create object in renderer....
            // that will eliminate storing ucs mark settings in this class
            auto m_ucsMark = new LC_OverlayUCSMark(m_ucsHighlightData->origin, m_ucsHighlightData->angle,
                                                   m_ucsHighlightData->forWCS, m_ucsMarkOptions.get());
            overlayContainer->add(m_ucsMark);
        }
        else{
        }
    }
    else{
        m_ucsHighlightData->stop();
        // restore current view position
        getViewPort()->justSetOffsetAndFactor(m_ucsHighlightData->m_savedViewOffset.x,
                                         m_ucsHighlightData->m_savedViewOffset.y,
                                         m_ucsHighlightData->m_savedViewFactor);
    }
    redraw(RS2::RedrawOverlay);
    update();
}

void QG_GraphicView::highlightUCSLocation(LC_UCS *ucs){
    if (ucs == nullptr){
        return;
    }

    auto viewport = getViewPort();
    // save current view position
    m_ucsHighlightData->m_savedViewOffset.x = viewport->getOffsetX();
    m_ucsHighlightData->m_savedViewOffset.y = viewport->getOffsetY();
    m_ucsHighlightData->m_savedViewFactor = viewport->getFactor().x;

    RS_Vector origin = ucs->getOrigin();
    double angle = ucs->getXAxisDirection();

    // try to ensure that origin of UCS is visible if it's outside of visible part of drawing
    double AXIS_SIZE = viewport->toUcsDX(20); // fixme - ucs - or toUcsX?
    viewport->zoomAutoEnsurePointsIncluded(origin, origin.relative(AXIS_SIZE, angle),  origin.relative(AXIS_SIZE, angle+M_PI_2));

    double uiOriginPointX=0., uiOriginPointY=0.;
    viewport->toUI(origin, uiOriginPointX, uiOriginPointY);

    double ucsXAxisAngleInUCS = viewport->toUCSAngle(angle);

    m_ucsHighlightData->origin = RS_Vector(uiOriginPointX, uiOriginPointY);
    m_ucsHighlightData->angle = -ucsXAxisAngleInUCS;
    m_ucsHighlightData->forWCS = ! ucs->isUCS();
    double timerInterval = m_ucsHighlightData->m_timerInterval;
    m_ucsHighlightData->start(timerInterval, *this);
}<|MERGE_RESOLUTION|>--- conflicted
+++ resolved
@@ -39,10 +39,6 @@
 
 #include "qg_graphicview.h"
 
-#include <boost/geometry/algorithms/centroid.hpp>
-#include <boost/numeric/ublas/expression_types.hpp>
-
-
 #include "lc_actioncontext.h"
 #include "lc_graphicviewport.h"
 #include "lc_graphicviewrenderer.h"
@@ -118,12 +114,7 @@
             && vpMin.y + 1e6 >= vpMax.y;
     }
 
-<<<<<<< HEAD
     LC_Rect getGuiRect([[maybe_unused]]const LC_Rect& modelRect, [[maybe_unused]]const RS_Vector& model2GuiFactor) {
-=======
-    LC_Rect getGuiRect([[maybe_unused]] const LC_Rect& modelRect, [[maybe_unused]] const RS_Vector& model2GuiFactor)
-    {
->>>>>>> 7f0d0582
         return {};
     }
 }
