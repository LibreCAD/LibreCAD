/****************************************************************************
**
** This file is part of the LibreCAD project, a 2D CAD program
**
** Copyright (C) 2010-2011 R. van Twisk (librecad@rvt.dds.nl)
** Copyright (C) 2001-2003 RibbonSoft. All rights reserved.
**
**
** This file may be distributed and/or modified under the terms of the
** GNU General Public License version 2 as published by the Free Software
** Foundation and appearing in the file gpl-2.0.txt included in the
** packaging of this file.
**
** This program is distributed in the hope that it will be useful,
** but WITHOUT ANY WARRANTY; without even the implied warranty of
** MERCHANTABILITY or FITNESS FOR A PARTICULAR PURPOSE.  See the
** GNU General Public License for more details.
**
** You should have received a copy of the GNU General Public License
** along with this program; if not, write to the Free Software
** Foundation, Inc., 51 Franklin Street, Fifth Floor, Boston, MA  02110-1301  USA
**
** This copyright notice MUST APPEAR in all copies of the script!
**
**********************************************************************/

#include <cmath>
#include <cstdlib>
#include <iostream>

#include <QDebug>
#include <QGridLayout>
#include <QLabel>
#include <QMenu>
#include <QNativeGestureEvent>
#include <QPoint>
#include <QPointingDevice>
#include <QTimer>

#include "qg_graphicview.h"

#include "lc_actioncontext.h"
#include "lc_graphicviewport.h"
#include "lc_graphicviewrenderer.h"
#include "lc_overlayentitiescontainer.h"
#include "lc_quickinfowidget.h"
#include "lc_ucs_mark.h"
#include "qc_applicationwindow.h"
#include "qg_blockwidget.h"
#include "qg_scrollbar.h"
#include "rs.h"
#include "rs_actionblocksedit.h"
#include "rs_actiondefault.h"
#include "rs_actionmodifydelete.h"
#include "rs_actionmodifyentity.h"
#include "rs_actionselectsingle.h"
#include "rs_actionzoomauto.h"
#include "rs_actionzoomin.h"
#include "rs_actionzoompan.h"
#include "rs_actionzoomscroll.h"
#include "rs_blocklist.h"
#include "rs_debug.h"
#include "rs_dialogfactory.h"
#include "rs_dialogfactoryinterface.h"
#include "rs_entity.h"
#include "rs_entitycontainer.h"
#include "rs_eventhandler.h"
#include "rs_graphic.h"
#include "rs_insert.h"
#include "rs_settings.h"

#ifdef EMU_C99
#include "emu_c99.h"
#endif

namespace {
// Issue #1765: set default cursor size: 32x32
constexpr int g_cursorSize=32;
// Issue #1787: cursor hot spot at center by using hotX=hotY=-1
constexpr int g_hotspotXY=-1;

// maximum length for displayed block name in context menu
    constexpr int g_MaxBlockNameLength = 40;

/*
         * The zoomFactor effects how quickly the scroll wheel will zoom in & out.
         *
         * Benchmarks:
         * 1.250 - the original; fast & usable, but seems a choppy & a bit 'jarring'
         * 1.175 - still a bit choppy
         * 1.150 - smoother than the original, but still 'quick' enough for good navigation.
         * 1.137 - seems to work well for me
         * 1.125 - about the lowest that would be acceptable and useful, a tad on the slow side for me
         * 1.100 - a very slow & deliberate zooming, but feels very "cautious", "controlled", "safe", and "precise".
         * 1.000 - goes nowhere. :)
         */
    constexpr double zoomFactor = 1.137;// fixme - to settings
// zooming factor is wheel angle delta divided by this factor
    constexpr double zoomWheelDivisor = 200.; // fixme - to settings


    // Helper function to test validity of a rect
    bool withinValidRange(double x)
    {
        return x >= RS_MINDOUBLE && x <= RS_MAXDOUBLE;
    }
    bool withinValidRange(const RS_Vector& vp)
    {
        return vp.valid && withinValidRange(vp.x) && withinValidRange(vp.y);
    }
    bool isRectValid(const RS_Vector& vpMin, const RS_Vector& vpMax)
    {
        return
            withinValidRange(vpMin)
            && withinValidRange(vpMax)
            && vpMin.x < vpMax.x
            && vpMin.y < vpMax.y
            && vpMin.x + 1e6 >= vpMax.x
            && vpMin.y + 1e6 >= vpMax.y;
    }
}

/**
 * @brief snapEntity find the closest entity
 * @param QG_GraphicView& view - the graphic view
 * @param const QMouseEvent* event - the mouse event
 * @return RS_Entity* - the closest entity within the range of g_cursorSize
 *                      returns nullptr, if no entity is found in range
 */
RS_Entity* snapEntity(const QG_GraphicView& view, const QMouseEvent* event) {
    if (event == nullptr)
        return nullptr;
    RS_EntityContainer* container = view.getContainer();
    if (container == nullptr)
        return nullptr;
    const QPointF mapped = event->pos();
    double distance = RS_MAXDOUBLE;
    const LC_GraphicViewport* viewPort = view.getViewPort();

    RS_Entity* entity = container->getNearestEntity(viewPort->toWorldFromUi(mapped.x(), mapped.y()), &distance);

    return (viewPort->toGuiDX(distance) <= g_cursorSize) ? entity : nullptr;
}

// Find an ancestor of the RS_Insert type.
// Return nullptr, if none is found
RS_Insert* getAncestorInsert(RS_Entity* entity) {
    while (entity != nullptr) {
        if (entity->rtti() == RS2::EntityInsert) {
            RS_Insert* parent = getAncestorInsert(entity->getParent());
            return parent != nullptr ? parent : static_cast<RS_Insert*>(entity);
        }
        entity = entity->getParent();
    }
    return nullptr;
}

// whether the current insert is part of Text
RS_Entity* getParentText(RS_Insert* insert) {
    if (insert == nullptr || insert->getBlock() != nullptr || insert->getParent() == nullptr)
        return nullptr;
    switch (insert->getParent()->rtti()) {
        case RS2::EntityText:
        case RS2::EntityMText:
            return insert->getParent();
        default:
            return nullptr;
    }
}

<<<<<<< HEAD
// Show the entity property dialog on the closest entity in range
void QG_GraphicView::showEntityPropertiesDialog(RS_Entity* entity){
    if (entity == nullptr) {
        return;
=======
// Start the edit action:
// Edit Block for an insert
// Edit entity, otherwise
    void editAction(QG_GraphicView& view, RS_Entity& entity){
        RS_EntityContainer* container = view.getContainer();
        if (container==nullptr)
            return;

        switch(entity.rtti()) {
            case RS2::EntityInsert:
            {
                auto& appWindow = QC_ApplicationWindow::getAppWindow();
                RS_BlockList* blockList = appWindow->getBlockWidget()->getBlockList();
                RS_Block* active = (blockList != nullptr) ? blockList->getActive() : nullptr;
                auto* insert = static_cast<RS_Insert*>(&entity);
                RS_Block* current = insert->getBlockForInsert();
                if (current == active)
                    active=nullptr;
                else if (blockList != nullptr)
                    blockList->activate(current);
                std::shared_ptr<RS_Block*> scoped{&active, [blockList](RS_Block** pointer) {
                    if (pointer != nullptr && *pointer != nullptr && blockList != nullptr)
                        blockList->activate(*pointer);
                }};
                auto action = std::make_shared<RS_ActionBlocksEdit>(*container, view);
                view.setCurrentAction(action);
                break;
            }
            default:
            {
                auto action = std::make_shared<RS_ActionModifyEntity>(*container, view, false);
                action->setEntity(&entity);
                view.setCurrentAction(action);
                action->trigger();
                action->finish(false);
            }
        }
>>>>>>> 1cbc35df
    }

    // snap to the top selected parent
    while (entity != nullptr && entity->getParent() != nullptr && entity->getParent()->isSelected()) {
        entity = entity->getParent();
    }

    launchEditProperty(entity);
}

void QG_GraphicView::launchEditProperty(RS_Entity* entity)
{
    RS_EntityContainer* container = getContainer();
    if (entity == nullptr || container == nullptr) {
        return;
    }
    editAction( *entity);

    //container->removeEntity(entity);
    auto* doc = dynamic_cast<RS_Document*>(container);
    if (doc != nullptr) {
        doc->startUndoCycle();
    }
    // delete any temporary highlighting duplicates of the original
    auto* defaultAction = dynamic_cast<RS_ActionDefault*>(getEventHandler()->getDefaultAction());
    if (defaultAction != nullptr){
        defaultAction->clearHighLighting();
    }
    doc->endUndoCycle();
}

// Start the edit action:
// Edit Block for an insert
// Edit entity, otherwise
void QG_GraphicView::editAction( RS_Entity& entity){
    RS_EntityContainer* container = getContainer();
    if (container==nullptr) {
        return;
    }
    switch(entity.rtti()) {
        case RS2::EntityInsert: {
            auto& appWindow = QC_ApplicationWindow::getAppWindow(); // fixme - sand - remove static
            RS_BlockList* blockList = appWindow->getBlockWidget()->getBlockList();
            RS_Block* active = (blockList != nullptr) ? blockList->getActive() : nullptr;
            auto* insert = static_cast<RS_Insert*>(&entity);
            RS_Block* current = insert->getBlockForInsert();
            if (current == active)
                active=nullptr;
            else if (blockList != nullptr)
                blockList->activate(current);
            std::shared_ptr<RS_Block*> scoped{&active, [blockList](RS_Block** pointer) {
                if (pointer != nullptr && *pointer != nullptr && blockList != nullptr)
                    blockList->activate(*pointer);
            }};

            // fixme - sand - files - explicit action creation
            auto* action = new RS_ActionBlocksEdit(m_actionContext);
            setCurrentAction(action);
            break;
        }
        default:{
            // fixme - sand - files - explicit action creation
            auto* action = new RS_ActionModifyEntity(m_actionContext, false);
            action->setEntity(&entity);
            setCurrentAction(action);
            action->trigger();
            action->finish(false);
        }
    }
}

// Support auto-panning when the cursor is close to the view border
struct QG_GraphicView::AutoPanData{
    void start(double interval, QG_GraphicView &view){
        m_delayCounter = 0;
        panTimer = std::make_unique<QTimer>(&view);
        panTimer->start(interval);
        connect(panTimer.get(), &QTimer::timeout, &view, &QG_GraphicView::autoPanStep);
    }

    std::unique_ptr<QTimer> panTimer;

    QPoint panOffset;

    unsigned m_delayCounter = 0u;
    // skip the first events, to avoid unintensional panning
    const unsigned delayCounterMax = 10u;
    const double panOffsetMagnitude = 20.0;

    const double panTimerInterval_minimum = 20.0;
    const double panTimerInterval_maximum = 100.0;

    // the sensitive border of the view
    const RS_Vector probedAreaOffset = {50 /* pixels */, 50 /* pixels */};
};

struct QG_GraphicView::UCSHighlightData {
    std::unique_ptr<QTimer> m_timer;

    double m_timerInterval = 200.0;
    int m_blinkNumber = 0;
    int m_maxBlinkNumber = 15;
    bool m_inVisiblePhase = false;
    RS_Vector origin;
    double angle = 0.0;
    bool forWCS = false;


    RS_Vector m_savedViewOffset = RS_Vector(0, 0, 0);
    double m_savedViewFactor = 0.0;

    void start(double interval, QG_GraphicView &view) {
        if (m_timer == nullptr) {
            m_timer = std::make_unique<QTimer>(&view);
            connect(m_timer.get(), &QTimer::timeout, &view, &QG_GraphicView::ucsHighlightStep);
        }
        m_timer->start(interval);
    }

    bool mayTick(){
        m_blinkNumber++;
        m_inVisiblePhase = !m_inVisiblePhase;
        return m_blinkNumber <= m_maxBlinkNumber;
    }

    void stop(){
        m_blinkNumber = 0;
        m_inVisiblePhase = false;
        m_timer->stop();
    }
};

void createViewRenderer();

/**
 * Constructor.
 */
// fixme - sand - files - init by action context???
QG_GraphicView::QG_GraphicView(QWidget* parent, RS_Document* doc, LC_ActionContext* actionContext)
    :RS_GraphicView(parent, {})
    ,m_device("Mouse")
    ,m_cursorCad(new QCursor(QPixmap(":cursors/cur_cad_bmp.png"), g_hotspotXY, g_hotspotXY))
    ,m_cursorDel(new QCursor(QPixmap(":cursors/cur_del_bmp.png"), g_hotspotXY, g_hotspotXY))
    ,m_cursorSelect(new QCursor(QPixmap(":cursors/cur_select_bmp.png"), g_hotspotXY, g_hotspotXY))
    ,m_cursorMagnifier(new QCursor(QPixmap(":cursors/cur_glass_bmp.png"), g_hotspotXY, g_hotspotXY))
    ,m_cursorHand(new QCursor(QPixmap(":cursors/cur_hand_bmp.png"), g_hotspotXY, g_hotspotXY))
    ,m_isSmoothScrolling(false)
    , m_panData{std::make_unique<AutoPanData>()}
    , m_ucsHighlightData{std::make_unique<UCSHighlightData>()}
    , m_ucsMarkOptions{std::make_unique<LC_UCSMarkOptions>()}
{
    RS_DEBUG->print("QG_GraphicView::QG_GraphicView()..");

    if (doc != nullptr){
        setContainer(doc);
        doc->setGraphicView(this);
        actionContext->setDocumentAndView(doc, this);
        setDefaultAction(new RS_ActionDefault(actionContext));
    }

    m_actionContext = actionContext;

    getViewPort()->justSetOffsetAndFactor(0,0,4.0);
    getViewPort()->setBorders(10, 10, 10, 10);

    setMouseTracking(true);
    setFocusPolicy(Qt::NoFocus);

    // SourceForge issue 45 (Left-mouse drag shrinks window)
    setAttribute(Qt::WA_NoMousePropagation);
}

void QG_GraphicView::initView() {
    createViewRenderer();
}

void QG_GraphicView::createViewRenderer() {
    if (getViewPort()) {
        getViewPort()->setSize(width(), height()); // fixme - sand - merge - CHECK THIS
        setRenderer(std::make_unique<LC_GraphicViewRenderer>(getViewPort(), this));
    }
}

void QG_GraphicView::layerToggled(RS_Layer *) {
    const RS_EntityContainer::LC_SelectionInfo &info = getContainer()->getSelectionInfo();
    RS_DIALOGFACTORY->updateSelectionWidget(info.count, info.length);
    redraw(RS2::RedrawDrawing);
}

/**
 * Destructor
 */
QG_GraphicView::~QG_GraphicView() {
	cleanUp();
}

/**
 * @return width of widget.
 */
int QG_GraphicView::getWidth() const{
    if (m_scrollbars)
        return width() - m_vScrollBar->sizeHint().width();
    else
        return width();
}

/**
 * @return height of widget.
 */
int QG_GraphicView::getHeight() const{
    if (m_scrollbars)
        return height() - m_hScrollBar->sizeHint().height();
    else
        return height();
}

/**
 * Sets the mouse cursor to the given type.
 */
void QG_GraphicView::setMouseCursor(RS2::CursorType cursorType) {
    switch (cursorType) {
    default:
    case RS2::ArrowCursor:
        setCursor(Qt::ArrowCursor);
        break;
    case RS2::UpArrowCursor:
        setCursor(Qt::UpArrowCursor);
        break;
    case RS2::CrossCursor:
        setCursor(Qt::CrossCursor);
        break;
    case RS2::WaitCursor:
        setCursor(Qt::WaitCursor);
        break;
    case RS2::IbeamCursor:
        setCursor(Qt::IBeamCursor);
        break;
    case RS2::SizeVerCursor:
        setCursor(Qt::SizeVerCursor);
        break;
    case RS2::SizeHorCursor:
        setCursor(Qt::SizeHorCursor);
        break;
    case RS2::SizeBDiagCursor:
        setCursor(Qt::SizeBDiagCursor);
        break;
    case RS2::SizeFDiagCursor:
        setCursor(Qt::SizeFDiagCursor);
        break;
    case RS2::SizeAllCursor:
        setCursor(Qt::SizeAllCursor);
        break;
    case RS2::BlankCursor:
        setCursor(Qt::BlankCursor);
        break;
    case RS2::SplitVCursor:
        setCursor(Qt::SplitVCursor);
        break;
    case RS2::SplitHCursor:
        setCursor(Qt::SplitHCursor);
        break;
    case RS2::PointingHandCursor:
        setCursor(Qt::PointingHandCursor);
        break;
    case RS2::ForbiddenCursor:
        setCursor(Qt::ForbiddenCursor);
        break;
    case RS2::WhatsThisCursor:
        setCursor(Qt::WhatsThisCursor);
        break;
    case RS2::OpenHandCursor:
        setCursor(Qt::OpenHandCursor);
        break;
    case RS2::ClosedHandCursor:
        setCursor(Qt::ClosedHandCursor);
        break;
    case RS2::CadCursor:
        m_cursor_hiding ? setCursor(Qt::BlankCursor) : setCursor(*m_cursorCad);
        break;
    case RS2::DelCursor:
        setCursor(*m_cursorDel);
        break;
    case RS2::SelectCursor:
        m_selectCursor_hiding ? setCursor(Qt::BlankCursor) : setCursor(*m_cursorSelect);
        break;
    case RS2::MagnifierCursor:
        setCursor(*m_cursorMagnifier);
        break;
    case RS2::MovingHandCursor:
        setCursor(*m_cursorHand);
        break;
    }
}

/**
 * Sets the text for the grid status widget in the left bottom corner.
 */
void QG_GraphicView::updateGridStatusWidget(QString text){
    emit gridStatusChanged(std::move(text));
}

void QG_GraphicView::dragEnterEvent(QDragEnterEvent* event) {
     RS_GraphicView::dragEnterEvent(event);

    /*
     *   fixme - sand - remove later, experiments with d&d
     */
  /*  if (event->mimeData()->formats().contains("application/x-qabstractitemmodeldatalist")) {
        // QStandardItemModel model;
        // model.dropMimeData(event->mimeData(), Qt::CopyAction, 0,0, QModelIndex());
        // auto item = model.item(0.0);
        // LC_ERR <<  item->text();

         QDrag::cancel();
         QCoreApplication::processEvents(QEventLoop::AllEvents, 100);
         QC_ApplicationWindow::getAppWindow()->getLibraryWidget()->insert();
    }*/
}

/**
 * Redraws the widget.
 */
void QG_GraphicView::redraw(RS2::RedrawMethod method) {
    getRenderer()->invalidate(method);
    update(); // Paint when reeady to pain
}

void QG_GraphicView::resizeEvent(QResizeEvent* e) {
    RS_GraphicView::resizeEvent(e);
    RS_DEBUG->print("QG_GraphicView::resizeEvent begin");
    adjustOffsetControls();
    adjustZoomControls();
//     updateGrid();
    // Small hack, delete the snapper during resizes
    getViewPort()->clearOverlayDrawablesContainer(RS2::Snapper);
    redraw();
    RS_DEBUG->print("QG_GraphicView::resizeEvent end");
}

void QG_GraphicView::mousePressEvent(QMouseEvent* event){
    // pan zoom with middle mouse button
    if (event->button()==Qt::MiddleButton){
        // fixme - sand - rework this and ensure there is not delay for pan start!!!
<<<<<<< HEAD
        auto *action = new RS_ActionZoomPan(m_actionContext);
        if (setCurrentAction(action)){
            // FIXME - SAND - Crash is here due to already deleted action???
            action->mousePressEvent(event); // try to avoid delay as possible
        }
=======
        auto action = std::make_shared<RS_ActionZoomPan>(*getContainer(), *this);
        setCurrentAction(action);
        action->mousePressEvent(event); // try to avoid delay as possible
>>>>>>> 1cbc35df
    }
    else {
        getEventHandler()->mousePressEvent(event);
    }
}

void QG_GraphicView::mouseDoubleClickEvent(QMouseEvent* e){
    switch(e->button()){
        default:
            break;
        case Qt::MiddleButton:
<<<<<<< HEAD
            setCurrentAction(new RS_ActionZoomAuto(m_actionContext));
=======
            setCurrentAction(std::make_shared<RS_ActionZoomAuto>(*getContainer(), *this));
>>>>>>> 1cbc35df
            break;
        case Qt::LeftButton:
            if (m_menus.contains("Double-Click")){
                killAllActions();
                m_menus["Double-Click"]->popup(mapToGlobal(e->pos()));
            } else {
                // double click on an entity to edit entity properties
                showEntityPropertiesDialog(getDefaultAction()->catchEntity(e));
            }
            break;
    }
    e->accept();
}

void QG_GraphicView::mouseReleaseEvent(QMouseEvent* event){
    RS_DEBUG->print("QG_GraphicView::mouseReleaseEvent");

    event->accept();

    switch (event->button()) {
    case Qt::RightButton: {
        if (event->modifiers() == Qt::ControlModifier) {
            if (m_menus.contains("Ctrl+Right-Click")) {
                m_menus["Ctrl+Right-Click"]->popup(mapToGlobal(event->pos()));
                break;
            }
        }
        if (event->modifiers() == Qt::ShiftModifier) {
            if (m_menus.contains("Shift+Right-Click")) {
                m_menus["Shift+Right-Click"]->popup(mapToGlobal(event->pos()));
                break;
            }
        }

        if (!getEventHandler()->hasAction()) {
            if (m_menus.contains("Right-Click")) {
                m_menus["Right-Click"]->popup(mapToGlobal(event->pos()));
            } else {
                auto *context_menu = new QMenu(this);
                context_menu->setAttribute(Qt::WA_DeleteOnClose);
                if (!m_recent_actions.empty()) {
                    context_menu->addActions(m_recent_actions);
                }

                // "Edit Entity" entry
                addEditEntityEntry(event, *context_menu);
                // Add drawing preferences
                QAction *OptionsDrawing = QC_ApplicationWindow::getAppWindow()->getAction("OptionsDrawing");
                if (OptionsDrawing != nullptr)
                    context_menu->addAction(OptionsDrawing);
                if (!context_menu->isEmpty())
                    context_menu->exec(mapToGlobal(event->pos()));
                else
                    delete context_menu;

            }
        } else back();
        break;
    }
    case Qt::XButton1:
        processEnterKey();
        emit xbutton1_released();
        break;

    default:
        getEventHandler()->mouseReleaseEvent(event);
        break;
    }
    RS_DEBUG->print("QG_GraphicView::mouseReleaseEvent: OK");
}

void QG_GraphicView::addEditEntityEntry(QMouseEvent* event, QMenu& contextMenu){
    if (getContainer()==nullptr)
        return;
    RS_Entity* entity = snapEntity(*this, event);
    if (entity == nullptr)
        return;
    RS_Insert* insert = getAncestorInsert(entity);
    // MText/Text should not be edited as blocks
    RS_Entity* toEdit = getParentText(insert) != nullptr ? getParentText(insert) : nullptr;
    if (toEdit != nullptr) {
        insert = nullptr;
        entity = toEdit;
    }
    QAction* action = (insert != nullptr) ?
                          // For an insert, show the menu entry to edit the block instead
                          new QAction(QIcon(":/icons/properties.lci"),
                                      QString{"%1: %2"}.arg(tr("Edit Block")).arg(insert->getName().left(g_MaxBlockNameLength)),
                                      &contextMenu) :
                          new QAction(QIcon(":/icons/properties.lci"),
                                      tr("Edit Properties"), &contextMenu);

    contextMenu.addAction(action);
    connect(action, &QAction::triggered, this, [this, insert, entity](){
        launchEditProperty(insert != nullptr ? insert : entity);
    });

    // Add "Activate Layer" for the current entity
    if (getGraphic() == nullptr || getGraphic()->getActiveLayer() == entity->getLayer() || entity->getLayer() == nullptr)
        return;
    action = new QAction(tr("Activate Layer"), &contextMenu);
    contextMenu.addAction(action);
    connect(action, &QAction::triggered, this, [this, entity]() {
        this->getGraphic()->activateLayer(entity->getLayer(), true);
    });
}

void QG_GraphicView::mouseMoveEvent(QMouseEvent* event){
    if (isAutoPan(event)) {
        startAutoPanTimer(event);
        event->accept();
        return;
    }
    m_panData->panTimer.reset();
    // handle auto-panning
    event->accept();
    getEventHandler()->mouseMoveEvent(event);
}

bool QG_GraphicView::event(QEvent *event){
    if (event->type() == QEvent::NativeGesture) {
        auto *nge = static_cast<QNativeGestureEvent *>(event);

        if (nge->gestureType() == Qt::ZoomNativeGesture) {
            double v = nge->value();
            RS2::ZoomDirection direction = std::signbit(v) ? RS2::Out : RS2::In;
            double factor = 1. + std::abs(v);

            // It seems the NativeGestureEvent::pos() incorrectly reports global coordinates
            QPointF g = mapFromGlobal(nge->globalPosition().toPoint());
            RS_Vector mouse = getViewPort()->toWorldFromUi(g.x(), g.y());
            // todo - sand - ucs - replace by direct zoom call?
<<<<<<< HEAD
            // fixme - sand - files - explicit action creation
            setCurrentAction(new RS_ActionZoomIn(m_actionContext, direction,
=======
            setCurrentAction(std::make_shared<RS_ActionZoomIn>(*getContainer(), *this, direction,
>>>>>>> 1cbc35df
                                                 RS2::Both, &mouse, factor));
        }

        return true;
    }
    // skip events without a default action
    // Hatch preview in qg_dlghatch doesn't have its default action
    if (dynamic_cast<QInputEvent*>(event) == nullptr || getDefaultAction() != nullptr){
        return QWidget::event(event);
    }
    return true;
}

/**
 * support for the wacom graphic tablet.
 */
void QG_GraphicView::tabletEvent(QTabletEvent* e) {
    if (testAttribute(Qt::WA_UnderMouse)) {
#if QT_VERSION >= QT_VERSION_CHECK(6, 0, 0)
        switch(e->pointerType()) {
        case QPointingDevice::PointerType::Eraser:
            if (e->type()==QEvent::TabletRelease) {
                if (getContainer() != nullptr) {
<<<<<<< HEAD
                    // fixme - sand - files - explicit action creation
                    auto a =new RS_ActionSelectSingle(m_actionContext);
=======
			auto a =
                        std::make_shared<RS_ActionSelectSingle>(*getContainer(), *this);
>>>>>>> 1cbc35df
                    setCurrentAction(a);
                    QMouseEvent ev(QEvent::MouseButtonRelease, e->position(), e->globalPosition(),
                                   Qt::LeftButton, Qt::LeftButton, Qt::NoModifier);//RLZ
                    mouseReleaseEvent(&ev);
                    a->finish();

                    if (getContainer()->countSelected()>0) {
<<<<<<< HEAD
                        // fixme - sand - files - explicit action creation
                        setCurrentAction(new RS_ActionModifyDelete(m_actionContext));
=======
                        setCurrentAction(
                            std::make_shared<RS_ActionModifyDelete>(*getContainer(), *this));
>>>>>>> 1cbc35df
                    }
                }
            }
            break;

        case QPointingDevice::PointerType::Generic:
        case QPointingDevice::PointerType::Pen:
        case QPointingDevice::PointerType::Cursor:
            if (e->type()==QEvent::TabletPress) {
                QMouseEvent ev(QEvent::MouseButtonPress, e->position(), e->globalPosition(),
                               Qt::LeftButton, Qt::LeftButton, Qt::NoModifier);//RLZ
                mousePressEvent(&ev);
            } else if (e->type()==QEvent::TabletRelease) {
                QMouseEvent ev(QEvent::MouseButtonRelease, e->position(), e->globalPosition(),
                               Qt::LeftButton, Qt::LeftButton, Qt::NoModifier);//RLZ
                mouseReleaseEvent(&ev);
            } else if (e->type()==QEvent::TabletMove) {
                QMouseEvent ev(QEvent::MouseMove, e->position(), e->globalPosition(),
                               Qt::NoButton, {}, Qt::NoModifier);//RLZ
                mouseMoveEvent(&ev);
            }
            break;
        default:
            break;
        }
#else
#if QT_VERSION >= QT_VERSION_CHECK(5, 15, 0)
        switch (e->deviceType()) {
#else
        switch (e->device()) {
#endif
        case QTabletEvent::Eraser:
            if (e->type()==QEvent::TabletRelease) {
                if (getContainer() != nullptr) {

                    RS_ActionSelectSingle* a =
                        new RS_ActionSelectSingle(*getContainer(), *this);
                    setCurrentAction(a);
                    QMouseEvent ev(QEvent::MouseButtonRelease, e->position(),
                                   Qt::LeftButton, Qt::LeftButton, Qt::NoModifier);//RLZ
                    mouseReleaseEvent(&ev);
                    a->finish();

                    if (getContainer()->countSelected()>0) {
                        setCurrentAction(
                            new RS_ActionModifyDelete(*getContainer(), *this));
                    }
                }
            }
            break;

        case QTabletEvent::Stylus:
        case QTabletEvent::Puck:
            if (e->type()==QEvent::TabletPress) {
                QMouseEvent ev(QEvent::MouseButtonPress, e->position(),
                               Qt::LeftButton, Qt::LeftButton, Qt::NoModifier);//RLZ
                mousePressEvent(&ev);
            } else if (e->type()==QEvent::TabletRelease) {
                QMouseEvent ev(QEvent::MouseButtonRelease, e->position(),
                               Qt::LeftButton, Qt::LeftButton, Qt::NoModifier);//RLZ
                mouseReleaseEvent(&ev);
            } else if (e->type()==QEvent::TabletMove) {
                QMouseEvent ev(QEvent::MouseMove, e->position(),
                               Qt::NoButton, {}, Qt::NoModifier);//RLZ
                mouseMoveEvent(&ev);
            }
            break;

        default:
            break;
        }
#endif
    }

    // a 'mouse' click:
    /*if (e->pressure()>10 && lastPressure<10) {
        QMouseEvent e(QEvent::MouseButtonPress, e->pos(),
           Qt::LeftButton, Qt::LeftButton);
        mousePressEvent(&e);
}
    else if (e->pressure()<10 && lastPressure>10) {
        QMouseEvent e(QEvent::MouseButtonRelease, e->pos(),
           Qt::LeftButton, Qt::LeftButton);
        mouseReleaseEvent(&e);
}	else if (lastPos!=e->pos()) {
        QMouseEvent e(QEvent::MouseMove, e->pos(),
           Qt::NoButton, 0);
        mouseMoveEvent(&e);
}

    lastPressure = e->pressure();
    lastPos = e->pos();
    */
}

void QG_GraphicView::leaveEvent(QEvent* e) {
    // stop auto-panning
    m_panData->panTimer.reset();
    getEventHandler()->mouseLeaveEvent();
    QWidget::leaveEvent(e);
}

void QG_GraphicView::enterEvent(QEnterEvent* e) {
    getEventHandler()->mouseEnterEvent();
    QWidget::enterEvent(e);
}

void QG_GraphicView::focusOutEvent(QFocusEvent* e) {
    QWidget::focusOutEvent(e);
}

void QG_GraphicView::focusInEvent(QFocusEvent* e) {
    getEventHandler()->mouseEnterEvent();
    QWidget::focusInEvent(e);
}

/**
 * mouse wheel event. zooms in/out or scrolls when
 * shift or ctrl is pressed.
 */
void QG_GraphicView::wheelEvent(QWheelEvent *e) {
    //RS_DEBUG->print("wheel: %d", e->delta());

    //printf("state: %d\n", e->state());
    //printf("ctrl: %d\n", Qt::ControlButton);

    if (getContainer()==nullptr) {
        return;
    }

#if QT_VERSION >= QT_VERSION_CHECK(5, 15, 0)
//    RS_Vector mouse = toGraph(e->position());
    const QPointF &uiEventPosition = e->position();
    RS_Vector mouse = getViewPort()->toUCSFromGui(uiEventPosition.x(), uiEventPosition.y());
#else
    RS_Vector mouse = toGraph(e->position());
#endif

    if (m_device == "Trackpad") {
        QPoint numPixels = e->pixelDelta();

        // high-resolution scrolling triggers Pan instead of Zoom logic
        m_isSmoothScrolling |= !numPixels.isNull();

        if (m_isSmoothScrolling){
            if (e->phase() == Qt::ScrollEnd) m_isSmoothScrolling = false;
        }
        else // Trackpads that without high-resolution scrolling
             // e.g. libinput-XWayland trackpads
        {
            numPixels = e->angleDelta() / 4;
        }

        if (!numPixels.isNull()){
            if (e->modifiers()==Qt::ControlModifier){
                // Hold ctrl to zoom. 1 % per pixel
                double v = (m_invertZoomDirection) ? (numPixels.y() / zoomWheelDivisor) : (-numPixels.y() / zoomWheelDivisor);
                RS2::ZoomDirection direction;
                double factor;

                if (v < 0) {
                    direction = RS2::Out; factor = 1-v;
                } else {
                    direction = RS2::In;  factor = 1+v;
                }
                // todo - sand - ucs - replace by direct zoom call??
<<<<<<< HEAD
                // fixme - sand - files - explicit action creation
                setCurrentAction(new RS_ActionZoomIn(m_actionContext, direction, RS2::Both, &mouse, factor));
=======
                setCurrentAction(std::make_shared<RS_ActionZoomIn>(*getContainer(), *this, direction, RS2::Both, &mouse, factor));
>>>>>>> 1cbc35df
            }
            else{
                int hDelta = (m_invertHorizontalScroll) ? -numPixels.x() : numPixels.x();
                int vDelta = (m_invertVerticalScroll) ? -numPixels.y() : numPixels.y();

                // scroll by scrollbars: issue #479 (it has its own issues)
                if (m_scrollbars){
                    m_hScrollBar->setValue(m_hScrollBar->value() - hDelta);
                    m_vScrollBar->setValue(m_vScrollBar->value() - vDelta);
                }
                else {
                    // todo - sand - ucs - replace by direct zoom call??
<<<<<<< HEAD
                    setCurrentAction(new RS_ActionZoomScroll(hDelta, vDelta,m_actionContext));
=======
                    setCurrentAction(std::make_shared<RS_ActionZoomScroll>(hDelta, vDelta,
                                                             *getContainer(), *this));
>>>>>>> 1cbc35df
                }
            }
            redraw();
        }
        e->accept();
        return;
    }

    if (e->angleDelta().isNull()) {
        // A zero delta event occurs when smooth scrolling is ended. Ignore this
        e->accept();
        return;
    }

    bool scroll = false;
    RS2::Direction direction = RS2::Up;

    // scroll up / down:
    int angleDeltaY = e->angleDelta().y(); // delta for VERTICAL mouse wheel
    int angleDeltaX = e->angleDelta().x(); // delta for HORIZONTAL mouse wheel

    // for zoom, let's use just vertical scrolling, so below we'll rely on AngleDeltaY only.
    // otherwise, horizontal scroll will not work :(  Basically, that's a side-effect for porting to QT6
    // so here let's use simpler logic
    angleDeltaX = angleDeltaY;
    if (e->modifiers() == Qt::ControlModifier) {
        scroll = true;
        direction= (angleDeltaY > 0) ? RS2::Up : RS2::Down;
    }
    else if(e->modifiers() == Qt::ShiftModifier){
        scroll = true;
        direction= (angleDeltaX > 0) ? RS2::Left : RS2::Right;
    }

    // fixme - potentially, we can support mouses with two mouse wheels later if this will be reasonable.
    // fixme - however, it looks as a kind of overkill - using on single vertical mouse wheel for scroll seems to be fine//
/*
    if (e->modifiers() == Qt::ControlModifier) {
        scroll = true;
        if (angleDeltaY == 0){
        //case Qt::Horizontal:
            direction= (angleDeltaX > 0) ? RS2::Left : RS2::Right;
        } else {
        //case Qt::Vertical:
            direction= (angleDeltaY > 0) ? RS2::Up : RS2::Down;
        }
    }
    // scroll left / right:
    else if	(e->modifiers()==Qt::ShiftModifier) {
        scroll = true;
        if (angleDeltaY == 0){
        //case Qt::Horizontal:
            direction= (angleDeltaX > 0) ? RS2::Up : RS2::Down;
        } else {
        //case Qt::Vertical:
            direction= (angleDeltaX > 0) ? RS2::Left : RS2::Right;
        }
    }*/

    if (scroll && m_scrollbars) {
		//scroll by scrollbars: issue #479

        int delta = 0;

        switch(direction){
            case RS2::Left:
            case RS2::Right:
                delta = (m_invertHorizontalScroll) ? -angleDeltaX : angleDeltaX;
                m_hScrollBar->setValue(m_hScrollBar->value()+delta);
                break;
            default:
                delta = (m_invertVerticalScroll) ? -angleDeltaY : angleDeltaY;
                m_vScrollBar->setValue(m_vScrollBar->value()+delta);
        }
    }
    // zoom in / out:
    else if (e->modifiers()==0) {

//        LC_ERR << " AngleDelta Y "  << angleDeltaY;

        RS2::ZoomDirection zoomDirection = ((angleDeltaY > 0) != m_invertZoomDirection) ? RS2::In : RS2::Out;

        const QPoint viewCenter{getWidth()/2, getHeight()/2};
        const QPoint delta = viewCenter - uiEventPosition.toPoint();

        if (getPanOnZoom()) {
            QCursor::setPos(mapToGlobal(viewCenter));
            getViewPort()->zoomPan(delta.x(), delta.y());
        }
        if (!getPanOnZoom() || !getSkipFirstZoom() || (abs(delta.x())<32 && abs(delta.y())<32)) {
            RS_Vector& zoomCenter = mouse;
//            LC_ERR << " Mouse "  << mouse << " Direction: " << (zoomDirection == RS2::In ? "In" : "Out");

            // todo - well, actually this is one-shot action... and it will lead to full action processing chain in action handler
            // todo - are we REALLY need it there? alternatively, zoom may be part of this class)
            auto zoomAction = std::make_unique<RS_ActionZoomIn>(m_actionContext, zoomDirection, RS2::Both, &zoomCenter,m_scrollZoomFactor);
            zoomAction->trigger();
        }
    }
    redraw();

/*    QMouseEvent event
    {
        QEvent::MouseMove,
#if (QT_VERSION >= QT_VERSION_CHECK(5, 15, 0))
            e->position(),
#if (QT_VERSION >= QT_VERSION_CHECK(6, 0, 0))
            e->globalPosition(),
#endif
#else
            QPointF{static_cast<qreal>(e->x()), static_cast<qreal>(e->y())},
#endif
            Qt::NoButton, Qt::NoButton, Qt::NoModifier
    };
    eventHandler->mouseMoveEvent(&event);

    e->accept();*/
}

// fixme - sand -  move by keyboard support!!!
void QG_GraphicView::keyPressEvent(QKeyEvent * e){
    if (getContainer() == nullptr) {
        return;
    }

    bool scroll = false;
    RS2::Direction direction = RS2::Up;

    switch (e->key()) {
        case Qt::Key_Left:
            scroll = true;
            direction = RS2::Right;
            break;
        case Qt::Key_Right:
            scroll = true;
            direction = RS2::Left;
            break;
        case Qt::Key_Up:
            scroll = true;
            direction = RS2::Up;
            break;
        case Qt::Key_Down:
            scroll = true;
            direction = RS2::Down;
            break;
        default:
            scroll = false;
            break;
    }

    if (scroll) {
<<<<<<< HEAD
        setCurrentAction(new RS_ActionZoomScroll(direction, m_actionContext));
=======
        setCurrentAction(std::make_shared<RS_ActionZoomScroll>(direction, *getContainer(), *this));
>>>>>>> 1cbc35df
    }
    getEventHandler()->keyPressEvent(e);
}

void QG_GraphicView::keyReleaseEvent(QKeyEvent * e){
    getEventHandler()->keyReleaseEvent(e);
}

/**
* Called whenever the graphic view has changed.
* Adjusts the scrollbar ranges / steps.
*/
void QG_GraphicView::adjustOffsetControls(){
    if (!m_scrollbars)
        return;

    std::unique_lock<std::mutex> lock(m_scrollbarMutex, std::defer_lock);
    if (!lock.try_lock())
        return;

    if (getContainer()==nullptr || m_hScrollBar==nullptr || m_vScrollBar==nullptr) {
        return;
    }

    RS_Vector vpMin = getContainer()->getMin();
    RS_Vector vpMax = getContainer()->getMax();

    // no drawing yet - still allow to scroll
    if (!isRectValid(vpMin, vpMax)) {
        vpMin = RS_Vector(-10,-10);
        vpMax = RS_Vector(100,100);
    }

    RS_Vector factor = getViewPort()->getFactor();

    int minVal = (int)(-getWidth()*0.75
                        + std::min(vpMin.x, 0.)*factor.x);
    int maxVal = (int)(-getWidth()*0.25
                        + std::max(vpMax.x, 0.)*factor.x);

    if (minVal<=maxVal) {
        m_hScrollBar->setRange(minVal, maxVal);
    }

    minVal = (int)(+getHeight()*0.25
                    - std::max(vpMax.y, 0.)*factor.y);
    maxVal = (int)(+getHeight()*0.75
                    - std::min(vpMin.y, 0.)*factor.y);

    if (minVal<=maxVal) {
        m_vScrollBar->setRange(minVal, maxVal);
    }

    m_hScrollBar->setPageStep(getWidth());
    m_vScrollBar->setPageStep(getHeight());

    int ox = getViewPort()->getOffsetX();
    int oy = getViewPort()->getOffsetY();
    m_hScrollBar->setValue(-ox);
    m_vScrollBar->setValue(oy);

    slotHScrolled(-ox);
    slotVScrolled(oy);


    //        RS_DEBUG->print("H min: %d / max: %d / step: %d / value: %d\n",
    //                        hScrollBar->minimum(), hScrollBar->maximum(),
    //                        hScrollBar->pageStep(), ox);

    //        RS_DEBUG->print(/*RS_Debug::D_WARNING, */"V min: %d / max: %d / step: %d / value: %d\n",
    //                        vScrollBar->minimum(), vScrollBar->maximum(),
    //                        vScrollBar->pageStep(), oy);

}


/**
 * override this to adjust controls and widgets that
 * control the zoom factor of the graphic.
 */
void QG_GraphicView::adjustZoomControls()
{
}

/**
 * Slot for horizontal scroll events.
 */
void QG_GraphicView::slotHScrolled(int value) {
    // Scrollbar behaviour tends to change with every Qt version..
    // so let's keep old code in here for now

    auto viewport = getViewPort();
    //static int running = false;
    //if (!running) {
    //running = true;
    ////RS_DEBUG->print("value x: %d\n", value);
    if (m_hScrollBar->maximum()==m_hScrollBar->minimum()) {
        getContainer()->calculateBorders();
        RS_Vector min = getContainer()->getMin();
        RS_Vector max = getContainer()->getMax();
        RS_Vector ucsMin;
        RS_Vector ucsMax;
        viewport->ucsBoundingBox(min, max, ucsMin, ucsMax);
        RS_Vector containerSize = ucsMax - ucsMin;
        viewport->centerOffsetX(ucsMin, containerSize);
    } else {
        viewport->setOffsetX(-value);
    }
    //if (isUpdateEnabled()) {
//         updateGrid();
    redraw();
}

/**
 * Slot for vertical scroll events.
 */
void QG_GraphicView::slotVScrolled(int value) {
    // Scrollbar behaviour tends to change with every Qt version..
    // so let's keep old code in here for now

    if (m_vScrollBar->maximum()==m_vScrollBar->minimum()) {
        getContainer()->calculateBorders();
        RS_Vector min = getContainer()->getMin();
        RS_Vector max = getContainer()->getMax();
        RS_Vector ucsMin;
        RS_Vector ucsMax;
        getViewPort()->ucsBoundingBox(min, max, ucsMin, ucsMax);
        RS_Vector containerSize = ucsMax - ucsMin;
        getViewPort()->centerOffsetY(ucsMin, containerSize);
    } else {
        getViewPort()->setOffsetY(value);
    }
    //if (isUpdateEnabled()) {
  //  updateGrid();
    redraw();
}

/**
 * @brief setOffset
 * @param ox, offset X
 * @param oy, offset Y
 */
void QG_GraphicView::setOffset([[maybe_unused]]int ox, [[maybe_unused]]int oy) {
    getViewPort()->setOffsetX(ox);
    getViewPort()->setOffsetY(oy);
    // need to adjust offset control for scrollbars when setting graphicview offset
    adjustOffsetControls();
}

void QG_GraphicView::layerActivated(RS_Layer *layer) {
    bool toActivated = LC_GET_ONE_BOOL("Modify", "ModifyEntitiesToActiveLayer");

    if (toActivated) {
        RS_EntityContainer *container = getContainer();
        RS_Graphic *graphic = getGraphic();
        if (graphic != nullptr) {
            QList<RS_Entity *> clones;

            graphic->startUndoCycle();

            for (auto en: *container) { // fixme - sand - iterating all elements in container
                if (en != nullptr) {
                    if (en->isSelected()) {
                        RS_Entity *cl = en->clone();
                        cl->setLayer(layer);
                        en->setSelected(false);
                        cl->setSelected(false);
                        clones << cl;

                        en->setUndoState(true);
                        graphic->addUndoable(en);
                    }
                }
            }

            for (auto cl: clones) {
                container->addEntity(cl);
                graphic->addUndoable(cl);
            }

            graphic->endUndoCycle();
            graphic->updateInserts();

            container->calculateBorders();
            container->setSelected(false);
            redraw(RS2::RedrawDrawing);
        }
    }
}

/**
 * Handles paint events by redrawing the graphic in this view.
 * usually that's very fast since we only paint the buffer we
 * have from the last call..
 */
void QG_GraphicView::paintEvent(QPaintEvent *){
    getRenderer()->render();
}


#define HIDE_SELECT_CURSOR false

void QG_GraphicView::loadSettings() {
    RS_GraphicView::loadSettings();

    LC_GROUP("Appearance");
    {
        int zoomFactor1000 = LC_GET_INT("ScrollZoomFactor", 1137);
        m_scrollZoomFactor = zoomFactor1000 / 1000.0;

        m_ucsHighlightData->m_maxBlinkNumber = LC_GET_INT("UCSHighlightBlinkCount",10)*2; // one blink includes both for visible and invisible phase
        m_ucsHighlightData->m_timerInterval =  LC_GET_INT("UCSHighlightBlinkDelay",250);
    }
    LC_GROUP_END();

    LC_GROUP("Defaults");
    {
        m_invertZoomDirection = LC_GET_ONE_BOOL("Defaults", "InvertZoomDirection");
        m_invertHorizontalScroll = LC_GET_BOOL("WheelScrollInvertH");
        m_invertVerticalScroll = LC_GET_BOOL("WheelScrollInvertV");
    }
    LC_GROUP_END();

    LC_GROUP("Appearance");
    {
        m_cursor_hiding = LC_GET_BOOL("cursor_hiding", false);
        bool showSnapIndicatorLines = LC_GET_BOOL("indicator_lines_state", true);
        bool showSnapIndicatorShape = LC_GET_BOOL("indicator_shape_state", true);
        if (HIDE_SELECT_CURSOR) {
            // potentially, select cursor may be also hidden and so snapper will be used instead of cursor.
            // however, this will require review and modifications of significant amount of actions, so
            // probably I'll return to this later. In such case, the code within this "if" will be handy for such support
            m_selectCursor_hiding = m_cursor_hiding && (showSnapIndicatorLines || showSnapIndicatorShape);
        }
        else {
            m_selectCursor_hiding = false;
        }
    }
    LC_GROUP_END();
    m_ucsMarkOptions->loadSettings();
}

void QG_GraphicView::setAntialiasing(bool state){
    getRenderer()->setAntialiasing(state);
}

bool QG_GraphicView::isDraftMode() const {
    auto* viewRenderer = dynamic_cast<LC_GraphicViewRenderer*>(getRenderer());
    return (viewRenderer != nullptr) ?  viewRenderer->isDraftMode() : false;
}

void QG_GraphicView::setDraftMode(bool dm) {
    auto* viewRenderer = dynamic_cast<LC_GraphicViewRenderer*>(getRenderer());
    if (viewRenderer != nullptr) {
        viewRenderer->setDraftMode(dm);
        redraw();
    }
}

void QG_GraphicView::setDraftLinesMode(bool mode) {
    auto* viewRenderer = dynamic_cast<LC_GraphicViewRenderer*>(getRenderer());
    if (viewRenderer != nullptr) {
        viewRenderer->setLineWidthScaling(!mode);
    }
}

void QG_GraphicView::addScrollbars(){
    m_scrollbars = true;

    m_hScrollBar = new QG_ScrollBar(Qt::Horizontal, this);
    m_vScrollBar = new QG_ScrollBar(Qt::Vertical, this);
    m_layout = new QGridLayout(this);

    setOffset(50, 50);

#if QT_VERSION >= QT_VERSION_CHECK(6, 0, 0)
    m_layout->setContentsMargins(QMargins{});
#else
    layout->setMargin(0);
#endif
    m_layout->setSpacing(0);
    m_layout->setColumnStretch(0, 1);
    m_layout->setColumnStretch(1, 0);
    m_layout->setColumnStretch(2, 0);
    m_layout->setRowStretch(0, 1);
    m_layout->setRowStretch(1, 0);

    m_hScrollBar->setSingleStep(50);
    m_hScrollBar->setCursor(Qt::ArrowCursor);
    m_layout->addWidget(m_hScrollBar, 1, 0);
    connect(m_hScrollBar, &QG_ScrollBar::valueChanged, this, &QG_GraphicView::slotHScrolled);

    m_vScrollBar->setSingleStep(50);
    m_vScrollBar->setCursor(Qt::ArrowCursor);
    m_layout->addWidget(m_vScrollBar, 0, 1);
    connect(m_vScrollBar, &QG_ScrollBar::valueChanged, this, &QG_GraphicView::slotVScrolled);
}

bool QG_GraphicView::hasScrollbars(){
    return m_scrollbars;
}

void QG_GraphicView::setCursorHiding(bool state){
    m_cursor_hiding = state;
}

void QG_GraphicView::setCurrentQAction(QAction* q_action){
    getEventHandler()->setQAction(q_action);

    if (m_recent_actions.contains(q_action)){
        m_recent_actions.removeOne(q_action);
    }
    m_recent_actions.prepend(q_action);
}

void QG_GraphicView::destroyMenu(const QString& activator){
    if (m_menus.contains(activator)) {
        auto menu = m_menus.take(activator);
        delete menu;
    }
}

void QG_GraphicView::setMenu(const QString& activator, QMenu* menu){
    destroyMenu(activator);
    m_menus[activator] = menu;
}

void QG_GraphicView::startAutoPanTimer(QMouseEvent *event){
    if (event == nullptr)
        return;
    const RS_Vector cadArea_minCoord(0., 0.);
    const RS_Vector cadArea_maxCoord(getWidth(), getHeight());
    const LC_Rect cadArea_actual(cadArea_minCoord, cadArea_maxCoord);
    const LC_Rect cadArea_unprobed(cadArea_minCoord + m_panData->probedAreaOffset,
                                   cadArea_maxCoord - m_panData->probedAreaOffset);

    RS_Vector mouseCoord{event->position()};
    mouseCoord.y = cadArea_actual.height() - mouseCoord.y;

    const RS_Vector cadArea_centerPoint((cadArea_minCoord + cadArea_maxCoord) / 2.0);
    RS_Vector offset = mouseCoord - cadArea_centerPoint;
    offset = {std::abs(offset.x) - cadArea_unprobed.width() / 2.,
              std::abs(offset.y) - cadArea_unprobed.height() / 2.};
    offset = {std::max(offset.x, 1.), std::max(offset.y, 1.)};

    double panOffset_angle{cadArea_centerPoint.angleTo(mouseCoord)};

    /* It would be better if the below value was calculated in the code that deals with resizing the CAD area. */
    const double quarterAngle = cadArea_centerPoint.angleTo(cadArea_actual.upperRightCorner());

    double percentageFactor = 1.;

    if (((panOffset_angle > quarterAngle) && (panOffset_angle <= (M_PI - quarterAngle)))
        || ((panOffset_angle > (quarterAngle + M_PI))
            && (panOffset_angle <= (M_PI + M_PI - quarterAngle)))) {
        percentageFactor = (std::abs((mouseCoord - cadArea_centerPoint).y)
                            - (cadArea_unprobed.height() / 2.0))
                           / ((cadArea_actual.height() / 2.0) - (cadArea_unprobed.height() / 2.0));
    } else {
        percentageFactor = (std::abs((mouseCoord - cadArea_centerPoint).x)
                            - (cadArea_unprobed.width() / 2.0))
                           / ((cadArea_actual.width() / 2.0) - (cadArea_unprobed.width() / 2.0));
    }

    const double panTimerInterval{
        m_panData->panTimerInterval_minimum
        + ((m_panData->panTimerInterval_maximum - m_panData->panTimerInterval_minimum)
           * (1.0 - percentageFactor))};

    offset = RS_Vector::polar(offset.magnitude(), M_PI - panOffset_angle);
    m_panData->panOffset = {static_cast<int>(offset.x), static_cast<int>(offset.y)};

    if (m_panData->panTimer != nullptr) {
        m_panData->panTimer->setInterval(panTimerInterval);
    } else {
        m_panData->start(panTimerInterval, *this);
    }

    if (RS_DEBUG->getLevel() >= RS_Debug::D_INFORMATIONAL) {
        std::cout << " CAD area centre point                = " << cadArea_centerPoint << std::endl
                  << " Actual CAD area quarter angle (deg)  = " << quarterAngle * 180.0 / M_PI
                  << std::endl
                  << " Percentage factor                    = " << percentageFactor << std::endl
                  << " Pan offset angle (radians)           = " << panOffset_angle << std::endl
                  << " Pan offset angle (degrees)           = " << panOffset_angle * 180.0 / M_PI
                  << std::endl
                  << " Pan offset vector                    = " << m_panData->panOffset.x() << ", "
                  << m_panData->panOffset.y()
                  << std::endl
                  //<< " Pan timer interval (ms)              = " << m_panData->panTimer->interfac
                  << std::endl
                  << " Mouse (cursor) position (adjusted)   = " << mouseCoord << std::endl
                  << " Mouse position w.r.t. centre point   = " << mouseCoord - cadArea_centerPoint
                  << std::endl
                  << std::endl
                  << std::endl;
    }
}

bool QG_GraphicView::isAutoPan(QMouseEvent *event) const{
    if (event == nullptr) {
        return false;
    }

    const bool autopanEnabled = LC_GET_ONE_BOOL("Appearance", "Autopanning");

    if (!autopanEnabled)
        return false;

    const RS_Vector cadArea_minCoord(0., 0.);
    const RS_Vector cadArea_maxCoord(getWidth(), getHeight());
    const LC_Rect cadArea_actual(cadArea_minCoord, cadArea_maxCoord);
    const LC_Rect cadArea_unprobed(cadArea_minCoord + m_panData->probedAreaOffset,
                                   cadArea_maxCoord - m_panData->probedAreaOffset);
    if (cadArea_unprobed.width() < 0. || cadArea_unprobed.height() < 0.)
        return false;

    RS_Vector mouseCoord{event->position()};

    if (RS_DEBUG->getLevel() >= RS_Debug::D_INFORMATIONAL) {
        std::cout << " Unprobed CAD area width and height = " << cadArea_unprobed.width() << "/"
                  << cadArea_unprobed.height() << std::endl
                  << " Actual   CAD area width and height = " << cadArea_actual.width() << "/"
                  << cadArea_actual.height() << std::endl
                  << " Mouse (cursor) position            = " << mouseCoord << std::endl
                  << std::endl;
    }

    return cadArea_actual.inArea(mouseCoord) && !cadArea_unprobed.inArea(mouseCoord);
}

/*
    Auto-pans the CAD area.
    - by Melwyn Francis Carlo <carlo.melwyn@outlook.com>
*/
void QG_GraphicView::autoPanStep(){
    // skip first steps to avoid unintensional panning
    m_panData->m_delayCounter = std::min(++ m_panData->m_delayCounter, m_panData->delayCounterMax);
    if (m_panData->m_delayCounter < m_panData->delayCounterMax)
        return;

    RS_DEBUG->print(RS_Debug::D_INFORMATIONAL, "%s(): Timer is ticking!", __func__);
    getViewPort()->zoomPan(m_panData->panOffset.x(), m_panData->panOffset.y());
}


QString QG_GraphicView::obtainEntityDescription(RS_Entity *entity, RS2::EntityDescriptionLevel shortDescription) {
    LC_QuickInfoWidget *entityInfoWidget = QC_ApplicationWindow::getAppWindow()->getEntityInfoWidget();
    if (entityInfoWidget != nullptr){
        QString result = entityInfoWidget->getEntityDescription(entity, shortDescription);
        return result;
    }
    return "";
}

void QG_GraphicView::ucsHighlightStep(){
    auto overlayContainer = getViewPort()->getOverlaysDrawablesContainer(RS2::OverlayGraphics::ActionPreviewEntity);
    overlayContainer->clear();
    if (m_ucsHighlightData->mayTick()){
        if (m_ucsHighlightData->m_inVisiblePhase) {
            // note - potentially, here we may simply store data for custom ucs mark and create object in renderer.... that will eliminate storing ucs mark settings in this class
            auto m_ucsMark = new LC_OverlayUCSMark(m_ucsHighlightData->origin, m_ucsHighlightData->angle, m_ucsHighlightData->forWCS, m_ucsMarkOptions.get());
            overlayContainer->add(m_ucsMark);
        }
        else{
        }
    }
    else{
        m_ucsHighlightData->stop();
        // restore current view position
        getViewPort()->justSetOffsetAndFactor(m_ucsHighlightData->m_savedViewOffset.x,
                                         m_ucsHighlightData->m_savedViewOffset.y,
                                         m_ucsHighlightData->m_savedViewFactor);
    }
    redraw(RS2::RedrawOverlay);
    update();
}

void QG_GraphicView::highlightUCSLocation(LC_UCS *ucs){
    if (ucs == nullptr){
        return;
    }

    auto viewport = getViewPort();
    // save current view position
    m_ucsHighlightData->m_savedViewOffset.x = viewport->getOffsetX();
    m_ucsHighlightData->m_savedViewOffset.y = viewport->getOffsetY();
    m_ucsHighlightData->m_savedViewFactor = viewport->getFactor().x;

    RS_Vector origin = ucs->getOrigin();
    double angle = ucs->getXAxisDirection();

    // try to ensure that origin of UCS is visible if it's outside of visible part of drawing
    double AXIS_SIZE = viewport->toUcsDX(20); // fixme - ucs - or toUcsX?
    viewport->zoomAutoEnsurePointsIncluded(origin, origin.relative(AXIS_SIZE, angle),  origin.relative(AXIS_SIZE, angle+M_PI_2));

    double uiOriginPointX, uiOriginPointY;
    viewport->toUI(origin, uiOriginPointX, uiOriginPointY);

    double ucsXAxisAngleInUCS = viewport->toUCSAngle(angle);

    m_ucsHighlightData->origin = RS_Vector(uiOriginPointX, uiOriginPointY);
    m_ucsHighlightData->angle = -ucsXAxisAngleInUCS;
    m_ucsHighlightData->forWCS = ! ucs->isUCS();
    double timerInterval = m_ucsHighlightData->m_timerInterval;
    m_ucsHighlightData->start(timerInterval, *this);
}<|MERGE_RESOLUTION|>--- conflicted
+++ resolved
@@ -168,50 +168,10 @@
     }
 }
 
-<<<<<<< HEAD
 // Show the entity property dialog on the closest entity in range
 void QG_GraphicView::showEntityPropertiesDialog(RS_Entity* entity){
     if (entity == nullptr) {
         return;
-=======
-// Start the edit action:
-// Edit Block for an insert
-// Edit entity, otherwise
-    void editAction(QG_GraphicView& view, RS_Entity& entity){
-        RS_EntityContainer* container = view.getContainer();
-        if (container==nullptr)
-            return;
-
-        switch(entity.rtti()) {
-            case RS2::EntityInsert:
-            {
-                auto& appWindow = QC_ApplicationWindow::getAppWindow();
-                RS_BlockList* blockList = appWindow->getBlockWidget()->getBlockList();
-                RS_Block* active = (blockList != nullptr) ? blockList->getActive() : nullptr;
-                auto* insert = static_cast<RS_Insert*>(&entity);
-                RS_Block* current = insert->getBlockForInsert();
-                if (current == active)
-                    active=nullptr;
-                else if (blockList != nullptr)
-                    blockList->activate(current);
-                std::shared_ptr<RS_Block*> scoped{&active, [blockList](RS_Block** pointer) {
-                    if (pointer != nullptr && *pointer != nullptr && blockList != nullptr)
-                        blockList->activate(*pointer);
-                }};
-                auto action = std::make_shared<RS_ActionBlocksEdit>(*container, view);
-                view.setCurrentAction(action);
-                break;
-            }
-            default:
-            {
-                auto action = std::make_shared<RS_ActionModifyEntity>(*container, view, false);
-                action->setEntity(&entity);
-                view.setCurrentAction(action);
-                action->trigger();
-                action->finish(false);
-            }
-        }
->>>>>>> 1cbc35df
     }
 
     // snap to the top selected parent
@@ -268,13 +228,13 @@
             }};
 
             // fixme - sand - files - explicit action creation
-            auto* action = new RS_ActionBlocksEdit(m_actionContext);
+            auto action = std::make_shared<RS_ActionBlocksEdit>(m_actionContext);
             setCurrentAction(action);
             break;
         }
         default:{
             // fixme - sand - files - explicit action creation
-            auto* action = new RS_ActionModifyEntity(m_actionContext, false);
+            auto action = std::make_shared<RS_ActionModifyEntity>(m_actionContext, false);
             action->setEntity(&entity);
             setCurrentAction(action);
             action->trigger();
@@ -555,17 +515,11 @@
     // pan zoom with middle mouse button
     if (event->button()==Qt::MiddleButton){
         // fixme - sand - rework this and ensure there is not delay for pan start!!!
-<<<<<<< HEAD
-        auto *action = new RS_ActionZoomPan(m_actionContext);
+        auto action = std::make_shared<RS_ActionZoomPan>(m_actionContext);
         if (setCurrentAction(action)){
             // FIXME - SAND - Crash is here due to already deleted action???
             action->mousePressEvent(event); // try to avoid delay as possible
         }
-=======
-        auto action = std::make_shared<RS_ActionZoomPan>(*getContainer(), *this);
-        setCurrentAction(action);
-        action->mousePressEvent(event); // try to avoid delay as possible
->>>>>>> 1cbc35df
     }
     else {
         getEventHandler()->mousePressEvent(event);
@@ -577,11 +531,7 @@
         default:
             break;
         case Qt::MiddleButton:
-<<<<<<< HEAD
-            setCurrentAction(new RS_ActionZoomAuto(m_actionContext));
-=======
-            setCurrentAction(std::make_shared<RS_ActionZoomAuto>(*getContainer(), *this));
->>>>>>> 1cbc35df
+            setCurrentAction(std::make_shared<RS_ActionZoomAuto>(m_actionContext));
             break;
         case Qt::LeftButton:
             if (m_menus.contains("Double-Click")){
@@ -714,12 +664,8 @@
             QPointF g = mapFromGlobal(nge->globalPosition().toPoint());
             RS_Vector mouse = getViewPort()->toWorldFromUi(g.x(), g.y());
             // todo - sand - ucs - replace by direct zoom call?
-<<<<<<< HEAD
             // fixme - sand - files - explicit action creation
-            setCurrentAction(new RS_ActionZoomIn(m_actionContext, direction,
-=======
-            setCurrentAction(std::make_shared<RS_ActionZoomIn>(*getContainer(), *this, direction,
->>>>>>> 1cbc35df
+            setCurrentAction(std::make_shared<RS_ActionZoomIn>(m_actionContext, direction,
                                                  RS2::Both, &mouse, factor));
         }
 
@@ -743,13 +689,8 @@
         case QPointingDevice::PointerType::Eraser:
             if (e->type()==QEvent::TabletRelease) {
                 if (getContainer() != nullptr) {
-<<<<<<< HEAD
-                    // fixme - sand - files - explicit action creation
-                    auto a =new RS_ActionSelectSingle(m_actionContext);
-=======
-			auto a =
-                        std::make_shared<RS_ActionSelectSingle>(*getContainer(), *this);
->>>>>>> 1cbc35df
+			    auto a =
+                        std::make_shared<RS_ActionSelectSingle>(m_actionContext);
                     setCurrentAction(a);
                     QMouseEvent ev(QEvent::MouseButtonRelease, e->position(), e->globalPosition(),
                                    Qt::LeftButton, Qt::LeftButton, Qt::NoModifier);//RLZ
@@ -757,13 +698,8 @@
                     a->finish();
 
                     if (getContainer()->countSelected()>0) {
-<<<<<<< HEAD
-                        // fixme - sand - files - explicit action creation
-                        setCurrentAction(new RS_ActionModifyDelete(m_actionContext));
-=======
                         setCurrentAction(
-                            std::make_shared<RS_ActionModifyDelete>(*getContainer(), *this));
->>>>>>> 1cbc35df
+                            std::make_shared<RS_ActionModifyDelete>(m_actionContext));
                     }
                 }
             }
@@ -930,12 +866,8 @@
                     direction = RS2::In;  factor = 1+v;
                 }
                 // todo - sand - ucs - replace by direct zoom call??
-<<<<<<< HEAD
                 // fixme - sand - files - explicit action creation
-                setCurrentAction(new RS_ActionZoomIn(m_actionContext, direction, RS2::Both, &mouse, factor));
-=======
-                setCurrentAction(std::make_shared<RS_ActionZoomIn>(*getContainer(), *this, direction, RS2::Both, &mouse, factor));
->>>>>>> 1cbc35df
+                setCurrentAction(std::make_shared<RS_ActionZoomIn>(m_actionContext, direction, RS2::Both, &mouse, factor));
             }
             else{
                 int hDelta = (m_invertHorizontalScroll) ? -numPixels.x() : numPixels.x();
@@ -948,12 +880,7 @@
                 }
                 else {
                     // todo - sand - ucs - replace by direct zoom call??
-<<<<<<< HEAD
-                    setCurrentAction(new RS_ActionZoomScroll(hDelta, vDelta,m_actionContext));
-=======
-                    setCurrentAction(std::make_shared<RS_ActionZoomScroll>(hDelta, vDelta,
-                                                             *getContainer(), *this));
->>>>>>> 1cbc35df
+                    setCurrentAction(std::make_shared<RS_ActionZoomScroll>(hDelta, vDelta,m_actionContext));
                 }
             }
             redraw();
@@ -1105,11 +1032,7 @@
     }
 
     if (scroll) {
-<<<<<<< HEAD
-        setCurrentAction(new RS_ActionZoomScroll(direction, m_actionContext));
-=======
-        setCurrentAction(std::make_shared<RS_ActionZoomScroll>(direction, *getContainer(), *this));
->>>>>>> 1cbc35df
+        setCurrentAction(std::make_shared<RS_ActionZoomScroll>(direction, m_actionContext));
     }
     getEventHandler()->keyPressEvent(e);
 }
