--- conflicted
+++ resolved
@@ -195,30 +195,7 @@
     {
         defaultAction->clearHighLighting();
     }
-<<<<<<< HEAD
     doc->endUndoCycle();
-=======
-
-    // Helper function to test validity of a rect
-    bool withinValidRange(double x)
-    {
-        return x >= RS_MINDOUBLE && x <= RS_MAXDOUBLE;
-    }
-    bool withinValidRange(const RS_Vector& vp)
-    {
-        return vp.valid && withinValidRange(vp.x) && withinValidRange(vp.y);
-    }
-    bool isRectValid(const RS_Vector& vpMin, const RS_Vector& vpMax)
-    {
-        return
-            withinValidRange(vpMin)
-            && withinValidRange(vpMax)
-            && vpMin.x < vpMax.x
-            && vpMin.y < vpMax.y
-            && vpMin.x + 1e6 >= vpMax.x
-            && vpMin.y + 1e6 >= vpMax.y;
-    }
->>>>>>> b8d4c2bd
 }
 
 // Start the edit action:
@@ -262,6 +239,62 @@
         }
     }
 }
+
+    void launchEditProperty(QG_GraphicView& view, RS_Entity* entity)
+    {
+        RS_EntityContainer* container = view.getContainer();
+        if (entity == nullptr || container == nullptr)
+            return;
+
+        editAction(view, *entity);
+
+        //container->removeEntity(entity);
+        auto* doc = dynamic_cast<RS_Document*>(container);
+        if (doc != nullptr)
+            doc->startUndoCycle();
+        // delete any temporary highlighting duplicates of the original
+        auto* defaultAction = dynamic_cast<RS_ActionDefault*>(view.getEventHandler()->getDefaultAction());
+        if (defaultAction != nullptr)
+        {
+            defaultAction->clearHighLighting();
+        }
+        doc->endUndoCycle();
+    }
+
+// Show the entity property dialog on the closest entity in range
+    void showEntityPropertiesDialog(QG_GraphicView& view, RS_Entity* entity){
+        if (entity == nullptr) return;
+
+        // snap to the top selected parent
+        while (entity != nullptr && entity->getParent() != nullptr && entity->getParent()->isSelected()) {
+            entity = entity->getParent();
+        }
+
+        launchEditProperty(view, entity);
+    }
+
+    // Helper function to test validity of a rect
+    bool withinValidRange(double x)
+    {
+        return x >= RS_MINDOUBLE && x <= RS_MAXDOUBLE;
+    }
+    bool withinValidRange(const RS_Vector& vp)
+    {
+        return vp.valid && withinValidRange(vp.x) && withinValidRange(vp.y);
+    }
+    bool isRectValid(const RS_Vector& vpMin, const RS_Vector& vpMax)
+    {
+        return
+            withinValidRange(vpMin)
+            && withinValidRange(vpMax)
+            && vpMin.x < vpMax.x
+            && vpMin.y < vpMax.y
+            && vpMin.x + 1e6 >= vpMax.x
+            && vpMin.y + 1e6 >= vpMax.y;
+    }
+}
+
+
 
 // Support auto-panning when the cursor is close to the view border
 struct QG_GraphicView::AutoPanData{
