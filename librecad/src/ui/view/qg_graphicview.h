/****************************************************************************
**
** This file is part of the LibreCAD project, a 2D CAD program
**
** Copyright (C) 2010 R. van Twisk (librecad@rvt.dds.nl)
** Copyright (C) 2001-2003 RibbonSoft. All rights reserved.
**
**
** This file may be distributed and/or modified under the terms of the
** GNU General Public License version 2 as published by the Free Software 
** Foundation and appearing in the file gpl-2.0.txt included in the
** packaging of this file.
**
** This program is distributed in the hope that it will be useful,
** but WITHOUT ANY WARRANTY; without even the implied warranty of
** MERCHANTABILITY or FITNESS FOR A PARTICULAR PURPOSE.  See the
** GNU General Public License for more details.
** 
** You should have received a copy of the GNU General Public License
** along with this program; if not, write to the Free Software
** Foundation, Inc., 51 Franklin Street, Fifth Floor, Boston, MA  02110-1301  USA
**
** This copyright notice MUST APPEAR in all copies of the script!  
**
**********************************************************************/

#ifndef QG_GRAPHICVIEW_H
#define QG_GRAPHICVIEW_H

#include <mutex>

#include <QString>
#include <QWidget>

#include "lc_ucs_mark.h"
#include "rs_blocklistlistener.h"
#include "rs_dialogfactory.h"
#include "rs_graphicview.h"
#include "rs_layerlistlistener.h"

class QEnterEvent;
class QG_ScrollBar;
class QGridLayout;
class QLabel;
class QMenu;
class QMouseEvent;
class LC_ActionContext;

/**
 * This is the Qt implementation of a widget which can view a 
 * graphic. 
 *
 * Instances of this class can be linked to layer lists using
 * addLayerListListener().
 */
class QG_GraphicView:   public RS_GraphicView,
                        public RS_LayerListListener,
                        public RS_BlockListListener,
                        public LC_UCSListListener{
    Q_OBJECT
public:
    // fixme - sand - files - restore - what if action context is null?? As for hatch dialog?
    explicit QG_GraphicView(QWidget *parent,  RS_Document *doc = nullptr, LC_ActionContext* actionContext = nullptr);
    ~QG_GraphicView() override;

    int getWidth() const override;
    int getHeight() const override;
    void redraw(RS2::RedrawMethod method=RS2::RedrawAll) override;
    void adjustOffsetControls() override;
    void adjustZoomControls() override;
    void setMouseCursor(RS2::CursorType c) override;
    void updateGridStatusWidget(QString text) override;
protected:
    void dragEnterEvent(QDragEnterEvent* event) override;
public:
    void loadSettings() override;

    // Methods from RS_LayerListListener Interface:
    void layerEdited(RS_Layer*) override{
        redraw(RS2::RedrawDrawing);
    }
    void layerRemoved(RS_Layer*) override{
        redraw(RS2::RedrawDrawing);
    }

    void layerToggled(RS_Layer*) override;
    void layerActivated(RS_Layer *) override;

    /**
     * @brief setOffset
     * @param ox, offset X
     * @param oy, offset Y
     */
    void setOffset(int ox, int oy);
/*    *//**
     * @brief getMousePosition() mouse position in widget coordinates
     * @return the cursor position in widget coordinates
     * returns the widget center, if cursor is not on the widget
     *//*
    RS_Vector getMousePosition() const override;*/

    void setAntialiasing(bool state);
    bool isDraftMode() const;
    void setDraftMode(bool dm);
    void setDraftLinesMode(bool mode);

    void setCursorHiding(bool state);
    void addScrollbars();
    bool hasScrollbars();
    void setCurrentQAction(QAction* q_action);
    void destroyMenu(const QString& activator);
    void setMenu(const QString& activator, QMenu* menu);
    QString obtainEntityDescription(RS_Entity *entity, RS2::EntityDescriptionLevel shortDescription) override;
    virtual void initView();
    const QString& getDeviceName() const {
        return m_device;
    }
    void setDeviceName(QString deviceName) {
        m_device = std::move(deviceName);
    }

protected slots:
    void slotHScrolled(int value);
    void slotVScrolled(int value);
protected:
    void mousePressEvent(QMouseEvent* e) override;
    void mouseDoubleClickEvent(QMouseEvent* e) override;
    void mouseReleaseEvent(QMouseEvent* e) override;
    void mouseMoveEvent(QMouseEvent* e) override;
    void tabletEvent(QTabletEvent* e) override;
    void leaveEvent(QEvent*) override;
    void enterEvent(QEnterEvent*) override;
    void focusInEvent(QFocusEvent*) override;
    void focusOutEvent(QFocusEvent*) override;
    void wheelEvent(QWheelEvent* e) override;
    void keyPressEvent(QKeyEvent* e) override;
    void keyReleaseEvent(QKeyEvent* e) override;
    bool event(QEvent * e) override;
    void paintEvent(QPaintEvent *)override;
    void resizeEvent(QResizeEvent* e) override;
    void autoPanStep();
    void highlightUCSLocation(LC_UCS *ucs) override;
    void ucsHighlightStep();

    virtual void createViewRenderer();
    void addEditEntityEntry(QMouseEvent* event, QMenu& menu);
    // For auto panning by the cursor close to the view border
    void startAutoPanTimer(QMouseEvent *e);
    bool isAutoPan(QMouseEvent* e) const;
signals:
    void xbutton1_released();
    void gridStatusChanged(QString);
private:
    QString m_device;
    QList<QAction*> recent_actions;

    //! Horizontal scrollbar.
    QG_ScrollBar* hScrollBar = nullptr;
    //! Vertical scrollbar.
    QG_ScrollBar* vScrollBar = nullptr;
    //! Layout used to fit in the view and the scrollbars.
    QGridLayout* layout = nullptr;
    //! CAD mouse cursor
    std::unique_ptr<QCursor> curCad;
    //! Delete mouse cursor
    std::unique_ptr<QCursor> curDel;
    //! Select mouse cursor
    std::unique_ptr<QCursor> curSelect;
    //! Magnifying glass mouse cursor
    std::unique_ptr<QCursor> curMagnifier;
    //! Hand mouse cursor
    std::unique_ptr<QCursor> curHand;

    double scrollZoomFactor = 1.137;

    //! Keep tracks of if we are currently doing a high-resolution scrolling
    bool isSmoothScrolling;

    LC_UCSMarkOptions m_ucsMarkOptions;

    QMap<QString, QMenu*> menus;

    bool scrollbars{false};
    bool cursor_hiding{false};
    bool selectCursor_hiding{false};
    bool invertZoomDirection{false};
    bool invertHorizontalScroll {false};
    bool invertVerticalScroll {false};

    struct AutoPanData;
    std::unique_ptr<AutoPanData> m_panData;
    struct UCSHighlightData;
    std::unique_ptr<UCSHighlightData> m_ucsHighlightData;

<<<<<<< HEAD
    LC_ActionContext* m_actionContext {nullptr};

    void showEntityPropertiesDialog(RS_Entity *entity);
    void launchEditProperty(RS_Entity *entity);
    void editAction(RS_Entity &entity);
signals:
    void xbutton1_released();
    void gridStatusChanged(QString);
=======
    // for scroll bar adjustment
    std::mutex m_scrollbarMutex;

>>>>>>> b8d4c2bd
};

#endif<|MERGE_RESOLUTION|>--- conflicted
+++ resolved
@@ -192,20 +192,14 @@
     struct UCSHighlightData;
     std::unique_ptr<UCSHighlightData> m_ucsHighlightData;
 
-<<<<<<< HEAD
     LC_ActionContext* m_actionContext {nullptr};
 
     void showEntityPropertiesDialog(RS_Entity *entity);
     void launchEditProperty(RS_Entity *entity);
     void editAction(RS_Entity &entity);
-signals:
-    void xbutton1_released();
-    void gridStatusChanged(QString);
-=======
     // for scroll bar adjustment
     std::mutex m_scrollbarMutex;
 
->>>>>>> b8d4c2bd
 };
 
 #endif