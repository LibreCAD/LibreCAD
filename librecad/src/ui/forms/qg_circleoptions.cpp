--- conflicted
+++ resolved
@@ -79,13 +79,8 @@
             RS_SETTINGS->beginGroup("/Draw");
             sr = RS_SETTINGS->readEntry("/CircleRadius", "1.0");
             RS_SETTINGS->endGroup();
-<<<<<<< HEAD
-//			RS_DEBUG->print(RS_Debug::D_ERROR,"QG_CircleOptions::setAction, setRadius '%s'",qPrintable(sr));
-//            action->setRadius(RS_Math::eval(sr));
-			ui->leRadius->setText(sr);		/* calls updateRadius() indirectly via QT signal */
-=======
-            updateRadius(sr);
->>>>>>> c3440f3e
+            // calls updateRadius() indirectly via QT signal
+			      ui->leRadius->setText(sr);
         }
     } else {
         RS_DEBUG->print(RS_Debug::D_ERROR,"QG_CircleOptions::setAction: wrong action type");
@@ -95,29 +90,7 @@
 }
 
 
-<<<<<<< HEAD
-/*void QG_CircleOptions::setData(RS_CircleData* d) {
-    data = d;
-
-    RS_SETTINGS->beginGroup("/Draw");
-    QString r = RS_SETTINGS->readEntry("/CircleRadius", "1.0");
-    RS_SETTINGS->endGroup();
-
-    leRadius->setText(r);
-}*/
-
 void QG_CircleOptions::updateRadius(const QString& r) {
-    if (action) {
-//		RS_DEBUG->print(RS_Debug::D_ERROR,"QG_CircleOptions::updateRadius, setRadius '%s'",qPrintable(r));
-		if(action->setRadius(r))
-			saveSettings();
-=======
-void QG_CircleOptions::updateRadius(const QString& rText) {
-    if (action != nullptr && rText.size() > 0) {
-        bool ok=false;
-        double radius = RS_Math::eval(rText, &ok);
-        if (ok && radius > RS_TOLERANCE)
-            action->setRadius(radius);
->>>>>>> c3440f3e
-    }
+    if (action != nullptr && action->setRadius(r))
+        saveSettings();
 }