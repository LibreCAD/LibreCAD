--- conflicted
+++ resolved
@@ -209,7 +209,6 @@
             </property>
            </widget>
           </item>
-<<<<<<< HEAD
           <item row="6" column="0">
            <widget class="QCheckBox" name="cbHideRelativeZero">
             <property name="text">
@@ -220,8 +219,6 @@
             </property>
            </widget>
           </item>
-=======
->>>>>>> 8f709b91
           <item row="7" column="0">
            <widget class="QLabel" name="lMinGridSpacing">
             <property name="text">
@@ -1000,11 +997,7 @@
             <item>
              <widget class="QLabel" name="label">
               <property name="text">
-<<<<<<< HEAD
-               <string>Auto save time (in minutes) :  </string>
-=======
                <string>Auto save time (minutes):</string>
->>>>>>> 8f709b91
               </property>
              </widget>
             </item>
