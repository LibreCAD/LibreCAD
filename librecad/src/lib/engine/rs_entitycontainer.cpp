--- conflicted
+++ resolved
@@ -1200,21 +1200,6 @@
     RS_Vector closestPoint(false);  // closest found endpoint
     RS_Vector point;                // endpoint found
 
-<<<<<<< HEAD
-    for (RS_Entity *en: std::as_const(entities)) {
-        if (en->isVisible()){
-            RS_EntityContainer *parent = en->getParent();
-            // fixme - check the logic of this check... if parent is null, should we return nearest endpoint or not?
-            if (parent != nullptr){
-                if (!parent->ignoredOnModification()) {//no end point for Insert, text, Dim
-                    point = en->getNearestEndpoint(coord, &curDist);
-                    if (point.valid && curDist < minDist) {
-                        closestPoint = point;
-                        minDist = curDist;
-                        if (dist) {
-                            *dist = minDist;
-                        }
-=======
     for (RS_Entity *en: entities) {
         if (en->isVisible()){
             auto parent = en->getParent();
@@ -1229,7 +1214,6 @@
                     minDist = curDist;
                     if (dist) {
                         *dist = minDist;
->>>>>>> 0e0b66e8
                     }
                 }
             }
