--- conflicted
+++ resolved
@@ -139,14 +139,11 @@
     //! Currently active layer
     RS_Layer *activeLayer = nullptr;
     /** Flag set if the layer list was modified and not yet saved. */
-<<<<<<< HEAD
-    bool modified;
 
-    bool isDisabled;
-    bool wasDisabled;
-=======
     bool modified = false;
->>>>>>> bff014f3
+
+    bool isDisabled = false;
+    bool wasDisabled = false;
 };
 
 #endif