--- conflicted
+++ resolved
@@ -158,8 +158,6 @@
         EntityDimOrdinate,
         EntityTolerance,
         EntityDimLeader,    /**< Leader Dimension */
-        EntityDimOrdinate,
-        EntityTolerance,
         EntityHatch,        /**< Hatch */
         EntityImage,        /**< Image */
         EntitySpline,       /**< Spline */
@@ -493,10 +491,7 @@
         ActionUCSSetByDimOrdinate,
         ActionDimOrdinateSelectSameOrigin,
         ActionDimOrdinateRebase,
-<<<<<<< HEAD
-=======
         ActionGTDFeatureControlFrame,
->>>>>>> a5f967ef
 
         /** Needed to loop through all actions */
         ActionLast
