--- conflicted
+++ resolved
@@ -49,11 +49,6 @@
 
     virtual bool undo();
     virtual bool redo();
-<<<<<<< HEAD
-    //	virtual std::shared_ptr<RS_UndoCycle> getUndoCycle();
-//	virtual std::shared_ptr<RS_UndoCycle> getRedoCycle();
-=======
->>>>>>> 1cbc35df
 
     virtual int countUndoCycles();
     virtual int countRedoCycles();
@@ -80,13 +75,9 @@
 protected:
     virtual void fireUndoStateChanged([[maybe_unused]]bool undoAvailable, [[maybe_unused]] bool redoAvailable) const {};
 private:
-<<<<<<< HEAD
-	void addUndoCycle(std::shared_ptr<RS_UndoCycle> const& i);
-=======
 
     void addUndoCycle(std::shared_ptr<RS_UndoCycle> undoCycle);
 
->>>>>>> 1cbc35df
     //! List of undo list items. every item is something that can be undone.
 	std::vector<std::shared_ptr<RS_UndoCycle>> undoList;
 
