/****************************************************************************
**
** This file is part of the LibreCAD project, a 2D CAD program
**
** Copyright (C) 2010 R. van Twisk (librecad@rvt.dds.nl)
** Copyright (C) 2001-2003 RibbonSoft. All rights reserved.
**
**
** This file may be distributed and/or modified under the terms of the
** GNU General Public License version 2 as published by the Free Software
** Foundation and appearing in the file gpl-2.0.txt included in the
** packaging of this file.
**
** This program is distributed in the hope that it will be useful,
** but WITHOUT ANY WARRANTY; without even the implied warranty of
** MERCHANTABILITY or FITNESS FOR A PARTICULAR PURPOSE.  See the
** GNU General Public License for more details.
**
** You should have received a copy of the GNU General Public License
** along with this program; if not, write to the Free Software
** Foundation, Inc., 51 Franklin Street, Fifth Floor, Boston, MA  02110-1301  USA
**
** This copyright notice MUST APPEAR in all copies of the script!
**
**********************************************************************/


#pragma once

#include <memory>

#include "rs_entitycontainer.h"


/**
 * Holds the data that defines a polyline.
 */
struct RS_PolylineData : public RS_Flags {
    RS_PolylineData() = default;
	RS_PolylineData(const RS_Vector& startpoint,
                    const RS_Vector& endpoint,
					bool closed);

    RS_Vector startpoint;
    RS_Vector endpoint;
};

std::ostream& operator << (std::ostream& os, const RS_PolylineData& pd);

/**
 * Class for a poly line entity (lots of connected lines and arcs).
 *
 * @author Andrew Mustun
 */
class RS_Polyline:public RS_EntityContainer {
public:
    RS_Polyline(RS_EntityContainer *parent = nullptr);
    RS_Polyline(
        RS_EntityContainer *parent,
        const RS_PolylineData &d);
    RS_Entity *clone() const override;

    /**	@return RS2::EntityPolyline */
    RS2::EntityType rtti() const override{
        return RS2::EntityPolyline;
    }

    /** @return Copy of data that defines the polyline. */
    RS_PolylineData getData() const{
        return data;
    }

    /** sets a new start point of the polyline */
    void setStartpoint(RS_Vector const &v);
    /** @return Start point of the entity */
    RS_Vector getStartpoint() const override;
    /** sets a new end point of the polyline */
    void setEndpoint(RS_Vector const &v);
    // set layer for polyline and sub-entities
    void setLayer(const QString &name);
    void setLayer(RS_Layer *l);
    /** @return End point of the entity */
    RS_Vector getEndpoint() const override;
    double getClosingBulge() const;
    void updateEndpoints();
    /** @return true if the polyline is closed. false otherwise */
    bool isClosed() const;
    void setClosed(bool cl);
    void setClosed(bool cl, double bulge);//RLZ: rewrite this:

    RS_VectorSolutions getRefPoints() const override;

<<<<<<< HEAD
    RS_Vector getMiddlePoint(void) const override{
        return RS_Vector(false);
    }
=======
    /**
     * @brief containsArc whether the polyline contains an arc segment
     * @return true - if the polyline contains any circular arc
     */
    bool containsArc() const;

>>>>>>> 7b96f926

    RS_Vector getNearestRef(
        const RS_Vector &coord,
        double *dist = nullptr) const override;
    RS_Vector getNearestSelectedRef(
        const RS_Vector &coord,
        double *dist = nullptr) const override;
    RS_Entity *addVertex(
        const RS_Vector &v,
        double bulge = 0.0, bool prepend = false);
    void appendVertexs(const std::vector<std::pair<RS_Vector, double> > &vl);

    void setNextBulge(double bulge){
        nextBulge = bulge;
    }

    void addEntity(RS_Entity *entity) override;
//void addSegment(RS_Entity* entity) override;
    void removeLastVertex();
    void endPolyline();

//void reorder() override;

    bool offset(const RS_Vector &coord, const double &distance) override;
    void move(const RS_Vector &offset) override;
    void rotate(const RS_Vector &center, const double &angle) override;
    void rotate(const RS_Vector &center, const RS_Vector &angleVector) override;
    void scale(const RS_Vector &center, const RS_Vector &factor) override;
    void mirror(const RS_Vector &axisPoint1, const RS_Vector &axisPoint2) override;
    void stretch(
        const RS_Vector &firstCorner,
        const RS_Vector &secondCorner,
        const RS_Vector &offset) override;
    void moveRef(const RS_Vector &ref, const RS_Vector &offset) override;
    void revertDirection() override;
    void draw(
        RS_Painter *painter, RS_GraphicView *view,
        double &patternOffset) override;
    friend std::ostream &operator<<(std::ostream &os, const RS_Polyline &l);

protected:
    std::unique_ptr<RS_Entity> createVertex(
        const RS_Vector &v,
        double bulge = 0.0, bool prepend = false);

protected:
    RS_PolylineData data;
    RS_Entity *closingEntity = nullptr;
    double nextBulge = 0.;

<<<<<<< HEAD
=======
private:

        RS_Vector highlightedVertex;
>>>>>>> 7b96f926
};<|MERGE_RESOLUTION|>--- conflicted
+++ resolved
@@ -90,18 +90,9 @@
 
     RS_VectorSolutions getRefPoints() const override;
 
-<<<<<<< HEAD
     RS_Vector getMiddlePoint(void) const override{
         return RS_Vector(false);
     }
-=======
-    /**
-     * @brief containsArc whether the polyline contains an arc segment
-     * @return true - if the polyline contains any circular arc
-     */
-    bool containsArc() const;
-
->>>>>>> 7b96f926
 
     RS_Vector getNearestRef(
         const RS_Vector &coord,
@@ -152,10 +143,4 @@
     RS_Entity *closingEntity = nullptr;
     double nextBulge = 0.;
 
-<<<<<<< HEAD
-=======
-private:
-
-        RS_Vector highlightedVertex;
->>>>>>> 7b96f926
 };