--- conflicted
+++ resolved
@@ -38,14 +38,9 @@
 #include "rs_layer.h"
 #include "rs_math.h"
 #include "rs_settings.h"
-<<<<<<< HEAD
-#include "rs_layer.h"
-#include "rs_block.h"
 #include "dxf_format.h"
 #include "lc_defaults.h"
-=======
 #include "rs_units.h"
->>>>>>> e9410df8
 
 
 /**
