--- conflicted
+++ resolved
@@ -842,50 +842,29 @@
  * @return vector solution which is the closest to the given coordinate.
  * dist will contain the distance if it doesn't point to NULL (default).
  */
-<<<<<<< HEAD
-RS_Vector RS_VectorSolutions::getClosest(
-    const RS_Vector &coord,
-    double *dist, size_t *index) const{
-=======
-RS_Vector RS_VectorSolutions::getClosest(const RS_Vector& coord,
+RS_Vector RS_VectorSolutions::getClosest(const RS_Vector &coord,
                                          double* dist, size_t* index) const {
->>>>>>> 7b96f926
 
     double curDist{0.};
     double minDist = RS_MAXDOUBLE;
     RS_Vector closestPoint{false};
     int pos(0);
 
-<<<<<<< HEAD
-    for (size_t i = 0; i < vector.size(); i++) {
-        if (vector[i].valid){
-            curDist = (coord - vector[i]).squared();
-
-            if (curDist < minDist){
-=======
     for (size_t i=0; i<vector.size(); i++) {
         if (vector[i].valid) {
             curDist = (coord - vector[i]).squared();
 
             if (curDist<minDist) {
->>>>>>> 7b96f926
                 closestPoint = vector[i];
                 minDist = curDist;
                 pos = i;
             }
         }
     }
-<<<<<<< HEAD
-    if (dist){
-        *dist = std::sqrt(minDist);
-    }
-    if (index){
-=======
     if (dist) {
         *dist = std::sqrt(minDist);
     }
     if (index) {
->>>>>>> 7b96f926
         *index = pos;
     }
     return closestPoint;
