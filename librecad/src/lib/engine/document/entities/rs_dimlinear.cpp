/****************************************************************************
**
** This file is part of the LibreCAD project, a 2D CAD program
**
** Copyright (C) 2010 R. van Twisk (librecad@rvt.dds.nl)
** Copyright (C) 2001-2003 RibbonSoft. All rights reserved.
**
**
** This file may be distributed and/or modified under the terms of the
** GNU General Public License version 2 as published by the Free Software
** Foundation and appearing in the file gpl-2.0.txt included in the
** packaging of this file.
**
** This program is distributed in the hope that it will be useful,
** but WITHOUT ANY WARRANTY; without even the implied warranty of
** MERCHANTABILITY or FITNESS FOR A PARTICULAR PURPOSE.  See the
** GNU General Public License for more details.
**
** You should have received a copy of the GNU General Public License
** along with this program; if not, write to the Free Software
** Foundation, Inc., 51 Franklin Street, Fifth Floor, Boston, MA  02110-1301  USA
**
** This copyright notice MUST APPEAR in all copies of the script!
**
**********************************************************************/

#include<iostream>
#include "rs_dimlinear.h"

#include "rs_constructionline.h"
#include "rs_debug.h"
#include "rs_graphic.h"
#include "rs_line.h"
#include "rs_math.h"
#include "rs_settings.h"
#include "rs_units.h"

RS_DimLinearData::RS_DimLinearData():
    extensionPoint1(false),
    extensionPoint2(false),
    angle(0.0),
    oblique(0.0)
{}

RS_DimLinearData::RS_DimLinearData(const RS_Vector& _extensionPoint1,
                                   const RS_Vector& _extensionPoint2,
                                   double _angle, double _oblique):
    extensionPoint1(_extensionPoint1)
    ,extensionPoint2(_extensionPoint2)
    ,angle(_angle)
    ,oblique(_oblique){
}

RS_DimLinearData::~RS_DimLinearData() {
}

std::ostream& operator << (std::ostream& os,
                           const RS_DimLinearData& dd) {
    os << "(" << dd.extensionPoint1 << ","
       << dd.extensionPoint1 <<','
       << dd.angle <<','
       << dd.oblique <<','
       <<")";
    return os;
}

/**
 * Constructor.
 *
 * @para parent Parent Entity Container.
 * @para d Common dimension geometrical data.
 * @para ed Extended geometrical data for linear dimension.
 */
RS_DimLinear::RS_DimLinear(RS_EntityContainer* parent,
                           const RS_DimensionData& d,
                           const RS_DimLinearData& ed)
        : RS_Dimension(parent, d), m_dimLinearData(ed) {
    calculateBorders();
}

RS_Entity* RS_DimLinear::clone() const {
    auto* d = new RS_DimLinear(getParent(), getData(), getEData());
    d->setOwner(isOwner());
    d->detach();
    return d;
}

RS_VectorSolutions RS_DimLinear::getRefPoints() const{
		return RS_VectorSolutions({m_dimLinearData.extensionPoint1, m_dimLinearData.extensionPoint2,
	  								  m_dimGenericData.definitionPoint, m_dimGenericData.middleOfText});
}

void RS_DimLinear::setAngle(double a) {
	m_dimLinearData.angle = RS_Math::correctAngle(a);
}


/**
 * @return Automatically created label for the default
 * measurement of this dimension.
 */
QString RS_DimLinear::getMeasuredLabel() {
    // direction of dimension line
    RS_Vector dirDim = RS_Vector::polar(100.0, m_dimLinearData.angle);

    // construction line for dimension line
    RS_ConstructionLine dimLine(nullptr,
                                RS_ConstructionLineData(m_dimGenericData.definitionPoint,
                                                        m_dimGenericData.definitionPoint + dirDim));

    RS_Vector dimP1 = dimLine.getNearestPointOnEntity(m_dimLinearData.extensionPoint1);
    RS_Vector dimP2 = dimLine.getNearestPointOnEntity(m_dimLinearData.extensionPoint2);

    // Definitive dimension line:
    double distance = dimP1.distanceTo(dimP2);

    double dist = prepareLabelLinearDistance(distance);
    QString distanceLabel =  createLinearMeasuredLabel(dist);
    return distanceLabel;
}

<<<<<<< HEAD
bool RS_DimLinear::hasEndpointsWithinWindow(const RS_Vector& v1, const RS_Vector& v2) {
        return (m_dimLinearData.extensionPoint1.isInWindow(v1, v2) ||
                m_dimLinearData.extensionPoint2.isInWindow(v1, v2));
=======
bool RS_DimLinear::hasEndpointsWithinWindow(const RS_Vector& v1, const RS_Vector& v2) const
{
        return (edata.extensionPoint1.isInWindow(v1, v2) ||
                edata.extensionPoint2.isInWindow(v1, v2));
>>>>>>> 41acf5a0
}

/**
 * Updates the sub entities of this dimension. Called when the
 * text or the position, alignment, .. changes.
 *
 * @param autoText Automatically reposition the text label
 */
void RS_DimLinear::doUpdateDim() {
    RS_DEBUG->print("RS_DimLinear::update");
    double dimscale = getGeneralScale();
    double dimexo = getExtensionLineOffset()*dimscale;
    double dimexe = getExtensionLineExtension()*dimscale;

    // direction of dimension line
    RS_Vector dirDim = RS_Vector::polar(100.0, m_dimLinearData.angle);

    // construction line for dimension line
    RS_ConstructionLine dimLine(m_dimGenericData.definitionPoint, m_dimGenericData.definitionPoint + dirDim);

    RS_Vector dimP1 = dimLine.getNearestPointOnEntity(m_dimLinearData.extensionPoint1);
    RS_Vector dimP2 = dimLine.getNearestPointOnEntity(m_dimLinearData.extensionPoint2);

    // Definitive dimension line:
    createDimensionLine(dimP1, dimP2, true, true, m_dimGenericData.autoText);

    double extAngle1, extAngle2;

    double extensionLine1Length = (m_dimLinearData.extensionPoint1-dimP1).magnitude();
    bool extensionLine1NonZero = extensionLine1Length<1e-6;
    bool extensionLine2NonZero = (m_dimLinearData.extensionPoint2-dimP2).magnitude()<1e-6;

    if (extensionLine1NonZero) {
        if (extensionLine2NonZero) {
            //boot extension points are in dimension line only rotate 90
            extAngle2 = m_dimLinearData.angle + (M_PI_2);
        } else {
            //first extension point are in dimension line use second
            extAngle2 = m_dimLinearData.extensionPoint2.angleTo(dimP2);
        }
        extAngle1 = extAngle2;
    } else {
        //first extension point not are in dimension line use it
        extAngle1 = m_dimLinearData.extensionPoint1.angleTo(dimP1);
        if (extensionLine2NonZero) {
            extAngle2 = extAngle1;
        }
        else {
            extAngle2 = m_dimLinearData.extensionPoint2.angleTo(dimP2);
        }
    }

    RS_Vector vDimexe1 = RS_Vector::polar(dimexe, extAngle1);
    RS_Vector vDimexe2 = RS_Vector::polar(dimexe, extAngle2);

    RS_Vector vDimexo1, vDimexo2;
    if (getFixedLengthOn()){
        double dimfxl = getFixedLength()*dimscale;
        double extLength = extensionLine1Length;
        if (extLength-dimexo > dimfxl) {
            vDimexo1.setPolar(extLength - dimfxl, extAngle1);
        }
        extLength = (m_dimLinearData.extensionPoint2-dimP2).magnitude();
        if (extLength-dimexo > dimfxl) {
            vDimexo2.setPolar(extLength - dimfxl, extAngle2);
        }
    } else {
        vDimexo1.setPolar(dimexo, extAngle1);
        vDimexo2.setPolar(dimexo, extAngle2);
    }

    // extension lines:
    addDimExtensionLine(m_dimLinearData.extensionPoint1+vDimexo1, dimP1+vDimexe1);
    addDimExtensionLine(m_dimLinearData.extensionPoint2+vDimexo2, dimP2+vDimexe2);
}

void RS_DimLinear::move(const RS_Vector& offset) {
    RS_Dimension::move(offset);

    m_dimLinearData.extensionPoint1.move(offset);
    m_dimLinearData.extensionPoint2.move(offset);
    update();
}

void RS_DimLinear::rotate(const RS_Vector& center, double angle) {
    RS_Vector angleVector(angle);
    RS_Dimension::rotate(center, angleVector);

    m_dimLinearData.extensionPoint1.rotate(center, angleVector);
    m_dimLinearData.extensionPoint2.rotate(center, angleVector);
    m_dimLinearData.angle = RS_Math::correctAngle(m_dimLinearData.angle+angle);
    update();
}

void RS_DimLinear::rotate(const RS_Vector& center, const RS_Vector& angleVector) {
    RS_Dimension::rotate(center, angleVector);

    m_dimLinearData.extensionPoint1.rotate(center, angleVector);
    m_dimLinearData.extensionPoint2.rotate(center, angleVector);
    m_dimLinearData.angle = RS_Math::correctAngle(m_dimLinearData.angle+angleVector.angle());
    update();
}

void RS_DimLinear::scale(const RS_Vector& center, const RS_Vector& factor) {
    RS_Dimension::scale(center, factor);

    m_dimLinearData.extensionPoint1.scale(center, factor);
    m_dimLinearData.extensionPoint2.scale(center, factor);
    update();
}

void RS_DimLinear::getDimPoints(RS_Vector& dimP1, RS_Vector& dimP2){
    RS_Vector dirDim = RS_Vector::polar(100.0, m_dimLinearData.angle);

    // construction line for dimension line
    RS_ConstructionLine dimLine(nullptr,RS_ConstructionLineData(m_dimGenericData.definitionPoint,m_dimGenericData.definitionPoint + dirDim));

    dimP1 = dimLine.getNearestPointOnEntity(m_dimLinearData.extensionPoint1);
    dimP2 = dimLine.getNearestPointOnEntity(m_dimLinearData.extensionPoint2);
}

void RS_DimLinear::mirror(const RS_Vector& axisPoint1, const RS_Vector& axisPoint2) {
    RS_Dimension::mirror(axisPoint1, axisPoint2);

    m_dimLinearData.extensionPoint1.mirror(axisPoint1, axisPoint2);
    m_dimLinearData.extensionPoint2.mirror(axisPoint1, axisPoint2);

    RS_Vector vec;
    vec.setPolar(1.0, m_dimLinearData.angle);
    vec.mirror(RS_Vector(0.0,0.0), axisPoint2-axisPoint1);
    m_dimLinearData.angle = vec.angle();

    update();
}

void RS_DimLinear::stretch(const RS_Vector& firstCorner,
                           const RS_Vector& secondCorner,
                           const RS_Vector& offset) {

    //e->calculateBorders();
    if (getMin().isInWindow(firstCorner, secondCorner) &&
            getMax().isInWindow(firstCorner, secondCorner)) {

        move(offset);
    } else {
        //RS_Vector v = data.definitionPoint - edata.extensionPoint2;
        //double len = edata.extensionPoint2.distanceTo(data.definitionPoint);
        //double ang1 = edata.extensionPoint1.angleTo(edata.extensionPoint2)
		//              + M_PI_2;

        if (m_dimLinearData.extensionPoint1.isInWindow(firstCorner,
                                            secondCorner)) {
            m_dimLinearData.extensionPoint1.move(offset);
        }
        if (m_dimLinearData.extensionPoint2.isInWindow(firstCorner,
                                            secondCorner)) {
            m_dimLinearData.extensionPoint2.move(offset);
        }

                /*
        double ang2 = edata.extensionPoint1.angleTo(edata.extensionPoint2)
					  + M_PI_2;

        double diff = RS_Math::getAngleDifference(ang1, ang2);
        if (diff>M_PI) {
            diff-=2*M_PI;
        }

		if (fabs(diff)>M_PI_2) {
            ang2 = RS_Math::correctAngle(ang2+M_PI);
        }

        RS_Vector v;
        v.setPolar(len, ang2);
        data.definitionPoint = edata.extensionPoint2 + v;
                */
    }
    updateDim(true);
}

void RS_DimLinear::moveRef(const RS_Vector& ref, const RS_Vector& offset) {
    if (ref.distanceTo(m_dimGenericData.definitionPoint)<1.0e-4) {
        m_dimGenericData.definitionPoint += offset;
        updateDim(true);
    }
    else if (ref.distanceTo(m_dimGenericData.middleOfText)<1.0e-4) {
        m_dimGenericData.middleOfText += offset;
        updateDim(false);
    }
    else if (ref.distanceTo(m_dimLinearData.extensionPoint1)<1.0e-4) {
        m_dimLinearData.extensionPoint1 += offset;
        updateDim(true);
    }
    else if (ref.distanceTo(m_dimLinearData.extensionPoint2)<1.0e-4) {
        m_dimLinearData.extensionPoint2 += offset;
        updateDim(true);
    }
}

/**
 * Dumps the point's data to stdout.
 */
std::ostream& operator << (std::ostream& os, const RS_DimLinear& d) {
    os << " DimLinear: " << d.getData() << "\n" << d.getEData() << "\n";
    return os;
}<|MERGE_RESOLUTION|>--- conflicted
+++ resolved
@@ -119,16 +119,9 @@
     return distanceLabel;
 }
 
-<<<<<<< HEAD
-bool RS_DimLinear::hasEndpointsWithinWindow(const RS_Vector& v1, const RS_Vector& v2) {
+bool RS_DimLinear::hasEndpointsWithinWindow(const RS_Vector& v1, const RS_Vector& v2) const{
         return (m_dimLinearData.extensionPoint1.isInWindow(v1, v2) ||
                 m_dimLinearData.extensionPoint2.isInWindow(v1, v2));
-=======
-bool RS_DimLinear::hasEndpointsWithinWindow(const RS_Vector& v1, const RS_Vector& v2) const
-{
-        return (edata.extensionPoint1.isInWindow(v1, v2) ||
-                edata.extensionPoint2.isInWindow(v1, v2));
->>>>>>> 41acf5a0
 }
 
 /**
