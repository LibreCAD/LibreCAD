--- conflicted
+++ resolved
@@ -764,11 +764,7 @@
 
 
 void RS_Circle::draw(RS_Painter* painter) {
-<<<<<<< HEAD
-    painter->drawCircleWCS(data.center, data.radius);
-=======
     painter->drawEntityCircle(this);
->>>>>>> 048e44fe
 }
 
 void RS_Circle::moveRef(const RS_Vector& ref, const RS_Vector& offset) {
