--- conflicted
+++ resolved
@@ -1677,11 +1677,9 @@
     return(dSegOffs);
 }
 
-<<<<<<< HEAD
-
-
-=======
->>>>>>> 048e44fe
+void LC_SplinePoints::draw(RS_Painter* painter){
+
+
 void LC_SplinePoints::draw(RS_Painter* painter){
     // Adjust dash offset
     painter->updateDashOffset(this);
