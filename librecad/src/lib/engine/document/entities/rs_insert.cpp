/****************************************************************************
**
** This file is part of the LibreCAD project, a 2D CAD program
**
** Copyright (C) 2010 R. van Twisk (librecad@rvt.dds.nl)
** Copyright (C) 2001-2003 RibbonSoft. All rights reserved.
**
**
** This file may be distributed and/or modified under the terms of the
** GNU General Public License version 2 as published by the Free Software
** Foundation and appearing in the file gpl-2.0.txt included in the
** packaging of this file.
**
** This program is distributed in the hope that it will be useful,
** but WITHOUT ANY WARRANTY; without even the implied warranty of
** MERCHANTABILITY or FITNESS FOR A PARTICULAR PURPOSE.  See the
** GNU General Public License for more details.
**
** You should have received a copy of the GNU General Public License
** along with this program; if not, write to the Free Software
** Foundation, Inc., 51 Franklin Street, Fifth Floor, Boston, MA  02110-1301  USA
**
** This copyright notice MUST APPEAR in all copies of the script!
**
**********************************************************************/

#include "rs_insert.h"

#include<cmath>
#include<iostream>

#include "rs_arc.h"
#include "rs_block.h"
#include "rs_circle.h"
#include "rs_debug.h"
#include "rs_ellipse.h"
#include "rs_graphic.h"
#include "rs_layer.h"
#include "rs_math.h"

namespace {

// Minimum scaling factor allowed
constexpr double MIN_Scale_Factor = 1.0e-6;

// update the entity pen according to the blockPen
RS_Pen updatePen(RS_Pen&& pen, const RS_Pen& blockPen)
{
    // color from block (free floating):
    if (pen.getColor()==RS_Color(RS2::FlagByBlock)) {
        pen.setColor(blockPen.getColor());
    }

    // line width from block (free floating):
    if (pen.getWidth()==RS2::WidthByBlock) {
        pen.setWidth(blockPen.getWidth());
    }

    // line type from block (free floating):
    if (pen.getLineType()==RS2::LineByBlock) {
        pen.setLineType(blockPen.getLineType());
    }

    return pen;
}

}
RS_InsertData::RS_InsertData(const QString& _name,
							 RS_Vector _insertionPoint,
							 RS_Vector _scaleFactor,
							 double _angle,
							 int _cols, int _rows, RS_Vector _spacing,
							 RS_BlockList* _blockSource ,
							 RS2::UpdateMode _updateMode ):
	name(_name)
  ,insertionPoint(_insertionPoint)
  ,scaleFactor(_scaleFactor)
  ,angle(_angle)
  ,cols(_cols)
  ,rows(_rows)
  ,spacing(_spacing)
  ,blockSource(_blockSource)
  ,updateMode(_updateMode){
}

RS_InsertData::RS_InsertData(const RS_InsertData &other):
   name(other.name)
  ,insertionPoint(other.insertionPoint)
  ,scaleFactor(other.scaleFactor)
  ,angle(other.angle)
  ,cols(other.cols)
  ,rows(other.rows)
  ,spacing(other.spacing)
  ,blockSource(other.blockSource)
  ,updateMode(other.updateMode){
}

std::ostream& operator << (std::ostream& os,
									 const RS_InsertData& d) {
	   os << "(" << d.name.toLatin1().data() << ")";
	   return os;
   }
/**
 * @param parent The graphic this block belongs to.
 */
RS_Insert::RS_Insert(RS_EntityContainer* parent,
                     const RS_InsertData& d)
        : RS_EntityContainer(parent), data(d) {

		block = nullptr;

    if (data.updateMode!=RS2::NoUpdate) {
        update();
        //calculateBorders();
    }
}

RS_Entity* RS_Insert::clone() const{
	auto* i = new RS_Insert(*this);
	i->setOwner(isOwner());
	i->initId();
	i->detach();
	return i;
}

/**
 * Updates the entity buffer of this insert entity. This method
 * needs to be called whenever the block this insert is based on changes.
 */
void RS_Insert::update() {

        RS_DEBUG->print("RS_Insert::update");
        RS_DEBUG->print("RS_Insert::update: name: %s", data.name.toLatin1().data());
//        RS_DEBUG->print("RS_Insert::update: insertionPoint: %f/%f",
//                data.insertionPoint.x, data.insertionPoint.y);

        if (updateEnabled==false) {
                return;
        }

    clear();

    RS_Block* blk = getBlockForInsert();
    if (blk == nullptr) {
        RS_DEBUG->print("RS_Insert::update: Block is nullptr");
        return;
    }

    if (isUndone()) {
        RS_DEBUG->print("RS_Insert::update: Insert is in undo list");
        return;
    }

    if (std::abs(data.scaleFactor.x)<MIN_Scale_Factor || std::abs(data.scaleFactor.y)<MIN_Scale_Factor) {
        RS_DEBUG->print("RS_Insert::update: scale factor is 0");
        return;
    }

    RS_DEBUG->print("RS_Insert::update: cols: %d, rows: %d",
                    data.cols, data.rows);
    RS_DEBUG->print("RS_Insert::update: block has %d entities",
                    blk->count());
        for(auto* e: *blk){
            for (int c=0; c<data.cols; ++c) {
//            RS_DEBUG->print("RS_Insert::update: col %d", c);
                for (int r=0; r<data.rows; ++r) {
//                i_en_counts++;
//                RS_DEBUG->print("RS_Insert::update: row %d", r);

                    if (e->rtti()==RS2::EntityInsert &&
                            data.updateMode!=RS2::PreviewUpdate) {

//                                        RS_DEBUG->print("RS_Insert::update: updating sub-insert");
                        e->update();
                }

//                                RS_DEBUG->print("RS_Insert::update: cloning entity");

                    RS_Entity* ne = nullptr;
                    if ( (data.scaleFactor.x - data.scaleFactor.y)>MIN_Scale_Factor) {
                        if (e->rtti()== RS2::EntityArc) {
                            auto* a= static_cast<RS_Arc*>(e);
                            ne = new RS_Ellipse{this,
                            {a->getCenter(), {a->getRadius(), 0.},
                                    1, a->getAngle1(), a->getAngle2(),
                                    a->isReversed()}};
                            ne->setLayer(e->getLayer());
                            ne->setPen(e->getPen(false));
                        } else if (e->rtti()== RS2::EntityCircle) {
                            auto* a= static_cast<RS_Circle*>(e);
                            ne = new RS_Ellipse{this,
                            { a->getCenter(), {a->getRadius(), 0.}, 1, 0., 2.*M_PI, false}};
                            ne->setLayer(e->getLayer());
                            ne->setPen(e->getPen(false));
                        } else {
                            ne = e->clone();
                        }
                    } else {
                        ne = e->clone();
                    }
                    ne->initId();
                    ne->setUpdateEnabled(false);
                // if entity layer are 0 set to insert layer to allow "1 layer control" bug ID #3602152
                    RS_Layer *l= ne->getLayer();//special fontchar block don't have
                    if (l != nullptr  && ne->getLayer()->getName() == "0")
                    ne->setLayer(getLayer());
                    ne->setParent(this);
                    ne->setVisible(getFlag(RS2::FlagVisible));

//                                RS_DEBUG->print("RS_Insert::update: transforming entity");

                // Move:
//                                RS_DEBUG->print("RS_Insert::update: move 1");
                    if (std::abs(data.scaleFactor.x)>MIN_Scale_Factor &&
                            std::abs(data.scaleFactor.y)>MIN_Scale_Factor) {
                        ne->move(data.insertionPoint +
                                 RS_Vector(data.spacing.x/data.scaleFactor.x*c,
                                           data.spacing.y/data.scaleFactor.y*r));
                    }
                    else {
                        ne->move(data.insertionPoint);
                    }
                // Move because of block base point:
//                                RS_DEBUG->print("RS_Insert::update: move 2");
                    ne->move(blk->getBasePoint()*(-1));
                // Scale:
//                                RS_DEBUG->print("RS_Insert::update: scale");
                    ne->scale(data.insertionPoint, data.scaleFactor);
                // Rotate:
//                                RS_DEBUG->print("RS_Insert::update: rotate");
                    ne->rotate(data.insertionPoint, data.angle);

                   // RS_DEBUG->print(RS_Debug::D_ERROR, "ne: angle: %lg\n", data.angle);
                // Select:
                    ne->setSelected(isSelected());

                // individual entities can be on indiv. layers
                    RS_Pen tmpPen = updatePen(ne->getPen(false), getPen());
                // now that we've evaluated all flags, let's strip them:
                // TODO: strip all flags (width, line type)
                //tmpPen.setColor(tmpPen.getColor().stripFlags());
                    ne->setPen(tmpPen);

                    ne->setUpdateEnabled(true);

                // insert must be updated even in preview mode
                    if (data.updateMode != RS2::PreviewUpdate
                            || ne->rtti() == RS2::EntityInsert) {
                        //RS_DEBUG->print("RS_Insert::update: updating new entity");
                        ne->update();
                    }

//                                RS_DEBUG->print("RS_Insert::update: adding new entity");
                    appendEntity(ne);
//                std::cout<<"done # of entity: "<<i_en_counts<<std::endl;
                }
            }
        }
        calculateBorders();

        RS_DEBUG->print("RS_Insert::update: OK");
}

/**
 * @return Pointer to the block associated with this Insert or
 *   nullptr if the block couldn't be found. Blocks are requested
 *   from the blockSource if one was supplied and otherwise from
 *   the closest parent graphic.
 */
RS_Block* RS_Insert::getBlockForInsert() const{
    if (block != nullptr) {
        return block;
    }

    RS_BlockList* blkList;

    if (!data.blockSource) {
        if (getGraphic()) {
            blkList = getGraphic()->getBlockList();
        } else {
            blkList = nullptr;
        }
    } else {
        blkList = data.blockSource;
    }

    RS_Block* blk = nullptr;
    if (blkList != nullptr) {
        blk = blkList->find(data.name);
    }

    block = blk;

    return blk;
}

/**
 * Is this insert visible? (re-implementation from RS_Entity)
 *
 * @return true Only if the entity and the block and the layer it is on
 * are visible.
 * The Layer might also be nullptr. In that case the layer visibility
 * is ignored.
 * The Block might also be nullptr. In that case the block visibility
 * is ignored.
 */
bool RS_Insert::isVisible() const{
    RS_Block* blk = getBlockForInsert();
    if (blk != nullptr) {
        if (blk->isFrozen()) {
            return false;
        }
    }

    return RS_Entity::isVisible();
}

RS_VectorSolutions RS_Insert::getRefPoints() const{
	return RS_VectorSolutions{data.insertionPoint};
}

RS_Vector RS_Insert::getNearestRef(const RS_Vector& coord,
									 double* dist) const{
        return getRefPoints().getClosest(coord, dist);
}

void RS_Insert::move(const RS_Vector& offset) {
        RS_DEBUG->print("RS_Insert::move: offset: %f/%f",
                offset.x, offset.y);
        RS_DEBUG->print("RS_Insert::move1: insertionPoint: %f/%f",
                data.insertionPoint.x, data.insertionPoint.y);
    data.insertionPoint.move(offset);
        RS_DEBUG->print("RS_Insert::move2: insertionPoint: %f/%f",
                data.insertionPoint.x, data.insertionPoint.y);
    update();
}

<<<<<<< HEAD
void RS_Insert::rotate(const RS_Vector& center, const double& angle) {
    RS_DEBUG->print("RS_Insert::rotate1: insertionPoint: %f/%f "
                    "/ center: %f/%f",
                    data.insertionPoint.x, data.insertionPoint.y,
                    center.x, center.y);
=======


void RS_Insert::rotate(const RS_Vector& center, double angle) {
        RS_DEBUG->print("RS_Insert::rotate1: insertionPoint: %f/%f "
            "/ center: %f/%f",
                data.insertionPoint.x, data.insertionPoint.y,
                center.x, center.y);
>>>>>>> b8d4c2bd
    data.insertionPoint.rotate(center, angle);
    data.angle = RS_Math::correctAngle(data.angle + angle);
    RS_DEBUG->print("RS_Insert::rotate2: insertionPoint: %f/%f",
                    data.insertionPoint.x, data.insertionPoint.y);
    update();
}

void RS_Insert::rotate(const RS_Vector& center, const RS_Vector& angleVector) {
        RS_DEBUG->print("RS_Insert::rotate1: insertionPoint: %f/%f "
            "/ center: %f/%f",
                data.insertionPoint.x, data.insertionPoint.y,
                center.x, center.y);
    data.insertionPoint.rotate(center, angleVector);
    data.angle = RS_Math::correctAngle(data.angle+angleVector.angle());
        RS_DEBUG->print("RS_Insert::rotate2: insertionPoint: %f/%f",
                data.insertionPoint.x, data.insertionPoint.y);
    update();
}

void RS_Insert::scale(const RS_Vector& center, const RS_Vector& factor) {
        RS_DEBUG->print("RS_Insert::scale1: insertionPoint: %f/%f",
                data.insertionPoint.x, data.insertionPoint.y);
    data.insertionPoint.scale(center, factor);
    data.scaleFactor.scale(RS_Vector(0.0, 0.0), factor);
    data.spacing.scale(RS_Vector(0.0, 0.0), factor);
        RS_DEBUG->print("RS_Insert::scale2: insertionPoint: %f/%f",
                data.insertionPoint.x, data.insertionPoint.y);
    update();

}

void RS_Insert::mirror(const RS_Vector& axisPoint1, const RS_Vector& axisPoint2) {
    data.insertionPoint.mirror(axisPoint1, axisPoint2);

		RS_Vector vec = RS_Vector::polar(1.0, data.angle);
        vec.mirror(RS_Vector(0.0,0.0), axisPoint2-axisPoint1);
        data.angle = RS_Math::correctAngle(vec.angle()-M_PI);

        data.scaleFactor.x*=-1;

    update();
}

std::ostream& operator << (std::ostream& os, const RS_Insert& i) {
    os << " Insert: " << i.getData() << std::endl;
    return os;
}<|MERGE_RESOLUTION|>--- conflicted
+++ resolved
@@ -116,7 +116,7 @@
 }
 
 RS_Entity* RS_Insert::clone() const{
-	auto* i = new RS_Insert(*this);
+	auto i = new RS_Insert(*this);
 	i->setOwner(isOwner());
 	i->initId();
 	i->detach();
@@ -179,7 +179,7 @@
                     RS_Entity* ne = nullptr;
                     if ( (data.scaleFactor.x - data.scaleFactor.y)>MIN_Scale_Factor) {
                         if (e->rtti()== RS2::EntityArc) {
-                            auto* a= static_cast<RS_Arc*>(e);
+                            auto a= static_cast<RS_Arc*>(e);
                             ne = new RS_Ellipse{this,
                             {a->getCenter(), {a->getRadius(), 0.},
                                     1, a->getAngle1(), a->getAngle2(),
@@ -187,7 +187,7 @@
                             ne->setLayer(e->getLayer());
                             ne->setPen(e->getPen(false));
                         } else if (e->rtti()== RS2::EntityCircle) {
-                            auto* a= static_cast<RS_Circle*>(e);
+                            auto a= static_cast<RS_Circle*>(e);
                             ne = new RS_Ellipse{this,
                             { a->getCenter(), {a->getRadius(), 0.}, 1, 0., 2.*M_PI, false}};
                             ne->setLayer(e->getLayer());
@@ -335,21 +335,11 @@
     update();
 }
 
-<<<<<<< HEAD
 void RS_Insert::rotate(const RS_Vector& center, const double& angle) {
     RS_DEBUG->print("RS_Insert::rotate1: insertionPoint: %f/%f "
                     "/ center: %f/%f",
                     data.insertionPoint.x, data.insertionPoint.y,
                     center.x, center.y);
-=======
-
-
-void RS_Insert::rotate(const RS_Vector& center, double angle) {
-        RS_DEBUG->print("RS_Insert::rotate1: insertionPoint: %f/%f "
-            "/ center: %f/%f",
-                data.insertionPoint.x, data.insertionPoint.y,
-                center.x, center.y);
->>>>>>> b8d4c2bd
     data.insertionPoint.rotate(center, angle);
     data.angle = RS_Math::correctAngle(data.angle + angle);
     RS_DEBUG->print("RS_Insert::rotate2: insertionPoint: %f/%f",
