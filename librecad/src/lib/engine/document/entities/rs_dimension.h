--- conflicted
+++ resolved
@@ -136,10 +136,7 @@
      * to update the subentities which make up the dimension entity.
      */
     void update() override;
-<<<<<<< HEAD
-=======
     void resolveDimStyleAndUpdateDim();
->>>>>>> a5f967ef
     void updateDim(bool autoText=false);
 
     RS_Vector getDefinitionPoint() {return m_dimGenericData.definitionPoint;}
@@ -149,11 +146,7 @@
     RS_MTextData::MTextLineSpacingStyle getLineSpacingStyle() {return m_dimGenericData.lineSpacingStyle;}
     double getLineSpacingFactor() {return m_dimGenericData.lineSpacingFactor;}
     QString getText() {return m_dimGenericData.text;}
-<<<<<<< HEAD
-    QString getStyle() {return m_dimGenericData.style;}
-=======
     QString getStyle() const {return m_dimGenericData.style;}
->>>>>>> a5f967ef
     double getAngle() {return m_dimGenericData.angle;}
     double getHDir() const{return m_dimGenericData.horizontalAxisDirection;}
     double hasUserDefinedTextLocation(){return !m_dimGenericData.autoText;}
@@ -180,11 +173,7 @@
     RS_Color getExtensionLineColor();
     RS_Color getTextColor();
     QString getTextStyle();
-<<<<<<< HEAD
-    int getDimLinearFormat();
-=======
     RS2::LinearFormat getDimLinearFormat();
->>>>>>> a5f967ef
     int getDimDecimalPlaces();
     int getDimTrailingZerosSuppressionMode();
     int getDimDecimalFormatSeparatorChar();
@@ -201,15 +190,6 @@
 private:
     static RS_VectorSolutions getIntersectionsLineContainer(const RS_Line* l, const RS_EntityContainer* c,
                                                             bool infiniteLine = false);
-<<<<<<< HEAD
-    void createHorizontalTextDimensionLine(const RS_Vector& p1, const RS_Vector& p2, bool arrow1 = true,
-                                                 bool arrow2 = true, bool autoText = false);
-    void createAlignedTextDimensionLine(const RS_Vector& p1, const RS_Vector& p2, bool arrow1 = true,
-                                              bool arrow2 = true, bool autoText = false);
-protected:
-    /** Data common to all dimension entities. */
-    RS_DimensionData m_dimGenericData;
-=======
     void createHorizontalTextDimensionLine(const RS_Vector& p1, const RS_Vector& p2, bool arrow1,
                                                  bool arrow2,
                                                  bool noSuppress1, bool noSuppress2,
@@ -222,23 +202,16 @@
 protected:
     /** Data common to all dimension entities. */
     RS_DimensionData m_dimGenericData;
-    LC_DimStyle* m_dimStyleTransient = nullptr;
->>>>>>> a5f967ef
 
     virtual void doUpdateDim() = 0;
 
     RS_Pen getPenForText();
-<<<<<<< HEAD
     RS_Pen getPenExtensionLine();
-=======
-    RS_Pen getPenExtensionLine(bool first);
->>>>>>> a5f967ef
     RS_Pen getPenDimensionLine();
     RS_MText* createDimText(RS_Vector textPos, double textHeight, double textAngle);
     void addDimComponentEntity(RS_Entity* en, const RS_Pen &pen);
     RS_MText* addDimText(RS_MTextData &textData);
     RS_MTextData createDimTextData(RS_Vector textPos, double textHeight, double textAngle);
-<<<<<<< HEAD
     RS_Line* addDimExtensionLine(RS_Vector start, RS_Vector end);
     RS_Line* addDimDimensionLine(RS_Vector start, RS_Vector end);
     RS_Line* addDimComponentLine(RS_Vector start, RS_Vector end, const RS_Pen& pen);
@@ -247,7 +220,18 @@
     double prepareLabelLinearDistance(double distance);
     void createDimensionLine(const RS_Vector& dimLineStart, const RS_Vector& dimLineEnd,
               bool arrow1=true, bool arrow2=true, bool autoText=false);
-=======
+    RS_DimensionData m_dimGenericData;
+    LC_DimStyle* m_dimStyleTransient = nullptr;
+
+    virtual void doUpdateDim() = 0;
+
+    RS_Pen getPenForText();
+    RS_Pen getPenExtensionLine(bool first);
+    RS_Pen getPenDimensionLine();
+    RS_MText* createDimText(RS_Vector textPos, double textHeight, double textAngle);
+    void addDimComponentEntity(RS_Entity* en, const RS_Pen &pen);
+    RS_MText* addDimText(RS_MTextData &textData);
+    RS_MTextData createDimTextData(RS_Vector textPos, double textHeight, double textAngle);
     RS_Line* addDimExtensionLine(RS_Vector start, RS_Vector end, bool first);
     RS_Line* addDimDimensionLine(RS_Vector start, RS_Vector end);
     RS_Line* addDimComponentLine(RS_Vector start, RS_Vector end, const RS_Pen& pen);
@@ -258,7 +242,6 @@
     double prepareLabelLinearDistance(double distance);
     void createDimensionLine(const RS_Vector& dimLineStart, const RS_Vector& dimLineEnd,
               bool arrow1=true, bool arrow2=true, bool noSuppress1 = false, bool noSuppress2 = false, bool autoText=false);
->>>>>>> a5f967ef
 };
 
 #endif