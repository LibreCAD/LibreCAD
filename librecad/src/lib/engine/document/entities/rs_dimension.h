/****************************************************************************
**
** This file is part of the LibreCAD project, a 2D CAD program
**
** Copyright (C) 2010 R. van Twisk (librecad@rvt.dds.nl)
** Copyright (C) 2001-2003 RibbonSoft. All rights reserved.
**
**
** This file may be distributed and/or modified under the terms of the
** GNU General Public License version 2 as published by the Free Software
** Foundation and appearing in the file gpl-2.0.txt included in the
** packaging of this file.
**
** This program is distributed in the hope that it will be useful,
** but WITHOUT ANY WARRANTY; without even the implied warranty of
** MERCHANTABILITY or FITNESS FOR A PARTICULAR PURPOSE.  See the
** GNU General Public License for more details.
**
** You should have received a copy of the GNU General Public License
** along with this program; if not, write to the Free Software
** Foundation, Inc., 51 Franklin Street, Fifth Floor, Boston, MA  02110-1301  USA
**
** This copyright notice MUST APPEAR in all copies of the script!
**
**********************************************************************/


#ifndef RS_DIMENSION_H
#define RS_DIMENSION_H

#include "rs_entitycontainer.h"
#include "rs_mtext.h"

struct RS_ArcData;
class RS_Arc;
class RS_Color;
class RS_Line;

/**
 * Holds the data that is common to all dimension entities.
 */
struct RS_DimensionData : public RS_Flags {
    /**
	 * Default constructor
     */
    RS_DimensionData() = default;

    /**
     * Constructor with initialisation.
     *
     * @param definitionPoint Definition point.
     * @param middleOfText Middle point of dimension text.
     * @param valign Vertical alignment.
     * @param halign Horizontal alignment.
     * @param lineSpacingStyle Line spacing style.
     * @param lineSpacingFactor Line spacing factor.
     * @param text Text string entered explicitly by user or null
     *         or "<>" for the actual measurement or " " (one blank space).
     *         for suppressing the text.
     * @param style Dimension style name.
     * @param angle Rotation angle of dimension text away from
     *         default orientation.
     */
	RS_DimensionData(const RS_Vector& definitionPoint,
                     const RS_Vector& middleOfText,
                     RS_MTextData::VAlign valign,
                     RS_MTextData::HAlign halign,
                     RS_MTextData::MTextLineSpacingStyle lineSpacingStyle,
                     double lineSpacingFactor,
                     QString text,
                     QString style,
                     double angle,
                     double hdir,
                     bool autoTextLocation);

    /** Definition point */
    RS_Vector definitionPoint;
    /** Middle point of dimension text */
    RS_Vector middleOfText;
    /** Vertical alignment */
    RS_MTextData::VAlign valign = RS_MTextData::VABottom;
    /** Horizontal alignment */
    RS_MTextData::HAlign halign = RS_MTextData::HALeft;
    /** Line spacing style */
    RS_MTextData::MTextLineSpacingStyle lineSpacingStyle = RS_MTextData::Exact;
    /** Line spacing factor */
    double lineSpacingFactor = 0.;
    /**
    * Text string entered explicitly by user or null
    * or "<>" for the actual measurement or " " (one blank space)
    * for suppressing the text.
    */
    QString text;
    /** Dimension style name */
    QString style;
    /** Rotation angle of dimension text away from default orientation */
    double angle = 0.;
    /**
     * direction of horizontal coordinate axis
     */
    double horizontalAxisDirection = 0.0;

    bool autoText = true;
};

std::ostream& operator << (std::ostream& os,
								  const RS_DimensionData& dd);

/**
 * Abstract base class for dimension entity classes.
 *
 * @author Andrew Mustun
 */
class RS_Dimension : public RS_EntityContainer {
public:
<<<<<<< HEAD
    RS_Dimension(RS_EntityContainer* parent,const RS_DimensionData& d);
=======
    RS_Dimension(RS_EntityContainer* parent,
                 RS_DimensionData d);
>>>>>>> 41acf5a0

    RS_Vector getNearestRef( const RS_Vector& coord, double* dist = nullptr) const override;
    RS_Vector getNearestSelectedRef( const RS_Vector& coord, double* dist = nullptr) const override;

    /** @return Copy of data that defines the dimension. */
    RS_DimensionData getData() const {return m_dimGenericData;}
    QString getLabel(bool resolve=true);
    void setLabel(const QString& l);

    /**
     * Needs to be implemented by the dimension class to return the
     * measurement of the dimension (e.g. 10.5 or 15'14").
     */
    virtual QString getMeasuredLabel() = 0;

    /**
     * Must be overwritten by implementing dimension entity class
     * to update the subentities which make up the dimension entity.
     */
    void update() override;
    void updateDim(bool autoText=false);

    RS_Vector getDefinitionPoint() {return m_dimGenericData.definitionPoint;}
    RS_Vector getMiddleOfText() {return m_dimGenericData.middleOfText;}
    RS_MTextData::VAlign getVAlign() {return m_dimGenericData.valign;}
    RS_MTextData::HAlign getHAlign() {return m_dimGenericData.halign;}
    RS_MTextData::MTextLineSpacingStyle getLineSpacingStyle() {return m_dimGenericData.lineSpacingStyle;}
    double getLineSpacingFactor() {return m_dimGenericData.lineSpacingFactor;}
    QString getText() {return m_dimGenericData.text;}
    QString getStyle() {return m_dimGenericData.style;}
    double getAngle() {return m_dimGenericData.angle;}
    double getHDir() const{return m_dimGenericData.horizontalAxisDirection;}
    double hasUserDefinedTextLocation(){return !m_dimGenericData.autoText;}
    void setHDir(double hdir) {m_dimGenericData.horizontalAxisDirection = hdir;}
    void setDefinitionPoint(RS_Vector defPoint) {m_dimGenericData.definitionPoint = defPoint;}

    double getGeneralFactor();
    double getGeneralScale();
    double getArrowSize();
    double getTickSize();
    double getExtensionLineExtension();
    double getExtensionLineOffset();
    double getDimensionLineGap();
    double getTextHeight();
    bool getInsideHorizontalText();
    bool getFixedLengthOn();
    double getFixedLength();
    RS2::LineWidth getExtensionLineWidth();
    RS2::LineWidth getDimensionLineWidth();
    RS_Color getDimensionLineColor();
    RS_Color getExtensionLineColor();
    RS_Color getTextColor();
    QString getTextStyle();
    int getDimLinearFormat();
    int getDimDecimalPlaces();
    int getDimTrailingZerosSuppressionMode();
    int getDimDecimalFormatSeparatorChar();

    double getGraphicVariable(const QString& key, double defMM, int code);
    static QString stripZerosAngle(QString angle, int zeros=0);
    static QString stripZerosLinear(QString linear, int zeros=1);
    void move(const RS_Vector& offset) override;
    void rotate(const RS_Vector& center, double angle) override;
    void rotate(const RS_Vector& center, const RS_Vector& angleVector) override;
    void scale(const RS_Vector& center, const RS_Vector& factor) override;
    void mirror(const RS_Vector& axisPoint1, const RS_Vector& axisPoint2) override;
    RS_Entity& shear([[maybe_unused]] double k) override { return *this; } // TODO
private:
    static RS_VectorSolutions getIntersectionsLineContainer(const RS_Line* l, const RS_EntityContainer* c,
                                                            bool infiniteLine = false);
    void createHorizontalTextDimensionLine(const RS_Vector& p1, const RS_Vector& p2, bool arrow1 = true,
                                                 bool arrow2 = true, bool autoText = false);
    void createAlignedTextDimensionLine(const RS_Vector& p1, const RS_Vector& p2, bool arrow1 = true,
                                              bool arrow2 = true, bool autoText = false);
protected:
    /** Data common to all dimension entities. */
    RS_DimensionData m_dimGenericData;

    virtual void doUpdateDim() = 0;

    RS_Pen getPenForText();
    RS_Pen getPenExtensionLine();
    RS_Pen getPenDimensionLine();
    RS_MText* createDimText(RS_Vector textPos, double textHeight, double textAngle);
    void addDimComponentEntity(RS_Entity* en, const RS_Pen &pen);
    RS_MText* addDimText(RS_MTextData &textData);
    RS_MTextData createDimTextData(RS_Vector textPos, double textHeight, double textAngle);
    RS_Line* addDimExtensionLine(RS_Vector start, RS_Vector end);
    RS_Line* addDimDimensionLine(RS_Vector start, RS_Vector end);
    RS_Line* addDimComponentLine(RS_Vector start, RS_Vector end, const RS_Pen& pen);
    RS_Arc* addDimArc(RS_ArcData& arcData);
    QString createLinearMeasuredLabel(double dist);
    double prepareLabelLinearDistance(double distance);
    void createDimensionLine(const RS_Vector& dimLineStart, const RS_Vector& dimLineEnd,
              bool arrow1=true, bool arrow2=true, bool autoText=false);
};

#endif<|MERGE_RESOLUTION|>--- conflicted
+++ resolved
@@ -43,7 +43,7 @@
     /**
 	 * Default constructor
      */
-    RS_DimensionData() = default;
+	RS_DimensionData();
 
     /**
      * Constructor with initialisation.
@@ -113,12 +113,7 @@
  */
 class RS_Dimension : public RS_EntityContainer {
 public:
-<<<<<<< HEAD
     RS_Dimension(RS_EntityContainer* parent,const RS_DimensionData& d);
-=======
-    RS_Dimension(RS_EntityContainer* parent,
-                 RS_DimensionData d);
->>>>>>> 41acf5a0
 
     RS_Vector getNearestRef( const RS_Vector& coord, double* dist = nullptr) const override;
     RS_Vector getNearestSelectedRef( const RS_Vector& coord, double* dist = nullptr) const override;
