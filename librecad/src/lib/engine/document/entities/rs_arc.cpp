--- conflicted
+++ resolved
@@ -241,11 +241,7 @@
     return true;
 }
 
-<<<<<<< HEAD
-void RS_Arc::calculateBorders() {    
-=======
 void RS_Arc::calculateBorders() {
->>>>>>> 048e44fe
     startPoint = data.center.relative(data.radius, data.angle1);
     endPoint = data.center.relative(data.radius, data.angle2);
     LC_Rect const rect{startPoint, endPoint};
@@ -920,12 +916,7 @@
 }
 
 void RS_Arc::draw(RS_Painter* painter) {
-<<<<<<< HEAD
-    painter->updateDashOffset(this);
-    painter->drawArcWCS(data.center, data.radius, data.startAngleDegrees, data.angularLength);
-=======
     painter->drawEntityArc(this);
->>>>>>> 048e44fe
 }
 
 /**
