--- conflicted
+++ resolved
@@ -122,19 +122,11 @@
 
         const double extended_line_length = line_length + doubleArrowSize + textWidth;
         const RS_Vector p3 = p1 + RS_Vector::polar(extended_line_length, line_angle);
-<<<<<<< HEAD
-        createDimensionLine(p1b, p3, true, false, m_dimGenericData.autoText);
-    }
-    else {
-        const RS_Vector p3 = p1 + RS_Vector::polar(line_length, line_angle);
-        createDimensionLine(p1, p3, false, true, m_dimGenericData.autoText);
-=======
         createDimensionLine(p1b, p3, true, false, true, false, m_dimGenericData.autoText);
     }
     else {
         const RS_Vector p3 = p1 + RS_Vector::polar(line_length, line_angle);
         createDimensionLine(p1, p3, false, true, false, true, m_dimGenericData.autoText);
->>>>>>> a5f967ef
     }
 }
 
