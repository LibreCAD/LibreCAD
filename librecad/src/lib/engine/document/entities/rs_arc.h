/****************************************************************************
**
** This file is part of the LibreCAD project, a 2D CAD program
**
** Copyright (C) 2010 R. van Twisk (librecad@rvt.dds.nl)
** Copyright (C) 2001-2003 RibbonSoft. All rights reserved.
**
**
** This file may be distributed and/or modified under the terms of the
** GNU General Public License version 2 as published by the Free Software
** Foundation and appearing in the file gpl-2.0.txt included in the
** packaging of this file.
**
** This program is distributed in the hope that it will be useful,
** but WITHOUT ANY WARRANTY; without even the implied warranty of
** MERCHANTABILITY or FITNESS FOR A PARTICULAR PURPOSE.  See the
** GNU General Public License for more details.
**
** You should have received a copy of the GNU General Public License
** along with this program; if not, write to the Free Software
** Foundation, Inc., 51 Franklin Street, Fifth Floor, Boston, MA  02110-1301  USA
**
** This copyright notice MUST APPEAR in all copies of the script!
**
**********************************************************************/

#ifndef RS_ARC_H
#define RS_ARC_H

#include <iosfwd>

#include "rs_atomicentity.h"
#include "lc_cachedlengthentity.h"

class LC_Quadratic;


/**
 * Holds the data that defines an arc.
 */
struct RS_ArcData {
    RS_ArcData() = default;

    RS_ArcData(const RS_Vector& center,
               double radius,
               double angle1, double angle2,
               bool reversed);

    void reset();

    bool isValid() const;

    RS_Vector center;
    double radius = 0.;
    double angle1 = 0.;
    double angle2 = 0.;
    bool reversed = false;

    // cached value for draw()
    double startAngleDegrees = 0.;
    double otherAngleDegrees = 0.;
    double angularLength = 0.;
};

std::ostream& operator << (std::ostream& os, const RS_ArcData& ad);


/**
 * Class for an arc entity. All angles are in Rad.
 *
 * @author Andrew Mustun
 */
class RS_Arc : public LC_CachedLengthEntity {
public:
    RS_Arc()=default;
    RS_Arc(RS_EntityContainer* parent,
           const RS_ArcData& d);

    RS_Entity* clone() const override;

    /**	@return RS2::EntityArc */
    RS2::EntityType rtti() const override
    {
        return RS2::EntityArc;
    }
    /** @return true */
    bool isEdge() const override {
        return true;
    }

    /** @return Copy of data that defines the arc. **/
    RS_ArcData getData() const {
        return data;
    }

    RS_VectorSolutions getRefPoints() const override;

    /** Sets new arc parameters. **/
    void setData(const RS_ArcData& d) {
        data = d;
    }

    /** @return The center point (x) of this arc */
    RS_Vector getCenter() const override {
        return data.center;
    }
    /** Sets new center. */
    void setCenter(const RS_Vector& c) {
        data.center = c;
    }

    /** @return The radius of this arc */
    double getRadius() const override {
        return data.radius;
    }

    /** Sets new radius. */
    void setRadius(double r) override {
        data.radius = r;
    }

    /** @return The start angle of this arc */
    double getAngle1() const {
        return data.angle1;
    }
    /** Sets new start angle. */
    void setAngle1(double a1) {
        data.angle1 = a1;
    }
    /** @return The end angle of this arc */
    double getAngle2() const {
        return data.angle2;
    }
    /** Sets new end angle. */
    void setAngle2(double a2) {
        data.angle2 = a2;
    }
    /** get angle relative arc center*/
    double getArcAngle(const RS_Vector& vp) {
        return (vp - data.center).angle();
    }

    /**
     * @brief getPointAtParameter - get arc point at the given angle
     * @param angle - arc angle
     * @return RS_Vector - arc point, which may not be within the arc angular range
     */
    RS_Vector getPointAtParameter(double angle) const {
        return getCenter() + RS_Vector::polar(getRadius(), angle);
    }

    /**
     * @return Direction 1. The angle at which the arc starts at
     * the startpoint.
     */
    double getDirection1() const override;
    /**
     * @return Direction 2. The angle at which the arc starts at
     * the endpoint.
     */
    double getDirection2() const override;

    /**
     * @retval true if the arc is reversed (clockwise),
     * @retval false otherwise
     */
    bool isReversed() const {
        return data.reversed;
    }
    /** sets the reversed status. */
    void setReversed(bool r) {
        data.reversed = r;
    }

    /** @return Start point of the entity. */
    RS_Vector getStartpoint() const override;
    /** @return End point of the entity. */
    RS_Vector getEndpoint() const override;
    std::vector<RS_Entity* > offsetTwoSides(const double& distance) const override;
    /**
          * implementations must revert the direction of an atomic entity
          */
    void revertDirection() override;
    void correctAngles();//make sure angleLength() is not more than 2*M_PI
    void moveStartpoint(const RS_Vector& pos) override;
    void moveEndpoint(const RS_Vector& pos) override;
    bool offset(const RS_Vector& position, const double& distance) override;

    void trimStartpoint(const RS_Vector& pos) override;
    void trimEndpoint(const RS_Vector& pos) override;

    RS2::Ending getTrimPoint(const RS_Vector& coord,
                             const RS_Vector& trimPoint) override;
    /** choose an intersection to trim to based on mouse point */
    RS_Vector prepareTrim(const RS_Vector& mousePoint,
                          const RS_VectorSolutions& trimSol)override;

    void reverse() override;

    RS_Vector getMiddlePoint() const override;
    double getAngleLength() const;

    double getBulge() const;

    bool createFrom3P(const RS_Vector& p1, const RS_Vector& p2,
                      const RS_Vector& p3);
    bool createFrom2PDirectionRadius(const RS_Vector& startPoint, const RS_Vector& endPoint,
                                     double direction1, double radius);
    bool createFrom2PDirectionAngle(const RS_Vector& startPoint, const RS_Vector& endPoint,
                                    double direction1, double angleLength);
    bool createFrom2PBulge(const RS_Vector& startPoint, const RS_Vector& endPoint,
                           double bulge);

    RS_Vector getNearestEndpoint(const RS_Vector& coord,
                                 double* dist = nullptr) const override;
    RS_Vector getNearestPointOnEntity(const RS_Vector& coord,
                                      bool onEntity = true,
                                      double* dist = nullptr,
                                      RS_Entity** entity=nullptr) const override;
    RS_Vector getNearestCenter(const RS_Vector& coord,
                               double* dist = nullptr) const override;
    RS_Vector getNearestMiddle(const RS_Vector& coord,
                               double* dist = nullptr,
                               int middlePoints = 1
    ) const override;
    RS_Vector getNearestDist(double distance,
                             const RS_Vector& coord,
                             double* dist = nullptr) const override;
    RS_Vector getNearestDist(double distance,
                             bool startp) const override;
    RS_Vector getNearestOrthTan(const RS_Vector& coord,
                                const RS_Line& normal,
                                bool onEntity = false) const override;
    RS_Vector dualLineTangentPoint(const RS_Vector& line) const override;
    RS_VectorSolutions getTangentPoint(const RS_Vector& point) const override;//find the tangential points seeing from given point
    RS_Vector getTangentDirection(const RS_Vector& point) const override;
    void move(const RS_Vector& offset) override;
    void rotate(const RS_Vector& center, const double& angle) override;
    void rotate(const RS_Vector& center, const RS_Vector& angleVector) override;
    void scale(const RS_Vector& center, const RS_Vector& factor) override;
    /**
     * @description:    Implementation of the Shear/Skew the entity
     *                  The shear transform is
     *                  1  k  0
     *                  0  1  0
     *                        1
     * @author          Dongxu Li
     * @param[in] double - k the skew/shear parameter
     */
    RS_Entity& shear(double k) override;
    void mirror(const RS_Vector& axisPoint1, const RS_Vector& axisPoint2) override;
    void moveRef(const RS_Vector& ref, const RS_Vector& offset) override;
    void stretch(const RS_Vector& firstCorner,
                 const RS_Vector& secondCorner,
                 const RS_Vector& offset) override;


    void draw(RS_Painter* painter) override;

    friend std::ostream& operator << (std::ostream& os, const RS_Arc& a);

    void calculateBorders() override;
    /** return the equation of the entity
for quadratic,

return a vector contains:
m0 x^2 + m1 xy + m2 y^2 + m3 x + m4 y + m5 =0

for linear:
m0 x + m1 y + m2 =0
**/
    LC_Quadratic getQuadratic() const override;
    /**
     * @brief areaLineIntegral, line integral for contour area calculation by Green's Theorem
     * Contour Area =\oint x dy
     * @return line integral \oint x dy along the entity
     * \oint x dy = c_x r \sin t + \frac{1}{4}r^2\sin 2t +  \frac{1}{2}r^2 t
     */
    double areaLineIntegral() const override;

    void updateMiddlePoint();
protected:
    RS_ArcData data{};
    // cached values for performance
    RS_Vector middlePoint;
    RS_Vector startPoint;
    RS_Vector endPoint;

    void updateLength() override;
    void updatePaintingInfo();
    void moveMiddlePoint(RS_Vector vector);

private:
<<<<<<< HEAD
    /*void drawVisible(RS_Painter* painter, RS_GraphicView* view,
                             double& patternOffset);*/
=======
    void drawVisible(RS_Painter& painter, RS_GraphicView& view, double& patternOffset);
>>>>>>> 4ccd35f3
};

#endif<|MERGE_RESOLUTION|>--- conflicted
+++ resolved
@@ -289,14 +289,6 @@
     void updateLength() override;
     void updatePaintingInfo();
     void moveMiddlePoint(RS_Vector vector);
-
-private:
-<<<<<<< HEAD
-    /*void drawVisible(RS_Painter* painter, RS_GraphicView* view,
-                             double& patternOffset);*/
-=======
-    void drawVisible(RS_Painter& painter, RS_GraphicView& view, double& patternOffset);
->>>>>>> 4ccd35f3
 };
 
 #endif