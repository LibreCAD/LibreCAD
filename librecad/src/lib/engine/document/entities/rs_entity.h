--- conflicted
+++ resolved
@@ -595,13 +595,7 @@
     //! maximum coordinates
     RS_Vector maxV;
     //! Pointer to layer
-<<<<<<< HEAD
     RS_Layer *m_layer = nullptr;
-    //! Entity id
-    unsigned long long id = 0;
-=======
-    RS_Layer *layer = nullptr;
->>>>>>> 4bae023e
     //! auto updating enabled?
     bool updateEnabled = false;
 
