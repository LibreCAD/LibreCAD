/****************************************************************************
**
** This file is part of the LibreCAD project, a 2D CAD program
**
** Copyright (C) 2010 R. van Twisk (librecad@rvt.dds.nl)
** Copyright (C) 2001-2003 RibbonSoft. All rights reserved.
**
**
** This file may be distributed and/or modified under the terms of the
** GNU General Public License version 2 as published by the Free Software
** Foundation and appearing in the file gpl-2.0.txt included in the
** packaging of this file.
**
** This program is distributed in the hope that it will be useful,
** but WITHOUT ANY WARRANTY; without even the implied warranty of
** MERCHANTABILITY or FITNESS FOR A PARTICULAR PURPOSE.  See the
** GNU General Public License for more details.
**
** You should have received a copy of the GNU General Public License
** along with this program; if not, write to the Free Software
** Foundation, Inc., 51 Franklin Street, Fifth Floor, Boston, MA  02110-1301  USA
**
** This copyright notice MUST APPEAR in all copies of the script!
**
**********************************************************************/

#include <cassert>
#include<cmath>
#include<iostream>

#include <QObject>

#include "qc_applicationwindow.h"
#include "rs_debug.h"
#include "rs_dialogfactoryinterface.h"
#include "rs_ellipse.h"
#include "rs_information.h"
#include "rs_line.h"
#include "rs_math.h"
#include "rs_painter.h"
#include "rs_polyline.h"

RS_PolylineData::RS_PolylineData(const RS_Vector& _startpoint,
                                 const RS_Vector& _endpoint,
                                 bool _closed):
    startpoint(_startpoint)
    ,endpoint(_endpoint){
    if (_closed) {
        setFlag(RS2::FlagClosed);
    }
}

std::ostream& operator << (std::ostream& os,
                           const RS_PolylineData& pd) {
    os << "(" << pd.startpoint <<
       "/" << pd.endpoint <<
       ")";
    return os;
}
/**
 * Constructor.
 */
RS_Polyline::RS_Polyline(RS_EntityContainer* parent)
    :RS_EntityContainer(parent, true)
    ,closingEntity(nullptr)
    ,nextBulge(0.){
}

/**
 * Constructor.
 * @param d Polyline data
 */
RS_Polyline::RS_Polyline(RS_EntityContainer* parent,
                         const RS_PolylineData& d)
    :RS_EntityContainer(parent, true)
    ,data(d)
    ,closingEntity(nullptr)
    ,nextBulge(0.){
    calculateBorders();
}

RS_Entity* RS_Polyline::clone() const {
    RS_Polyline* p = new RS_Polyline(*this);
    p->setOwner(isOwner());
    p->initId();
    p->detach();
    return p;
}

/**
 * Removes the last vertex of this polyline.
 */
void RS_Polyline::removeLastVertex() {
    RS_Entity* l = last();
    if (l) {
        removeEntity(l);
        l = last();
        if (l) {
            if (l->isAtomic()) {
                data.endpoint = l->getEndpoint();
            }
            else {
                RS_DEBUG->print(RS_Debug::D_WARNING,
                                "RS_Polyline::removeLastVertex: "
                                "polyline contains non-atomic entity");
            }
        }
    }
}


/**
 * Adds a vertex from the endpoint of the last segment or
 * from the startpoint of the first segment to 'v' or
 * sets the startpoint to the point 'v'.
 *
 * The very first vertex added with this method is the startpoint.
 *
 * @param v vertex coordinate to be added
 * @param bulge The bulge of the arc or 0 for a line segment (see DXF documentation)
 * @param prepend true: prepend at start instead of append at end
 *
 * @return Pointer to the entity that was added or nullptr if this
 *         was the first vertex added.
 */
RS_Entity* RS_Polyline::addVertex(const RS_Vector& v, double bulge, bool prepend) {

    RS_Entity* entity=nullptr;
    //static double nextBulge = 0.0;

    // very first vertex:
    if (!data.startpoint.valid) {
        data.startpoint = data.endpoint = v;
        nextBulge = bulge;
    }

        // consequent vertices:
    else {
        // add entity to the polyline:
        std::unique_ptr<RS_Entity> vertex = createVertex(v, nextBulge, prepend);
        entity = vertex.get();
        if (entity != nullptr) {
            if (!prepend) {
                RS_EntityContainer::addEntity(entity);
                data.endpoint = v;
            } else {
                RS_EntityContainer::insertEntity(0, entity);
                data.startpoint = v;
            }
            vertex.release();
        }
        nextBulge = bulge;
        endPolyline();
    }
    return entity;
}


/**
 * Appends a vertex list from the endpoint of the last segment
 * sets the startpoint to the first point if not exist.
 *
 * The very first vertex added with this method is the startpoint if not exists.
 *
 * @param vl list of vertexs coordinate to be added
 * @param Pair are RS_Vector of coord and the bulge of the arc or 0 for a line segment (see DXF documentation)
 *
 * @return None
 */
void RS_Polyline::appendVertexs(const std::vector< std::pair<RS_Vector, double> >& vl) {
    RS_Entity* entity=nullptr;
    //static double nextBulge = 0.0;
    if (!vl.size()) return;
    size_t idx = 0;
    // very first vertex:
    if (!data.startpoint.valid) {
        data.startpoint = data.endpoint = vl.at(idx).first;
        nextBulge = vl.at(idx++).second;
    }

    // consequent vertices:
    for (; idx< vl.size();idx++){
        std::unique_ptr<RS_Entity> vertex = createVertex(vl.at(idx).first, nextBulge, false);
        data.endpoint = vertex->getEndpoint();
        entity=vertex.get();
        vertex.release();
        RS_EntityContainer::addEntity(entity);
        nextBulge = vl.at(idx).second;
    }

    endPolyline();
}


/**
 * Creates a vertex from the endpoint of the last element or
 * sets the startpoint to the point 'v'.
 *
 * The very first vertex added is the starting point.
 *
 * @param v vertex coordinate
 * @param bulge The bulge of the arc (see DXF documentation)
 * @param prepend true: Prepend instead of append at end
 *
 * @return Pointer to the entity that was created or nullptr if this
 *         was the first vertex added.
 */
std::unique_ptr<RS_Entity> RS_Polyline::createVertex(const RS_Vector& v, double bulge, bool prepend) {

    std::unique_ptr<RS_Entity> entity;

    RS_DEBUG->print("RS_Polyline::createVertex: %f/%f to %f/%f bulge: %f",
                    data.endpoint.x, data.endpoint.y, v.x, v.y, bulge);

    // create line for the polyline:
    if (std::abs(bulge)<RS_TOLERANCE || std::abs(bulge) >= RS_MAXDOUBLE) {
        entity = std::make_unique<RS_Line>(this,
                                           prepend ? v : data.endpoint,
                                           prepend ? data.startpoint : v);
        entity->setSelected(isSelected());
        entity->setPen(RS_Pen(RS2::FlagInvalid));
        entity->setLayer(nullptr);
    } else {
        // create arc for the polyline:
        bool reversed = std::signbit(bulge);
        double alpha = std::atan(std::abs(bulge)) * 4.0;

        RS_Vector start = prepend ? data.startpoint : data.endpoint;
        RS_Vector middle = (start + v)/2.0;
        double dist=start.distanceTo(v)/2.0;
        double angle=start.angleTo(v);

        // alpha can't be 0.0 at this point
        double const radius = std::abs(dist / std::sin(alpha/2.0));

        double const wu = std::abs(radius*radius - dist*dist);
        double angleNew = reversed ? angle - M_PI_2 : angle + M_PI_2;
        double h = (std::abs(alpha)>M_PI) ? -std::sqrt(wu) : std::sqrt(wu);

        RS_Vector center = RS_Vector::polar(h, angleNew);
        center += middle;
        double a1 = center.angleTo(prepend ? v : data.endpoint);
        double a2 = center.angleTo(prepend ? data.startpoint : v);

        // fixme - SAND - Should we ALWAYS create ellipse arc in polyline? How such polyline will be saved then?
        if (createEllipticArcs) {
            RS_EllipseData const d{
                center,
                RS_Vector{radius, 0.},
                1.,
                a1, a2,
                reversed};

            entity = std::make_unique<RS_Ellipse>(this, d);
        }
        else{
            RS_ArcData const d(center, radius,
                               a1, a2,
                               reversed);

            entity = std::make_unique<RS_Arc>(this, d);
        }
        entity->setSelected(isSelected());
        entity->setPen(RS_Pen(RS2::FlagInvalid));
        entity->setLayer(nullptr);
    }
    return entity;
}

/**
 * Ends polyline and adds the last entity if the polyline is closed
 */
void RS_Polyline::endPolyline() {
    RS_DEBUG->print("RS_Polyline::endPolyline");

    if (isClosed()) {
        RS_DEBUG->print("RS_Polyline::endPolyline: adding closing entity");

        // remove old closing entity:
        if (closingEntity) {
            removeEntity(closingEntity);
        }

        // add closing entity to the polyline:
        std::unique_ptr<RS_Entity> vertex = createVertex(data.startpoint, nextBulge);
        closingEntity = vertex.get();
        vertex.release();
        if (closingEntity && closingEntity->getLength()>1.0E-4) {
            RS_EntityContainer::addEntity(closingEntity);
            //data.endpoint = data.startpoint;
        }
    }
    calculateBorders();
}

//RLZ: rewrite this:
void RS_Polyline::setClosed(bool cl, [[maybe_unused]] double bulge) {
    bool areClosed = isClosed();
    setClosed(cl);
    if (isClosed()) {
        endPolyline();
    } else if (areClosed){
        removeLastVertex();
    }
}

/** sets a new start point of the polyline */
void RS_Polyline::setStartpoint(RS_Vector const& v) {
    data.startpoint = v;
    if (!data.endpoint.valid) {
        data.endpoint = v;
    }
}

/** @return Start point of the entity */
RS_Vector RS_Polyline::getStartpoint() const {
    return data.startpoint;
}

/** sets a new end point of the polyline */
void RS_Polyline::setEndpoint(RS_Vector const& v) {
    data.endpoint = v;
}

void RS_Polyline::setLayer(const QString& name) {
    RS_Entity::setLayer(name);
    // set layer for sub-entities
    for (auto *e : entities) {
        e->setLayer(layer);
    }
}

void RS_Polyline::setLayer(RS_Layer* l) {
    layer = l;
    // set layer for sub-entities
    for (auto *e : entities) {
        e->setLayer(layer);
    }
}

/** @return End point of the entity */
RS_Vector RS_Polyline::getEndpoint() const {
    return data.endpoint;
}

/**
 * @return The bulge of the closing entity.
 */
double RS_Polyline::getClosingBulge() const{
    if (isClosed()) {
        RS_Entity const* e = last();
        if (e && e->rtti()==RS2::EntityEllipse) {
            return static_cast<RS_Ellipse const*>(e)->getBulge();
        }
    }

    return 0.0;
}

bool RS_Polyline::isClosed() const {
    return data.getFlag(RS2::FlagClosed);
}

void RS_Polyline::setClosed(bool cl) {
    if (cl) {
        data.setFlag(RS2::FlagClosed);
    }
    else {
        data.delFlag(RS2::FlagClosed);
    }
}

/**
 * Sets the polylines start and endpoint to match the first and last vertex.
 */
void RS_Polyline::updateEndpoints() {
    RS_Entity* e1 = firstEntity();
    if (e1 && e1->isAtomic()) {
        RS_Vector const& v = e1->getStartpoint();
        setStartpoint(v);
    }

    RS_Entity const* e2 = last();
    if (isClosed()) {
        e2 = prevEntity();
    }
    if (e2 && e2->isAtomic()) {
        RS_Vector const& v = e2->getEndpoint();
        setEndpoint(v);
    }
}

/**
 * Reimplementation of the addEntity method for a normal container.
 * This reimplementation deletes the given entity!
 *
 * To add entities use addVertex() or addSegment() instead.
 */
void RS_Polyline::addEntity(RS_Entity* /*entity*/) {
    RS_DEBUG->print(RS_Debug::D_WARNING, "RS_Polyline::addEntity:"
                                         " should never be called\n"
                                         "use addVertex() or addSegment() instead"
    );
    assert(false);
}

/**
 * Adds a segment to the polyline.
 */
/*void RS_Polyline::addSegment(RS_Entity* entity) {
        RS_EntityContainer::addEntity(entity);
        // TODO: reorder and check polyline
}*/

RS_VectorSolutions RS_Polyline::getRefPoints() const{
    RS_VectorSolutions ret{{data.startpoint}};
    for(auto e: *this){
        if (e->isAtomic()) {
            if (e->isArc()){
                ret.push_back(e->getMiddlePoint());
            }
            ret.push_back(e->getEndpoint());
        }
    }
    ret.push_back( data.endpoint);
    return ret;
}

RS_Vector RS_Polyline::getNearestRef( const RS_Vector& coord,
                                      double* dist /*= nullptr*/) const{
    // override the RS_EntityContainer method
    // use RS_Entity instead for vertex dragging
    return RS_Entity::getNearestRef( coord, dist);
}

RS_Vector RS_Polyline::getNearestSelectedRef( const RS_Vector& coord,
                                              double* dist /*= nullptr*/) const{
    // override the RS_EntityContainer method
    // use RS_Entity instead for vertex dragging
    return RS_Entity::getNearestSelectedRef( coord, dist);
}
/*
void RS_Polyline::reorder() {
        // current point:
        RS_Vector cp;

        bool done = false;
        do {

        } while(!done);
}
*/

/**
  * this should handle modifyOffset
  *@ coord, indicate direction of offset
  *@ distance of offset
  *
  *@Author, Dongxu Li
  */
bool RS_Polyline::offset(const RS_Vector& coord, const double& distance){
    double dist;
    //find the nearest one
    int length=count();
    std::vector<RS_Vector> intersections(length);
    if(length>1){//sort the polyline entity start/end point order
        int i(0);
        double d0,d1;
        RS_Entity* en0(entityAt(0));
        RS_Entity* en1(entityAt(1));

        RS_Vector vStart(en0->getStartpoint());
        RS_Vector vEnd(en0->getEndpoint());
        en1->getNearestEndpoint(vStart,&d0);
        en1->getNearestEndpoint(vEnd,&d1);
        if(d0<d1) en0->revertDirection();
        for(i=1;i<length;i++){
            //linked to head-tail chain
            en1=entityAt(i);
            vStart=en1->getStartpoint();
            vEnd=en1->getEndpoint();
            en0->getNearestEndpoint(vStart,&d0);
            en0->getNearestEndpoint(vEnd,&d1);
            if(d0>d1) en1->revertDirection();
            intersections[i-1]=(en0->getEndpoint()+en1->getStartpoint())*0.5;
            en0=en1;
        }
        if (isClosed()) {
            en1=entityAt(0);
            intersections[length-1]=(en0->getEndpoint()+en1->getStartpoint())*0.5;
        }

    }
    RS_Entity* en(getNearestEntity(coord, &dist, RS2::ResolveNone));
    if(!en) return false;
    int indexNearest=findEntity(en);
    //        RS_Vector vp(en->getNearestPointOnEntity(coord,false));
    //        RS_Vector direction(en->getTangentDirection(vp));
    //        RS_Vector vp1(-direction.y,direction.x);//normal direction
    //        double a2(vp1.squared());
    //        if(a2<RS_TOLERANCE2) return false;
    //        vp1 *= distance/sqrt(a2);
    //        move(vp1);
    //        return true;

    auto* pnew= static_cast<RS_Polyline*>(clone());
    int i=indexNearest;
    int previousIndex(i);
    pnew->entityAt(i)->offset(coord,distance);
    RS_Vector vp;
    //offset all
    //fixme, this is too ugly
    for(i=indexNearest-1;i>=0;i--){
        RS_VectorSolutions sol0=RS_Information::getIntersection(pnew->entityAt(previousIndex),entityAt(i),true);
//        RS_VectorSolutions sol1;
        double dmax(RS_TOLERANCE15);
        RS_Vector trimP(false);
        for(const RS_Vector& vp: sol0){

            double d0( (vp - pnew->entityAt(previousIndex)->getStartpoint()).squared());//potential bug, need to trim better
            if(d0>dmax) {
                dmax=d0;
                trimP=vp;
            }
        }
        if(trimP.valid){
            static_cast<RS_AtomicEntity*>(pnew->entityAt(previousIndex))->trimStartpoint(trimP);
            static_cast<RS_AtomicEntity*>(pnew->entityAt(i))->trimEndpoint(trimP);
            vp=pnew->entityAt(previousIndex)->getMiddlePoint();
        }else{
            vp=pnew->entityAt(previousIndex)->getStartpoint();
            vp.rotate(entityAt(previousIndex)->getStartpoint(),entityAt(i)->getDirection2()-entityAt(previousIndex)->getDirection1()+M_PI);
        }
        pnew->entityAt(i)->offset(vp,distance);
        previousIndex=i;
    }

    previousIndex=indexNearest;
    for(i=indexNearest+1;i<length;i++){
        RS_VectorSolutions sol0=RS_Information::getIntersection(pnew->entityAt(previousIndex),entityAt(i),true);
//        RS_VectorSolutions sol1;
        double dmax(RS_TOLERANCE15);
        RS_Vector trimP(false);
        for(const RS_Vector& vp: sol0){
            double d0( (vp - pnew->entityAt(previousIndex)->getEndpoint()).squared());//potential bug, need to trim better
            if(d0>dmax) {
                dmax=d0;
                trimP=vp;
            }
        }
        if(trimP.valid){
            static_cast<RS_AtomicEntity*>(pnew->entityAt(previousIndex))->trimEndpoint(trimP);
            static_cast<RS_AtomicEntity*>(pnew->entityAt(i))->trimStartpoint(trimP);
            vp=pnew->entityAt(previousIndex)->getMiddlePoint();
        }else{
            vp=pnew->entityAt(previousIndex)->getEndpoint();
            vp.rotate(entityAt(previousIndex)->getEndpoint(),entityAt(i)->getDirection1()-entityAt(previousIndex)->getDirection2()+M_PI);
        }
        pnew->entityAt(i)->offset(vp,distance);
        previousIndex=i;
    }
    //trim
    //connect and trim        RS_Modification m(*container, graphicView);
    for(i=0;i<length;i++){
        RS_Entity* en0;
        RS_Entity* en1;
        if (i<length-1){
            en0=pnew->entityAt(i);
            en1=pnew->entityAt(i+1);
        }else{
            if (isClosed()) {
                en0=pnew->entityAt(i);
                en1=pnew->entityAt(0);
            }else{
                break;
            }
        }
        RS_VectorSolutions sol0=RS_Information::getIntersection(en0,en1,true);
        if(sol0.getNumber()==0){
            sol0=RS_Information::getIntersection(en0,en1);
//            RS_Vector vp0(pnew->entityAt(i)->getEndpoint());
//            RS_Vector vp1(pnew->entityAt(i+1)->getStartpoint());
//            double a0(intersections.at(i).angleTo(vp0));
//            double a1(intersections.at(i).angleTo(vp1));
            RS_VectorSolutions sol1;
//This lead result isn't connected.
//for(const RS_Vector& vp: sol0){
//	if(!RS_Math::isAngleBetween(intersections.at(i).angleTo(vp),
            //                               pnew->entityAt(i)->getDirection2(),
            //                               pnew->entityAt(i+1)->getDirection1(),
//							   false)){
//		sol1.push_back(vp);
            //    }
            //}
            sol1=sol0;
            if(sol1.getNumber()==0) continue;
            RS_Vector trimP(sol1.getClosest(intersections.at(i)));
            static_cast<RS_AtomicEntity*>(en0)->trimEndpoint(trimP);
            static_cast<RS_AtomicEntity*>(en1)->trimStartpoint(trimP);
        }else{
            RS_Vector trimP(sol0.getClosest(intersections.at(i)));
            static_cast<RS_AtomicEntity*>(en0)->trimEndpoint(trimP);
            static_cast<RS_AtomicEntity*>(en1)->trimStartpoint(trimP);
        }
    }

    *this = *pnew;
    return true;
}

void RS_Polyline::move(const RS_Vector& offset) {
    RS_EntityContainer::move(offset);
    data.startpoint.move(offset);
    data.endpoint.move(offset);
    calculateBorders();
}

void RS_Polyline::rotate(const RS_Vector& center, const double& angle) {
    rotate(center, RS_Vector(angle));
}

void RS_Polyline::rotate(const RS_Vector& center, const RS_Vector& angleVector) {
    RS_EntityContainer::rotate(center, angleVector);
    data.startpoint.rotate(center, angleVector);
    data.endpoint.rotate(center, angleVector);
    calculateBorders();
}

void RS_Polyline::scale(const RS_Vector& center, const RS_Vector& factor) {
    // fixme - Umgh.... is it really nice design to mix UI logic to entity? It seems that the check and message should be outside of this....
    // todo - it seems that either proper scaling is needed, or at least message should be moved to the place of invocation (that might be tough)
    // fixme - check this
    if (containsArc() && !RS_Math::equal(factor.x, factor.y)) {
        RS_DIALOGFACTORY->commandMessage(QObject::tr("Polyline contains arc segments, and scaling by different xy-factors will generate incorrect results"));
    }
    RS_EntityContainer::scale(center, factor);
    data.startpoint.scale(center, factor);
    data.endpoint.scale(center, factor);
    calculateBorders();
}

bool RS_Polyline::containsArc() const
{
    return std::any_of(cbegin(), cend(), [](const RS_Entity* entity) {
        return entity->rtti() == RS2::EntityArc;
    });
}

void RS_Polyline::mirror(const RS_Vector& axisPoint1, const RS_Vector& axisPoint2) {
    RS_EntityContainer::mirror(axisPoint1, axisPoint2);
    data.startpoint.mirror(axisPoint1, axisPoint2);
    data.endpoint.mirror(axisPoint1, axisPoint2);
    calculateBorders();
}

void RS_Polyline::moveRef(const RS_Vector& ref, const RS_Vector& offset) {
    RS_EntityContainer::moveRef(ref, offset);
    if (ref.distanceTo(data.startpoint)<1.0e-4) {
        data.startpoint.move(offset);
    }
    if (ref.distanceTo(data.endpoint)<1.0e-4) {
        data.endpoint.move(offset);
    }
    calculateBorders();
    //update();
}

void RS_Polyline::revertDirection() {
    RS_EntityContainer::revertDirection();
    RS_Vector tmp = data.startpoint;
    data.startpoint = data.endpoint;
    data.endpoint = tmp;
}

void RS_Polyline::stretch(const RS_Vector& firstCorner,
                          const RS_Vector& secondCorner,
                          const RS_Vector& offset) {

    if (data.startpoint.isInWindow(firstCorner, secondCorner)) {
        data.startpoint.move(offset);
    }
    if (data.endpoint.isInWindow(firstCorner, secondCorner)) {
        data.endpoint.move(offset);
    }

    RS_EntityContainer::stretch(firstCorner, secondCorner, offset);
    calculateBorders();
}


/**
 * Slightly optimized drawing for polylines.
 */
void RS_Polyline::draw(RS_Painter* painter) {
    if (count() == 0){
        return;
    }
<<<<<<< HEAD
    painter->drawPolylineWCS(this);
}

void RS_Polyline::drawAsChild(RS_Painter *painter) {
    painter->drawPolylineWCS(this);
=======
    painter->drawEntityPolyline(this);
}

void RS_Polyline::drawAsChild(RS_Painter *painter) {
    painter->drawEntityPolyline(this);
>>>>>>> 048e44fe
}

/**
 * Dumps the point's data to stdout.
 */
std::ostream& operator << (std::ostream& os, const RS_Polyline& l) {
    os << " Polyline: " << l.getData() << " {\n";

    os << (RS_EntityContainer&)l;

    os << "\n}\n";

    return os;
}
/**
 * finds vertex that is adjacent to given (previous or next)
 * @param previousSegment - direction of previous segment if true, false - next one
 * @param refPoint
 * @return
 */
RS_Vector RS_Polyline::getRefPointAdjacentDirection(bool previousSegment, RS_Vector& refPoint) {
    RS_Vector previous = getStartpoint();
    if (refPoint == previous){ // handle start point
        return entityAt(0)->getEndpoint();
    }
    bool breakOnNextVertex = false;
    for (RS_Entity *entity = firstEntity(RS2::ResolveAll); entity; entity = nextEntity(RS2::ResolveAll)) {
        RS_Vector segmentEndPoint = entity->getEndpoint();
        if (breakOnNextVertex){
            return segmentEndPoint;
        }
        if (segmentEndPoint == refPoint){
            if (previousSegment){
                return previous;
            }
            else{
                breakOnNextVertex = true;
            }
        }
        else{
            previous = segmentEndPoint;
        }
    }
    return previous;
}<|MERGE_RESOLUTION|>--- conflicted
+++ resolved
@@ -695,19 +695,11 @@
     if (count() == 0){
         return;
     }
-<<<<<<< HEAD
-    painter->drawPolylineWCS(this);
-}
-
-void RS_Polyline::drawAsChild(RS_Painter *painter) {
-    painter->drawPolylineWCS(this);
-=======
     painter->drawEntityPolyline(this);
 }
 
 void RS_Polyline::drawAsChild(RS_Painter *painter) {
     painter->drawEntityPolyline(this);
->>>>>>> 048e44fe
 }
 
 /**
