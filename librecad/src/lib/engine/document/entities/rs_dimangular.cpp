/****************************************************************************
**
** This file is part of the LibreCAD project, a 2D CAD program
**
** Copyright (C) 2018 A. Stebich (librecad@mail.lordofbikes.de)
** Copyright (C) 2010 R. van Twisk (librecad@rvt.dds.nl)
** Copyright (C) 2001-2003 RibbonSoft. All rights reserved.
**
**
** This file may be distributed and/or modified under the terms of the
** GNU General Public License version 2 as published by the Free Software
** Foundation and appearing in the file gpl-2.0.txt included in the
** packaging of this file.
**
** This program is distributed in the hope that it will be useful,
** but WITHOUT ANY WARRANTY; without even the implied warranty of
** MERCHANTABILITY or FITNESS FOR A PARTICULAR PURPOSE.  See the
** GNU General Public License for more details.
**
** You should have received a copy of the GNU General Public License
** along with this program; if not, write to the Free Software
** Foundation, Inc., 51 Franklin Street, Fifth Floor, Boston, MA  02110-1301  USA
**
** This copyright notice MUST APPEAR in all copies of the script!
**
**********************************************************************/

#include<iostream>
#include "rs_dimangular.h"

#include "rs_arc.h"
#include "rs_constructionline.h"
#include "rs_debug.h"
#include "rs_information.h"
#include "rs_line.h"
#include "rs_math.h"
#include "rs_pen.h"
#include "rs_solid.h"
#include "rs_units.h"

class RS_Arc;

RS_DimAngularData::RS_DimAngularData():
    definitionPoint1( false),
    definitionPoint2( false),
    definitionPoint3( false),
    definitionPoint4( false)
{
}

RS_DimAngularData::RS_DimAngularData(const RS_DimAngularData &ed):
    definitionPoint1( ed.definitionPoint1),
    definitionPoint2( ed.definitionPoint2),
    definitionPoint3( ed.definitionPoint3),
    definitionPoint4( ed.definitionPoint4)
{
}

/**
 * Constructor with initialisation.
 *
 * @param definitionPoint Definition point of the angular dimension.
 * @param leader Leader length.
 */
RS_DimAngularData::RS_DimAngularData(const RS_Vector& _definitionPoint1,
                                     const RS_Vector& _definitionPoint2,
                                     const RS_Vector& _definitionPoint3,
                                     const RS_Vector& _definitionPoint4):
    definitionPoint1( _definitionPoint1),
    definitionPoint2( _definitionPoint2),
    definitionPoint3( _definitionPoint3),
    definitionPoint4( _definitionPoint4)
{
}

/**
 * Constructor with initialisation.
 *
 * @param dimscale  general scale (DIMSCALE)
 * @param dimexo  distance from entities (DIMEXO)
 * @param dimexe  extension line extension (DIMEXE)
 * @param dimtxt  text height (DIMTXT)
 * @param dimgap  text distance to line (DIMGAP)
 * @param arrowSize  arrow length
 */
LC_DimAngularVars::LC_DimAngularVars(const double _dimscale,
                                     const double _dimexo,
                                     const double _dimexe,
                                     const double _dimtxt,
                                     const double _dimgap,
                                     const double _arrowSize,
                                     const double _tickSize) :
    dimscale( _dimscale),
    dimexo( _dimexo * _dimscale),
    dimexe( _dimexe * _dimscale),
    dimtxt( _dimtxt * _dimscale),
    dimgap( _dimgap * _dimscale),
    arrowSize( _arrowSize * _dimscale),
    m_tickSize( _tickSize * _dimscale)
{
}

LC_DimAngularVars::LC_DimAngularVars(const LC_DimAngularVars& av) :
    dimscale( av.dimscale),
    dimexo( av.dimexo),
    dimexe( av.dimexe),
    dimtxt( av.dimtxt),
    dimgap( av.dimgap),
    arrowSize( av.arrowSize)
{
}

/**
 * Constructor.
 *
 * @para parent Parent Entity Container.
 * @para d Common dimension geometrical data.
 * @para ed Extended geometrical data for angular dimension.
 */
RS_DimAngular::RS_DimAngular(RS_EntityContainer* parent,
                             const RS_DimensionData& d,
                             const RS_DimAngularData& ed) :
    RS_Dimension( parent, d),
    m_dimAngularData( ed)
{
    calcDimension();
    calculateBorders();
}

RS_Entity* RS_DimAngular::clone() const
{
    auto *d  = new RS_DimAngular(getParent(), getData(), getEData());

    d->setOwner( isOwner());
    // d->init(false);
    d->initId();
    d->detach();

    return d;
}

/**
 * @return Automatically created label for the default
 * measurement of this dimension.
 */
QString RS_DimAngular::getMeasuredLabel()
{
    int dimaunit {getGraphicVariableInt( QStringLiteral( "$DIMAUNIT"), 0)};
    int dimadec {getGraphicVariableInt( QStringLiteral( "$DIMADEC"), 0)};
    int dimazin {getGraphicVariableInt( QStringLiteral( "$DIMAZIN"), 0)};
    RS2::AngleFormat format {RS_Units::numberToAngleFormat( dimaunit)};
    QString strLabel( RS_Units::formatAngle( dimAngle, format, dimadec));

    if (RS2::DegreesMinutesSeconds != format  && RS2::Surveyors != format) {
        strLabel = stripZerosAngle( strLabel, dimazin);
    }

    //verify if units are decimal and comma separator
    if (RS2::DegreesMinutesSeconds != dimaunit) {
        if (',' == getDimDecimalFormatSeparatorChar()) {
            strLabel.replace( QChar('.'), QChar(','));
        }
    }
    return strLabel;
}

/**
 * @return Center of the measured dimension.
 */
RS_Vector RS_DimAngular::getCenter() const{
    return dimCenter;
}

/**
 * @brief Add an extension line if necessary
 *
 * @param dimLine  dimension definition line including extension offset
 * @param dimPoint  point where the arc meets the definition line
 * @param dirStart  unit vector defining the lines starting point direction
 * @param dirEnd  unit vector defining the lines ending point direction
 * @param av  DXF variables with offset and extension line length
 * @param pen  pen to draw the extension line
 */
void RS_DimAngular::extensionLine(const RS_ConstructionLine& dimLine,
                                  const RS_Vector& dimPoint,
                                  const RS_Vector& dirStart,
                                  const RS_Vector& dirEnd,
                                  const LC_DimAngularVars& av)
{
    double diffLine {RS_Vector::posInLine( dimLine.getStartpoint(), dimLine.getEndpoint(), dimPoint)};
    double diffCenter {RS_Vector::posInLine( dimLine.getStartpoint(), dimCenter, dimPoint)};

    if( 0.0 <= diffLine && 1.0 >= diffLine) {
        // dimension ends on entity, nothing to extend
        return;
    }
    if( 0.0 > diffLine && 0.0 > diffCenter) {
<<<<<<< HEAD
        addDimExtensionLine(dimLine.getStartpoint(),dimPoint - dirStart * av.exe());
    }
    else if( 1.0 < diffLine && 0.0 < diffCenter) {
        addDimExtensionLine(dimLine.getEndpoint(),dimPoint - dirEnd * av.exe());
    }
    else if( 0.0 > diffLine && 1.0 < diffCenter) {
        addDimExtensionLine(dimCenter - dirStart * av.exo(),dimPoint + dirEnd * av.exe());
=======
        addDimExtensionLine(dimLine.getStartpoint(),dimPoint - dirStart * av.exe(), true);
    }
    else if( 1.0 < diffLine && 0.0 < diffCenter) {
        addDimExtensionLine(dimLine.getEndpoint(),dimPoint - dirEnd * av.exe(), true);
    }
    else if( 0.0 > diffLine && 1.0 < diffCenter) {
        addDimExtensionLine(dimCenter - dirStart * av.exo(),dimPoint + dirEnd * av.exe(), true);
>>>>>>> a5f967ef
    }
}

/**
 * @brief Add an arrow to the dimension arc
 *
 * @param point  arc endpoint, the arrow tip
 * @param angle  the angle from center to the arc endpoint
 * @param direction  this holds the sign for the arrow endpoint direction
 * @param outsideArrow  when the arc becomes too small, arrows are placed outside
 * @param av  DXF variables with offset and extension line length
 * @param pen  pen to draw the extension line
 */
void RS_DimAngular::arrow(const RS_Vector& point,
                          const double angle,
                          const double direction,
                          const bool outsideArrows,
                          const LC_DimAngularVars& av) {
    const double scaledTickSize = av.tickSize();
    if (scaledTickSize < 0.01) {
        double arrowAngle{0.0};

        if (outsideArrows) {
            // for outside arrows use tangent angle on endpoints
            // because for small radius the arrows looked inclined
            arrowAngle = angle + std::copysign(M_PI_2, direction);
        }
        else {
            // compute the angle from center to the endpoint of the arrow on the arc
            double endAngle{0.0};

            if (RS_TOLERANCE_ANGLE < dimRadius) {
                endAngle = av.arrow() / dimRadius;
            }

            // compute the endpoint of the arrow on the arc
            RS_Vector arrowEnd;
            arrowEnd.setPolar(dimRadius, angle + std::copysign(endAngle, direction));
            arrowEnd += dimCenter;
            arrowAngle = arrowEnd.angleTo(point);
        }

        RS_SolidData sd;
        RS_Solid* arrow;

        arrow = new RS_Solid(this, sd);
        arrow->shapeArrow(point, arrowAngle, av.arrow());
<<<<<<< HEAD
        addDimComponentEntity(arrow, getPenExtensionLine());
=======
        addDimComponentEntity(arrow, getPenExtensionLine(true));
>>>>>>> a5f967ef
    }
    else {
        RS_Vector tickVector = RS_Vector::polar(scaledTickSize,
                                                (dimAngleL1 + dimAngleL2) / 2.0);

<<<<<<< HEAD
        addDimComponentLine(point - tickVector, point + tickVector, getPenExtensionLine());
=======
        addDimComponentLine(point - tickVector, point + tickVector, getPenExtensionLine(true));
>>>>>>> a5f967ef
    }
}

/**
 * Updates the sub entities of this dimension. Called when the
 * dimension or the position, alignment, .. changes.
 *
 * @param autoText Automatically reposition the text label
 */
void RS_DimAngular::doUpdateDim(){
    RS_DEBUG->print("RS_DimAngular::update");
    if (!dimCenter.valid) {
        return;
<<<<<<< HEAD
=======
    }

    double dimscale = getGeneralScale();

    double dimgap = getDimensionLineGap() * dimscale;

    bool drawFrameAroundText = std::signbit(dimgap);
    if (drawFrameAroundText) {
        dimgap = -dimgap;
>>>>>>> a5f967ef
    }

    LC_DimAngularVars   av( dimscale,
                            getExtensionLineOffset(),
                            getExtensionLineExtension(),
                            getTextHeight(),
<<<<<<< HEAD
                            getDimensionLineGap(),
=======
                            dimgap,
>>>>>>> a5f967ef
                            getArrowSize(),
                            getTickSize());

    // create new lines with offsets for extension lines
    RS_ConstructionLine line1(dimLine1.getStartpoint() - dimDir1s * av.exo(),
                              dimLine1.getEndpoint() - dimDir1e * av.exo());

    RS_ConstructionLine line2(dimLine2.getStartpoint() - dimDir2s * av.exo(),
                              dimLine2.getEndpoint() - dimDir2e * av.exo());

    RS_Vector p1 {dimCenter + dimDir1e * dimRadius};
    RS_Vector p2 {dimCenter + dimDir2e * dimRadius};

    extensionLine( line1, p1, dimDir1s, dimDir1e, av);
    extensionLine( line2, p2, dimDir2s, dimDir2e, av);

    RS_ArcData arcData( dimCenter, dimRadius, dimAngleL1, dimAngleL2, false);
    // Create dimension line (arc)
    RS_Arc* arc = addDimArc(arcData);

    // do we have to put the arrows outside of the arc?
    bool outsideArrows {arc->getLength() < 3.0 * av.arrow()};

    arrow( p1, dimAngleL1, +1.0, outsideArrows, av);
    arrow( p2, dimAngleL2, -1.0, outsideArrows, av);

    // text label

    RS_Vector textPos {arc->getMiddlePoint()};

    RS_Vector distV;
    double textAngle {0.0};
    double angle1 {textPos.angleTo( dimCenter) - M_PI_2};

    // rotate text so it's readable from the bottom or right (ISO)
    // quadrant 1 & 4
    if (angle1 > M_PI_2 * 3.0 + 0.001
        || angle1 < M_PI_2 + 0.001) {
        distV.setPolar( av.gap(), angle1 + M_PI_2);
        textAngle = angle1;
    }
    // quadrant 2 & 3
    else {
        distV.setPolar( av.gap(), angle1 - M_PI_2);
        textAngle = angle1 + M_PI;
    }

    // move text away from dimension line:
    textPos += distV;

<<<<<<< HEAD
    createDimText(textPos, av.txt(), textAngle);
=======
    auto text = createDimText(textPos, av.txt(), textAngle);
    if (drawFrameAroundText) {
        addBoundsAroundText(dimgap, text);
    }

>>>>>>> a5f967ef
}

void RS_DimAngular::update()
{
    calcDimension();
    RS_Dimension::update();
}

void RS_DimAngular::move(const RS_Vector& offset)
{
    RS_Dimension::move( offset);

    m_dimAngularData.definitionPoint1.move( offset);
    m_dimAngularData.definitionPoint2.move( offset);
    m_dimAngularData.definitionPoint3.move( offset);
    m_dimAngularData.definitionPoint4.move( offset);
    update();
}

void RS_DimAngular::rotate(const RS_Vector& center, double angle)
{
    rotate( center, RS_Vector( angle));
}

void RS_DimAngular::rotate(const RS_Vector& center, const RS_Vector& angleVector)
{
    RS_Dimension::rotate( center, angleVector);

    m_dimAngularData.definitionPoint1.rotate( center, angleVector);
    m_dimAngularData.definitionPoint2.rotate( center, angleVector);
    m_dimAngularData.definitionPoint3.rotate( center, angleVector);
    m_dimAngularData.definitionPoint4.rotate( center, angleVector);
    update();
}

void RS_DimAngular::scale(const RS_Vector& center, const RS_Vector& factor)
{
    RS_Dimension::scale( center, factor);

    m_dimAngularData.definitionPoint1.scale( center, factor);
    m_dimAngularData.definitionPoint2.scale( center, factor);
    m_dimAngularData.definitionPoint3.scale( center, factor);
    m_dimAngularData.definitionPoint4.scale( center, factor);
    update();
}

void RS_DimAngular::mirror(const RS_Vector& axisPoint1, const RS_Vector& axisPoint2)
{
    RS_Dimension::mirror( axisPoint1, axisPoint2);

    m_dimAngularData.definitionPoint1.mirror( axisPoint1, axisPoint2);
    m_dimAngularData.definitionPoint2.mirror( axisPoint1, axisPoint2);
    m_dimAngularData.definitionPoint3.mirror( axisPoint1, axisPoint2);
    m_dimAngularData.definitionPoint4.mirror( axisPoint1, axisPoint2);
    update();
}

/**
 * @brief Compute all static values for dimension.
 *
 * From DXF reference the lines are P2-P1 and P-P3.
 * The dimension is drawn from line1 (P2-P1) to line2 (P-P3) in CCW direction.
 */
void RS_DimAngular::calcDimension(void)
{
    // get unit vectors for definition points
    dimDir1s = RS_Vector::polar( 1.0, RS_Math::correctAngle( m_dimAngularData.definitionPoint2.angleTo( m_dimAngularData.definitionPoint1)));
    dimDir1e = RS_Vector::polar( 1.0, RS_Math::correctAngle( m_dimAngularData.definitionPoint1.angleTo( m_dimAngularData.definitionPoint2)));
    dimDir2s = RS_Vector::polar( 1.0, RS_Math::correctAngle( m_dimGenericData.definitionPoint.angleTo( m_dimAngularData.definitionPoint3)));
    dimDir2e = RS_Vector::polar( 1.0, RS_Math::correctAngle( m_dimAngularData.definitionPoint3.angleTo( m_dimGenericData.definitionPoint)));

    // create the two dimension definition lines
    dimLine1 = RS_ConstructionLine( nullptr,
                                    RS_ConstructionLineData( m_dimAngularData.definitionPoint2,
                                                             m_dimAngularData.definitionPoint1));
    dimLine2 = RS_ConstructionLine( nullptr,
                                    RS_ConstructionLineData( m_dimGenericData.definitionPoint,
                                                             m_dimAngularData.definitionPoint3));

    RS_VectorSolutions vs {RS_Information::getIntersection( &dimLine1, &dimLine2, false)};
    dimCenter = vs.get(0);
    dimRadius = dimCenter.distanceTo( m_dimAngularData.definitionPoint4);
    dimDirRad = RS_Vector::polar( 1.0, RS_Math::correctAngle( dimCenter.angleTo( m_dimAngularData.definitionPoint4)));

    fixDimension();

    dimAngleL1 = dimLine1.getDirection2();
    dimAngleL2 = dimLine2.getDirection2();

    dimAngle = RS_Math::correctAngle( dimLine2.getDirection1() - dimLine1.getDirection1());
}

/**
 * @brief check the dimension and fix non conform values from foreign CAD systems
 *
 * check if the radius definition point is on the arc,
 * from line1 to line2 in counter clockwise direction
 * LibreCAD takes care on correct orientation and line order in RS_ActionDimAngular
 * but angular dimensions, created in other CAD software, may fail and must be fixed here
 */
void RS_DimAngular::fixDimension(void){
    if( ! RS_Math::isAngleBetween( dimDirRad.angle(), dimDir2s.angle(), dimDir1s.angle(), false)) {
        double distance0 {m_dimGenericData.definitionPoint.distanceTo( dimCenter)};
        double distance1 {m_dimAngularData.definitionPoint1.distanceTo( dimCenter)};
        double distance2 {m_dimAngularData.definitionPoint2.distanceTo( dimCenter)};
        double distance3 {m_dimAngularData.definitionPoint3.distanceTo( dimCenter)};
        double  angle0 {0.0};
        double  angle1 {0.0};
        double  angle2 {0.0};
        double  angle3 {0.0};
        if( RS_TOLERANCE >= distance0) {
            angle3 = (m_dimAngularData.definitionPoint3 - dimCenter).angle();
            angle0 = angle3;
        }
        else if( RS_TOLERANCE >= distance3) {
            angle0 = (m_dimGenericData.definitionPoint - dimCenter).angle();
            angle3 = angle0;
        }
        else {
            angle0 = (m_dimGenericData.definitionPoint - dimCenter).angle();
            angle3 = (m_dimAngularData.definitionPoint3 - dimCenter).angle();
        }

        if( RS_TOLERANCE >= distance1) {
            angle2 = (m_dimAngularData.definitionPoint2- dimCenter).angle();
            angle1 = angle2;
        }
        else if( RS_TOLERANCE >= distance2) {
            angle1 = (m_dimAngularData.definitionPoint1 - dimCenter).angle();
            angle2 = angle1;
        }
        else {
            angle1 = (m_dimAngularData.definitionPoint1 - dimCenter).angle();
            angle2 = (m_dimAngularData.definitionPoint2 - dimCenter).angle();
        }

        if( angle2 == angle1
            && distance2 < distance1
            && angle0 == angle3
            && distance0 < distance3) {
            // revert both lines
            dimLine1 = RS_ConstructionLine( nullptr,
                                            RS_ConstructionLineData( dimLine1.getEndpoint(),
                                                                     dimLine1.getStartpoint()));
            dimLine2 = RS_ConstructionLine( nullptr,
                                            RS_ConstructionLineData( dimLine2.getEndpoint(),
                                                                     dimLine2.getStartpoint()));

            // and their unit vectors
            RS_Vector swapDir {dimDir1s};
            dimDir1s = dimDir1e;
            dimDir1e = swapDir;

            swapDir = dimDir2s;
            dimDir2s = dimDir2e;
            dimDir2e = swapDir;
        }

        // check again, as the previous revert may have made this condition false
        if( ! RS_Math::isAngleBetween( dimDirRad.angle(), dimDir2s.angle(), dimDir1s.angle(), false)) {
            // swap the lines
            RS_ConstructionLine swapLine {dimLine1};
            dimLine1 = dimLine2;
            dimLine2 = swapLine;

            // and their unit vectors
            RS_Vector swapDir {dimDir1s};
            dimDir1s = dimDir2s;
            dimDir2s = swapDir;

            swapDir = dimDir1e;
            dimDir1e = dimDir2e;
            dimDir2e = swapDir;
        }
    }
}

/**
 * Dumps the point's data to stdout.
 */
std::ostream& operator <<(std::ostream& os, const RS_DimAngular& d) {
    os << " DimAngular: "
        << d.getData() << std::endl
        << d.getEData() << std::endl;

    return os;
}

std::ostream& operator <<(std::ostream& os, const RS_DimAngularData& dd) {
    os << "(" << dd.definitionPoint1
        << "," << dd.definitionPoint2
        << "," << dd.definitionPoint3
        << "," << dd.definitionPoint3
        << ")";

    return os;
}<|MERGE_RESOLUTION|>--- conflicted
+++ resolved
@@ -195,15 +195,6 @@
         return;
     }
     if( 0.0 > diffLine && 0.0 > diffCenter) {
-<<<<<<< HEAD
-        addDimExtensionLine(dimLine.getStartpoint(),dimPoint - dirStart * av.exe());
-    }
-    else if( 1.0 < diffLine && 0.0 < diffCenter) {
-        addDimExtensionLine(dimLine.getEndpoint(),dimPoint - dirEnd * av.exe());
-    }
-    else if( 0.0 > diffLine && 1.0 < diffCenter) {
-        addDimExtensionLine(dimCenter - dirStart * av.exo(),dimPoint + dirEnd * av.exe());
-=======
         addDimExtensionLine(dimLine.getStartpoint(),dimPoint - dirStart * av.exe(), true);
     }
     else if( 1.0 < diffLine && 0.0 < diffCenter) {
@@ -211,7 +202,6 @@
     }
     else if( 0.0 > diffLine && 1.0 < diffCenter) {
         addDimExtensionLine(dimCenter - dirStart * av.exo(),dimPoint + dirEnd * av.exe(), true);
->>>>>>> a5f967ef
     }
 }
 
@@ -259,21 +249,13 @@
 
         arrow = new RS_Solid(this, sd);
         arrow->shapeArrow(point, arrowAngle, av.arrow());
-<<<<<<< HEAD
-        addDimComponentEntity(arrow, getPenExtensionLine());
-=======
         addDimComponentEntity(arrow, getPenExtensionLine(true));
->>>>>>> a5f967ef
     }
     else {
         RS_Vector tickVector = RS_Vector::polar(scaledTickSize,
                                                 (dimAngleL1 + dimAngleL2) / 2.0);
 
-<<<<<<< HEAD
-        addDimComponentLine(point - tickVector, point + tickVector, getPenExtensionLine());
-=======
         addDimComponentLine(point - tickVector, point + tickVector, getPenExtensionLine(true));
->>>>>>> a5f967ef
     }
 }
 
@@ -287,8 +269,6 @@
     RS_DEBUG->print("RS_DimAngular::update");
     if (!dimCenter.valid) {
         return;
-<<<<<<< HEAD
-=======
     }
 
     double dimscale = getGeneralScale();
@@ -298,18 +278,13 @@
     bool drawFrameAroundText = std::signbit(dimgap);
     if (drawFrameAroundText) {
         dimgap = -dimgap;
->>>>>>> a5f967ef
     }
 
     LC_DimAngularVars   av( dimscale,
                             getExtensionLineOffset(),
                             getExtensionLineExtension(),
                             getTextHeight(),
-<<<<<<< HEAD
-                            getDimensionLineGap(),
-=======
                             dimgap,
->>>>>>> a5f967ef
                             getArrowSize(),
                             getTickSize());
 
@@ -360,15 +335,11 @@
     // move text away from dimension line:
     textPos += distV;
 
-<<<<<<< HEAD
-    createDimText(textPos, av.txt(), textAngle);
-=======
     auto text = createDimText(textPos, av.txt(), textAngle);
     if (drawFrameAroundText) {
         addBoundsAroundText(dimgap, text);
     }
 
->>>>>>> a5f967ef
 }
 
 void RS_DimAngular::update()
