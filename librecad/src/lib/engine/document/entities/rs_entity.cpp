
/****************************************************************************
**
** This file is part of the LibreCAD project, a 2D CAD program
**
** Copyright (C) 2015 A. Stebich (librecad@mail.lordofbikes.de)
** Copyright (C) 2010 R. van Twisk (librecad@rvt.dds.nl)
** Copyright (C) 2001-2003 RibbonSoft. All rights reserved.
**
**
** This file may be distributed and/or modified under the terms of the
** GNU General Public License version 2 as published by the Free Software
** Foundation and appearing in the file gpl-2.0.txt included in the
** packaging of this file.
**
** This program is distributed in the hope that it will be useful,
** but WITHOUT ANY WARRANTY; without even the implied warranty of
** MERCHANTABILITY or FITNESS FOR A PARTICULAR PURPOSE.  See the
** GNU General Public License for more details.
**
** You should have received a copy of the GNU General Public License
** along with this program; if not, write to the Free Software
** Foundation, Inc., 51 Franklin Street, Fifth Floor, Boston, MA  02110-1301  USA
**
** This copyright notice MUST APPEAR in all copies of the script!
**
**********************************************************************/


#include <iostream>
#include <utility>
#include <QPolygon>
#include <QString>

#include "rs_arc.h"
#include "rs_block.h"
#include "rs_circle.h"
#include "rs_ellipse.h"
#include "rs_entity.h"
#include "rs_graphic.h"
#include "rs_information.h"
#include "rs_insert.h"
#include "rs_layer.h"
#include "rs_line.h"
#include "rs_mtext.h"
#include "rs_point.h"
#include "rs_polyline.h"
#include "rs_text.h"
#include "rs_vector.h"
#include "lc_quadratic.h"

namespace {
// fixme - renderperf - that should be cached as it is set once
// Whether the entity is a member of cross hatch filling curves
    bool isHatchMember(const RS_Entity* entity) {
        if (entity == nullptr || entity->getParent() == nullptr)
            return false;
        return entity->rtti() == RS2::EntityHatch || isHatchMember(entity->getParent());
    }
}

/**
 * Default constructor.
 * @param parent The parent entity of this entity.
 *               E.g. a line might have a graphic entity or
 *               a polyline entity as parent.
 */
RS_Entity::RS_Entity(RS_EntityContainer *parent)
    : parent{parent}{
    init();
}

/**
 * Copy constructor.
 */
/*RS_Entity::RS_Entity(const RS_Entity& e) : RS_Flags(e.getFlags()) {
        cout << "copy constructor called\n";
        init();
        parent = e.parent;
        layer = e.layer;
        //setFlag(e.getFlags());
    minV = e.minV;
    maxV = e.maxV;
    pen = e.pen;
}*/

/**
 * Initialisation. Called from all constructors.
 */
void RS_Entity::init() {
    resetBorders();
    setFlag(RS2::FlagVisible);
    updateEnabled = true;
    setLayerToActive();
    setPenToActive();
    initId();
}

/**
 * Gives this entity a new unique id.
 */
void RS_Entity::initId() {
    static unsigned long long idCounter=0;
    id = idCounter++;
}

<<<<<<< HEAD
RS_Entity *RS_Entity::cloneProxy(LC_GraphicViewport *view) const {
=======
RS_Entity *RS_Entity::cloneProxy(RS_GraphicView* /*view*/) const {
>>>>>>> 926430a8
    return clone();
}

/**
 * Resets the borders of this element.
 */
void RS_Entity::resetBorders() {
    // TODO: Check that. windoze XP crashes with MAXDOUBLE
    double maxd = RS_MAXDOUBLE;
    double mind = RS_MINDOUBLE;

    minV.set(maxd, maxd);
    maxV.set(mind, mind);
}


void RS_Entity::moveBorders(const RS_Vector& offset){
    minV.move(offset);
    maxV.move(offset);
}

void RS_Entity::scaleBorders(const RS_Vector& center, const RS_Vector& factor){
    minV.scale(center,factor);
    maxV.scale(center,factor);
}

/**
 * Selects or deselects this entity.
 *
 * @param select True to select, false to deselect.
 */
bool RS_Entity::setSelected(bool select) {
    // layer is locked:
    if (select && isLocked()) {
        return false;
    }

    if (select) {
        setFlag(RS2::FlagSelected);
    } else {
        delFlag(RS2::FlagSelected);
    }

    return true;
}

/**
 * Toggles select on this entity.
 */
bool RS_Entity::toggleSelected() {
    return setSelected(!isSelected());
    //toggleFlag(RS2::FlagSelected);
}

/**
 * @return True if the entity is selected. Note that an entity might
 * not be selected but one of its parents is selected. In that case
 * this function returns false.
 */
bool RS_Entity::isSelected() const {
	//bug 557, Selected entities in invisible layers are deleted
	return getFlag(RS2::FlagSelected) && isVisible(); // fixme - renderperf - isVisible is costly
}

/**
 * @return true if a parent entity of this entity is selected.
 */
bool RS_Entity::isParentSelected() const{
    RS_Entity const* p = this;

    while(p) {
        p = p->getParent();
        if (p && p->isSelected()==true) {
            return true;
        }
    }

    return false;
}

/**
 * Sets or resets the processed flag of this entity.
 *
 * @param on True to set, false to reset.
 */
void RS_Entity::setProcessed(bool on) {
    if (on) {
        setFlag(RS2::FlagProcessed);
    } else {
        delFlag(RS2::FlagProcessed);
    }
}

/**
 * @return True if the processed flag is set.
 */
bool RS_Entity::isProcessed() const {
    return getFlag(RS2::FlagProcessed);
}

/**
 * Called when the undo state changed.
 *
 * @param undone true: entity has become invisible.
 *               false: entity has become visible.
 */
void RS_Entity::undoStateChanged([[maybe_unused]] bool undone)
{
    setSelected(false);
    update();
}

/**
 * @return true if this entity or any parent entities are undone.
 */
bool RS_Entity::isUndone() const {
		if (!parent) {
                return RS_Undoable::isUndone();
        }
        else {
                return RS_Undoable::isUndone() || parent->isUndone();
        }
}

/**
 * @return True if the entity is in the given range.
 */
bool RS_Entity::isInWindow(RS_Vector v1, RS_Vector v2) const{
    double right, left, top, bottom;

    right = std::max(v1.x, v2.x);
    left = std::min(v1.x, v2.x);
    top = std::max(v1.y, v2.y);
    bottom = std::min(v1.y, v2.y);

    return (getMin().x>=left &&
            getMax().x<=right &&
            getMin().y>=bottom &&
            getMax().y<=top);
}

double RS_Entity::areaLineIntegral() const{
	return 0.;
}

bool RS_Entity::isArc() const{
    switch (rtti()) {
        case RS2::EntityArc:
        case RS2::EntityCircle:
//ellipse implements its own test
        case RS2::EntityEllipse:
            return true;
        default:
            return false;
    }
}

bool RS_Entity::isArcCircleLine() const{
    switch (rtti()) {
        case RS2::EntityArc:
        case RS2::EntityCircle:
        case RS2::EntityLine:
        case RS2::EntityPoint:
            return true;
        default:
            return false;
    }
}

/** whether the entity's bounding box intersects with visible portion of graphic view */
/*bool RS_Entity::isVisibleInWindow(RS_GraphicView* view) const{
    RS_Vector vpMin(view->toGraph(0,view->getHeight()));
    RS_Vector vpMax(view->toGraph(view->getWidth(),0));
    if( getStartpoint().isInWindowOrdered(vpMin, vpMax) ) return true;
    if( getEndpoint().isInWindowOrdered(vpMin, vpMax) ) return true;
    QPolygonF visualBox(QRectF(vpMin.x,vpMin.y,vpMax.x-vpMin.x, vpMax.y-vpMin.y));
    std::vector<RS_Vector> vps;
    for(unsigned short i=0;i<4;i++){
        const QPointF& vp(visualBox.at(i));
        vps.emplace_back(vp.x(),vp.y());
    }
    for(unsigned short i=0;i<4;i++){
        RS_Line const line{vps.at(i),vps.at((i+1)%4)};
        if( RS_Information::getIntersection(this, &line, true).size()>0) return true;
    }
    if( minV.isInWindowOrdered(vpMin,vpMax)||maxV.isInWindowOrdered(vpMin,vpMax)) return true;
    return false;
}*/

/**
 * @param tolerance Tolerance.
 *
 * @retval true if the given point is on this entity.
 * @retval false otherwise
 */
bool RS_Entity::isPointOnEntity(const RS_Vector& coord,
                                double tolerance) const {
	double dist = getDistanceToPoint(coord, nullptr, RS2::ResolveNone);
    return dist <= std::abs(tolerance);
}

double RS_Entity::getDistanceToPoint(const RS_Vector& coord,
                                     RS_Entity** entity,
                                     RS2::ResolveLevel /*level*/,
                                     double /*solidDist*/) const{
    if (entity) {
        *entity=const_cast<RS_Entity*>(this);
    }
    double dToEntity = RS_MAXDOUBLE;
    (void) getNearestPointOnEntity(coord, true, &dToEntity, entity);

    // RVT 6 Jan 2011 : Add selection by center point
    if(getCenter().valid){
        double dToCenter=getCenter().distanceTo(coord);
        return std::min(dToEntity,dToCenter);
    }else
        return dToEntity;
}

/**
 * Is this entity visible?
 *
 * @return true Only if the entity and the layer it is on are visible.
 * The Layer might also be nullptr. In that case the layer visibility
* is ignored.
 */
bool RS_Entity::isVisible() const {
    if (!getFlag(RS2::FlagVisible)) {
        return false;
    }

    if (isUndone()) {
        return false;
    }

    // inserts are usually visible - the entities in them have their own
    //   layers which might be frozen
    // upd: i'm not sure if that is the best behaviour
    //if (rtti()==RS2::EntityInsert) {
    //	return true;
    //}
    // blocks are visible in editing window, issue#253
    if (isDocument() && (rtti() == RS2::EntityBlock || rtti() == RS2::EntityInsert)) {
        return true;
    }
    if (layer != nullptr) {
        return !layer->isFrozen();
    } else {
        /*RS_EntityContainer* parent = getParent();
if (parent && parent->isUndone()) {
        return false;
}*/
        RS_Layer* resolvedLayer = getLayerResolved();
        if (resolvedLayer == nullptr) {
            return true;
        }
        else {
            return !resolvedLayer ->isFrozen();
        }
    }
}

void RS_Entity::setVisible(bool v) {
    if (v) {
        setFlag(RS2::FlagVisible);
    } else {
        delFlag(RS2::FlagVisible);
    }
}

/**
 * Sets the highlight status of the entity. Highlighted entities
 * usually indicate a feedback to a user action.
 */
void RS_Entity::setHighlighted(bool on) {
    if (on) {
        setFlag(RS2::FlagHighlighted);
    } else {
        delFlag(RS2::FlagHighlighted);
    }
}

bool RS_Entity::isTransparent() const{
    return getFlag(RS2::FlagTransparent);
}

void RS_Entity::setTransparent(bool on) {
    if (on) {
        setFlag(RS2::FlagTransparent);
    } else {
        delFlag(RS2::FlagTransparent);
    }
}

RS_Vector RS_Entity::getStartpoint() const {
	return {};
}

RS_Vector RS_Entity::getEndpoint() const {
	return {};
}

RS_VectorSolutions RS_Entity::getTangentPoint(const RS_Vector& /*point*/) const {
	return {};
}

RS_Vector RS_Entity::getTangentDirection(const RS_Vector& /*point*/)const{
	return {};
}
/**
 * @return true if the entity is highlighted.
 */
bool RS_Entity::isHighlighted() const{
    return getFlag(RS2::FlagHighlighted);
}

RS_Vector RS_Entity::getSize() const {
	return maxV-minV;
}

/**
 * @return true if the layer this entity is on is locked.
 */
bool RS_Entity::isLocked() const{
    return getLayer(true) && getLayer()->isLocked();
}

RS_Vector RS_Entity::getCenter() const {
	return RS_Vector{};
}

double RS_Entity::getRadius() const {
	return RS_MAXDOUBLE;
}

void RS_Entity::setRadius([[maybe_unused]] double r){}

/**
 * @return The parent graphic in which this entity is stored
 * or the parent's parent graphic or nullptr if none of the parents
 * are stored in a graphic.
 */
RS_Graphic* RS_Entity::getGraphic() const{
    if (rtti()==RS2::EntityGraphic) {
        auto const* ret=static_cast<RS_Graphic const*>(this);
        return const_cast<RS_Graphic*>(ret);
    } else if (!parent) {
        return nullptr;
    }
    return parent->getGraphic();
}

/**
 * @return The parent block in which this entity is stored
 * or the parent's parent block or nullptr if none of the parents
 * are stored in a block.
 */
RS_Block* RS_Entity::getBlock() const{
    if (rtti()==RS2::EntityBlock) {
        RS_Block const* ret=static_cast<RS_Block const*>(this);
        return const_cast<RS_Block*>(ret);
    } else if (!parent) {
        return nullptr;
    }
    return parent->getBlock();
}

/** return the equation of the entity
for quadratic,

return a vector contains:
m0 x^2 + m1 xy + m2 y^2 + m3 x + m4 y + m5 =0

for linear:
m0 x + m1 y + m2 =0
**/
LC_Quadratic RS_Entity::getQuadratic() const{
		return LC_Quadratic{};
}

/**
 * @return The parent insert in which this entity is stored
 * or the parent's parent block or nullptr if none of the parents
 * are stored in a block.
 */
RS_Insert* RS_Entity::getInsert() const{
    if (rtti()==RS2::EntityInsert) {
        RS_Insert const* ret=static_cast<RS_Insert const*>(this);
        return const_cast<RS_Insert*>(ret);
    } else if (!parent) {
        return nullptr;
    } else {
        return parent->getInsert();
    }
}

/**
 * @return The parent block or insert in which this entity is stored
 * or the parent's parent block or insert or nullptr if none of the parents
 * are stored in a block or insert.
 */
RS_Entity* RS_Entity::getBlockOrInsert() const{
    RS_Entity* ret{nullptr};
    switch(rtti()){
        case RS2::EntityBlock:
        case RS2::EntityInsert:
            ret=const_cast<RS_Entity*>(this);
            break;
        default:
            if(parent) {
                return parent->getBlockOrInsert();
            }
    }
    return ret;
}

/**
 * @return The parent document in which this entity is stored
 * or the parent's parent document or nullptr if none of the parents
 * are stored in a document. Note that a document is usually
 * either a Graphic or a Block.
 */
RS_Document* RS_Entity::getDocument() const{
    if (isDocument()) {
        RS_Document const* ret=static_cast<RS_Document const*>(this);
        return const_cast<RS_Document*>(ret);
    } else if (!parent) {
        return nullptr;
    }
    return parent->getDocument();
}

/**
 * Sets a variable value for the parent graphic object.
 *
 * @param key Variable name (e.g. "$DIMASZ")
 * @param val Default value
 */
void RS_Entity::addGraphicVariable(const QString& key, double val, int code) {
    RS_Graphic* graphic = getGraphic();
    if (graphic) {
        graphic->addVariable(key, val, code);
    }
}

/**
 * Sets a variable value for the parent graphic object.
 *
 * @param key Variable name (e.g. "$DIMASZ")
 * @param val Default value
 */
void RS_Entity::addGraphicVariable(const QString& key, int val, int code) {
    RS_Graphic* graphic = getGraphic();
    if (graphic) {
        graphic->addVariable(key, val, code);
    }
}

/**
 * Sets a variable value for the parent graphic object.
 *
 * @param key Variable name (e.g. "$DIMASZ")
 * @param val Default value
 */
void RS_Entity::addGraphicVariable(const QString& key,
                                   const QString& val, int code) {
    RS_Graphic* graphic = getGraphic();
    if (graphic) {
        graphic->addVariable(key, val, code);
    }
}

/**
 * A safe member function to return the given variable.
 *
 * @param key Variable name (e.g. "$DIMASZ")
 * @param def Default value
 *
 * @return value of variable or default value if the given variable
 *    doesn't exist.
 */
double RS_Entity::getGraphicVariableDouble(const QString& key, double def) {
    RS_Graphic* graphic = getGraphic();
    double ret=def;
    if (graphic) {
        ret = graphic->getVariableDouble(key, def);
    }
    return ret;
}

/**
 * A safe member function to return the given variable.
 *
 * @param key Variable name (e.g. "$DIMASZ")
 * @param def Default value
 *
 * @return value of variable or default value if the given variable
 *    doesn't exist.
 */
int RS_Entity::getGraphicVariableInt(const QString& key, int def) const{
    RS_Graphic* graphic = getGraphic();
    int ret=def;
    if (graphic) {
        ret = graphic->getVariableInt(key, def);
    }
    return ret;
}


/**
 * A safe member function to return the given variable.
 *
 * @param key Variable name (e.g. "$DIMASZ")
 * @param def Default value
 *
 * @return value of variable or default value if the given variable
 *    doesn't exist.
 */
QString RS_Entity::getGraphicVariableString(const QString& key,
                                            const QString&  def) const
{
    RS_Graphic* graphic = getGraphic();
    QString ret=def;
    if (graphic) {
        ret = graphic->getVariableString(key, def);
    }
    return ret;
}

/**
 * @return The unit the parent graphic works on or None if there's no
 * parent graphic.
 */
RS2::Unit RS_Entity::getGraphicUnit() const
{
    RS_Graphic* graphic = getGraphic();
    RS2::Unit ret = RS2::None;
	if (graphic) {
        ret = graphic->getUnit();
    }
    return ret;
}

RS_Layer* RS_Entity::getLayerResolved() const {
    // we have no layer but a parent that might have one.
    // return parent's layer instead:
    if (layer == nullptr /*|| layer->getName()=="ByBlock"*/) {
        if (parent != nullptr) {
            return parent->getLayerResolved();
        } else {
            return nullptr;
        }
    }
    else{
        return layer;
    }
}

/**
 * Returns a pointer to the layer this entity is on or nullptr.
 *
 * @para resolve true: if the layer is ByBlock, the layer of the
 *               block this entity is in is returned.
 *               false: the layer of the entity is returned.
 *
 * @return pointer to the layer this entity is on. If the layer
 * is set to nullptr the layer of the next parent that is not on
 * layer nullptr is returned. If all parents are on layer nullptr, nullptr
 * is returned.
 */
RS_Layer* RS_Entity::getLayer(bool resolve) const {
    if (resolve) {
        // we have no layer but a parent that might have one.
        // return parent's layer instead:
        if (layer == nullptr /*|| layer->getName()=="ByBlock"*/) {
            if (parent != nullptr) {
                return parent->getLayer(true);
            } else {
                return nullptr;
            }
        }
    }

// return our layer. might still be nullptr:
    return layer;
}

/**
 * Sets the layer of this entity to the layer with the given name
 */
void RS_Entity::setLayer(const QString& name) {
    RS_Graphic* graphic = getGraphic();
    if (graphic) {
        layer = graphic->findLayer(name);
    } else {
        layer = nullptr;
    }
}

/**
 * Sets the layer of this entity to the layer given.
 */
void RS_Entity::setLayer(RS_Layer* l) {
    layer = l;
}

/**
 * Sets the layer of this entity to the current layer of
 * the graphic this entity is in. If this entity (and none
 * of its parents) are in a graphic the layer is set to nullptr.
 */
void RS_Entity::setLayerToActive() {
    RS_Graphic* graphic = getGraphic();

    if (graphic) {
        layer = graphic->getActiveLayer();
    } else {
        layer = nullptr;
    }
}

RS_Pen RS_Entity::getPenResolved() const {
    RS_Pen p = pen;
    // use parental attributes (e.g. vertex of a polyline, block
    // entities when they are drawn in block documents):
    if (parent != nullptr && parent->rtti() != RS2::EntityGraphic) {
        //if pen is invalid gets all from parent
        if (!p.isValid()) {
            p = parent->getPen(false);
        }
        //pen is valid, verify byBlock parts
        RS_EntityContainer *ep = parent;
        //If parent is byblock check parent.parent (nested blocks)
        while (p.isColorByBlock()) {
            if (ep) {
                p.setColorFromPen(parent->getPen(false)); // fixme - check whether resolved pen is actually needed there...
                ep = ep->parent;
            } else
                break;
        }
        ep = parent;
        while (p.isWidthByBlock()) {
            if (ep) {
                p.setWidthFromPen(parent->getPen(false)); // fixme - check whether resolved pen is actually needed there...
                ep = ep->parent;
            } else
                break;
        }
        ep = parent;
        while (p.isLineTypeByBlock()) {
            if (ep) {
                p.setLineTypeFromPen(parent->getPen(false)); // fixme - check whether resolved pen is actually needed there...
                ep = ep->parent;
            } else
                break;
        }
    }

    // use layer's color:
    bool colorByLayer = p.isColorByLayer();
    bool widthByLayer = p.isWidthByLayer();
    bool lineByLayer = p.isLineTypeByLayer();
    if (colorByLayer || widthByLayer || lineByLayer) {
        RS_Layer *l = getLayerResolved();
        // check byLayer attributes:
        if (l != nullptr) {
            const RS_Pen &layerPen = l->getPen();
            if (colorByLayer) {
                p.setColorFromPen(layerPen);
            }

            // use layer's width:
            if (widthByLayer) {
                p.setWidthFromPen(layerPen);
            }

            // use layer's linetype:
            if (lineByLayer) {
                p.setLineTypeFromPen(layerPen);
            }
        }
    }
    return p;
}

/**
 * Gets the pen needed to draw this entity.
 * The attributes can also come from the layer this entity is on
 * if the flags are set accordingly.
 *
 * @param resolve true: Resolve the pen to a drawable pen (e.g. the pen
 *         from the layer or parent..)
 *         false: Don't resolve and return a pen or ByLayer, ByBlock, ...
 *
 * @return Pen for this entity.
 */
RS_Pen RS_Entity::getPen(bool resolve) const {
    if (resolve) {
        return getPenResolved();
    } else {
        return pen;
    }
}

/**
 * Sets the pen of this entity to the current pen of
 * the graphic this entity is in. If this entity (and none
 * of its parents) are in a graphic the pen is not changed.
 */
void RS_Entity::setPenToActive() {
    RS_Document* doc = getDocument();
    if (doc) {
        pen = doc->getActivePen();
    } else {
        //RS_DEBUG->print(RS_Debug::D_WARNING, "RS_Entity::setPenToActive(): "
        //                "No document / active pen linked to this entity.");
    }
    //else {
    //   pen = RS_Pen();
    //}
}

/**
 * Implementations must stretch the given range of the entity
 * by the given offset. This default implementation moves the
 * whole entity if it is completely inside the given range.
 */
void RS_Entity::stretch(const RS_Vector& firstCorner,
                        const RS_Vector& secondCorner,
                        const RS_Vector& offset) {

    //e->calculateBorders();
    if (getMin().isInWindow(firstCorner, secondCorner) &&
            getMax().isInWindow(firstCorner, secondCorner)) {

        move(offset);
    }
}
// fixme - sand - it seems  this method is   not used
/**
 * @return Factor for scaling the line styles considering the current
 * paper scaling and the fact that styles are stored in Millimeter.
 */
/*double RS_Entity::getStyleFactor(RS_GraphicView* view) {
    double styleFactor = 1.0;
    if (!view) return styleFactor;


    if (view->isPrinting()==false && view->isDraftMode()) {
        styleFactor = 1.0/view->getFactor().x;
    } else {
//styleFactor = getStyleFactor();
// the factor caused by the unit:
        RS2::Unit unit = RS2::None;
        RS_Graphic* g = getGraphic();
        if (g) {
            unit = g->getUnit();
//double scale = g->getPaperScale();
            styleFactor = RS_Units::convert(1.0, RS2::Millimeter, unit);
// / scale;
        }

// the factor caused by the line width:
        if (((int)getPen(true).getWidth())>0) {
            styleFactor *= ((double)getPen(true).getWidth()/100.0);
        } else if (((int)getPen(true).getWidth())==0) {
            styleFactor *= 0.01;
        }
    }

    if (view->isPrinting() || view->isPrintPreview() || view->isDraftMode()==false) {
        RS_Graphic* graphic = getGraphic();
        if (graphic && graphic->getPaperScale()>1.0e-6) {
            styleFactor /= graphic->getPaperScale();
        }
    }

//RS_DEBUG->print("stylefactor: %f", styleFactor);
//RS_DEBUG->print("viewfactor: %f", view->getFactor().x);

    if (styleFactor*view->getFactor().x<0.2) {
        styleFactor = -1.0;
    }

    return styleFactor;
}
*/

/**
 * @return User defined variable connected to this entity or nullptr if not found.
 */
QString RS_Entity::getUserDefVar(const QString& key) const {
    auto it=varList.find(key);
    if(it==varList.end()) return nullptr;
    return varList.at(key);
}
/*
 * @coord
 * @normal
 * @bool
 * return a line tangent to entity and orthogonal to the line (*normal)
 */
RS_Vector RS_Entity::getNearestOrthTan(const RS_Vector& /*coord*/,
                    const RS_Line& /*normal*/,
					bool /*onEntity = false*/) const{
        return RS_Vector(false);
}


/**
 * Add a user defined variable to this entity.
 */
void RS_Entity::setUserDefVar(QString key, QString val) {
    varList.insert(std::make_pair(key, val));
}

/**
 * Deletes the given user defined variable.
 */
void RS_Entity::delUserDefVar(QString key) {
    varList.erase(key);
}

/**
 * @return A list of all keys connected to this entity.
 */
std::vector<QString> RS_Entity::getAllKeys() const{
    std::vector<QString> ret(0);
    for(auto const& v: varList){
        ret.push_back(v.first);
    }
    return ret;
}

//! constructionLayer contains entities of infinite length, constructionLayer doesn't show up in print
bool RS_Entity::isConstruction(bool typeCheck) const{
    if(typeCheck &&  getParent() &&  rtti() != RS2::EntityLine){
        // do not expand entities on construction layers, except lines
        return false;
    }

    // Issue #1773, hatch filling curves are not shown as infinite on construction layers
    if (getFlag(RS2::FlagHatchChild)){
        return false;
    }
    /*if (isHatchMember(this))
        return false;*/

    return (layer != nullptr) && layer->isConstruction();
}

//! whether printing is enabled or disabled for the entity's layer
bool RS_Entity::isPrint(void) const{
    return nullptr == layer || layer->isPrint();
}

bool RS_Entity::trimmable() const{
    switch(rtti()){
    case RS2::EntityArc:
    case RS2::EntityCircle: // fixme - check whether prepareTrim() is supported there?
    case RS2::EntityEllipse:
    case RS2::EntityLine:
    case RS2::EntityParabola:
    case RS2::EntitySplinePoints: // fixme - check whether prepareTrim() is supported there?
        return true;
    default:
        return false;
    }
}

RS_VectorSolutions RS_Entity::getRefPoints() const{
	return RS_VectorSolutions();
}

RS_Vector RS_Entity::getNearestRef(const RS_Vector& coord,double* dist) const{
	RS_VectorSolutions const&& s = getRefPoints();
	return s.getClosest(coord, dist);
}

RS_Vector RS_Entity::getNearestSelectedRef(const RS_Vector& coord,
										   double* dist) const{
    if (isSelected()) {
        return getNearestRef(coord, dist);
    }
    else {
        return RS_Vector(false);
    }
}

/**
 * Dumps the elements data to stdout.
 */
std::ostream& operator << (std::ostream& os, RS_Entity& e) {
    //os << "Warning: Virtual entity!\n";
    //return os;

    os << " {Entity id: " << e.id;
    if (e.parent) {
        os << " | parent id: " << e.parent->getId() << "\n";
    } else {
        os << " | no parent\n";
    }

    os << " flags: " << (e.getFlag(RS2::FlagVisible) ? "RS2::FlagVisible" : "");
    os << (e.getFlag(RS2::FlagUndone) ? " RS2::FlagUndone" : "");
    os << (e.getFlag(RS2::FlagSelected) ? " RS2::FlagSelected" : "");
    os << "\n";

    if (!e.layer) {
        os << " layer: nullptr ";
    } else {
        os << " layer: " << e.layer->getName().toLatin1().data() << " ";
        os << " layer address: " << e.layer << " ";
    }

    os << e.pen << "\n";

    os << "variable list:\n";
    for(auto const& v: e.varList){
        os << v.first.toLatin1().data()<< ": "
           << v.second.toLatin1().data()
           << ", ";
    }

    // There should be a better way then this...
    switch(e.rtti()) {
        case RS2::EntityPoint:
            os << (RS_Point&)e;
            break;

        case RS2::EntityLine:
            os << (RS_Line&)e;
            break;

        case RS2::EntityPolyline:
            os << (RS_Polyline&)e;
            break;

        case RS2::EntityArc:
            os << (RS_Arc&)e;
            break;

        case RS2::EntityCircle:
            os << (RS_Circle&)e;
            break;

        case RS2::EntityEllipse:
            os << (RS_Ellipse&)e;
            break;

        case RS2::EntityInsert:
            os << (RS_Insert&)e;
            break;

        case RS2::EntityMText:
            os << (RS_MText&)e;
            break;

        case RS2::EntityText:
            os << (RS_Text&)e;
            break;

        default:
            os << "Unknown Entity";
            break;
    }
    os << "}\n\n";

    return os;
}

bool RS_Entity::isParentIgnoredOnModifications() const {
     return parent != nullptr && parent->ignoredOnModification();
}<|MERGE_RESOLUTION|>--- conflicted
+++ resolved
@@ -1,4 +1,3 @@
-
 /****************************************************************************
 **
 ** This file is part of the LibreCAD project, a 2D CAD program
@@ -104,11 +103,7 @@
     id = idCounter++;
 }
 
-<<<<<<< HEAD
 RS_Entity *RS_Entity::cloneProxy(LC_GraphicViewport *view) const {
-=======
-RS_Entity *RS_Entity::cloneProxy(RS_GraphicView* /*view*/) const {
->>>>>>> 926430a8
     return clone();
 }
 
