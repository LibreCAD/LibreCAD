/****************************************************************************
**
** This file is part of the LibreCAD project, a 2D CAD program
**
** Copyright (C) 2015 A. Stebich (librecad@mail.lordofbikes.de)
** Copyright (C) 2010 R. van Twisk (librecad@rvt.dds.nl)
** Copyright (C) 2001-2003 RibbonSoft. All rights reserved.
**
**
** This file may be distributed and/or modified under the terms of the
** GNU General Public License version 2 as published by the Free Software
** Foundation and appearing in the file gpl-2.0.txt included in the
** packaging of this file.
**
** This program is distributed in the hope that it will be useful,
** but WITHOUT ANY WARRANTY; without even the implied warranty of
** MERCHANTABILITY or FITNESS FOR A PARTICULAR PURPOSE.  See the
** GNU General Public License for more details.
**
** You should have received a copy of the GNU General Public License
** along with this program; if not, write to the Free Software
** Foundation, Inc., 51 Franklin Street, Fifth Floor, Boston, MA  02110-1301  USA
**
** This copyright notice MUST APPEAR in all copies of the script!
**
**********************************************************************/


#include <iostream>
#include <map>
#include <utility>

#include <QPolygon>
#include <QString>

#include "rs_arc.h"
#include "rs_block.h"
#include "rs_circle.h"
#include "rs_ellipse.h"
#include "rs_entity.h"
#include "rs_graphic.h"
#include "rs_information.h"
#include "rs_insert.h"
#include "rs_layer.h"
#include "rs_line.h"
#include "rs_math.h"
#include "rs_mtext.h"
#include "rs_pen.h"
#include "rs_point.h"
#include "rs_polyline.h"
#include "rs_text.h"
#include "rs_vector.h"
#include "lc_quadratic.h"


struct RS_Entity::Impl {
    //! pen (attributes) for this entity
    RS_Pen pen{};
    std::map<QString, QString> varList;

    void fromOther(Impl* other) {
        if (other != nullptr) {
            pen = other->pen;
            varList = other->varList;
        }
    }
};

/**
 * @param parent The parent entity of this entity.
 *               E.g. a line might have a graphic entity or
 *               a polyline entity as parent.
 */
RS_Entity::RS_Entity(RS_EntityContainer *parent)
    : parent{parent}
    , m_pImpl{std::make_unique<Impl>()}
{
    init(true);
}

RS_Entity::RS_Entity(const RS_Entity& other):
    parent{other.parent}
    , updateEnabled {other.updateEnabled}
{
<<<<<<< HEAD
    init(false);
=======
    init();
    m_pImpl->fromOther(other.m_pImpl.get());
    m_layer  = other.m_layer;
    minV = other.minV;
    maxV = other.maxV;
>>>>>>> 2ac39985
}

RS_Entity& RS_Entity::operator = (const RS_Entity& other)
{
    parent = other.parent;
    updateEnabled = other.updateEnabled;
<<<<<<< HEAD
    m_pImpl->fromOther(other.m_pImpl.get());
    // init(false);
    initId();
=======
    init();
    m_pImpl->fromOther(other.m_pImpl.get());
    m_layer  = other.m_layer;
    minV  = other.minV;
    maxV  = other.maxV;
>>>>>>> 2ac39985
    return *this;
}

RS_Entity::RS_Entity(RS_Entity&& other):
    parent{other.parent}
    , updateEnabled {other.updateEnabled}
{
<<<<<<< HEAD
    initId();
=======
    init();
    m_pImpl = std::move(other.m_pImpl);
    m_layer  = other.m_layer;
    minV  = other.minV;
    maxV  = other.maxV;
>>>>>>> 2ac39985
}

RS_Entity& RS_Entity::operator = (RS_Entity&& other)
{
    parent = other.parent;
    updateEnabled = other.updateEnabled;
<<<<<<< HEAD
    m_pImpl = std::move(other.m_pImpl);
    initId();
=======
    init();
    m_pImpl = std::move(other.m_pImpl);
    m_layer  = other.m_layer;
    minV  = other.minV;
    maxV  = other.maxV;
>>>>>>> 2ac39985
    return *this;
}

RS_Entity::~RS_Entity() = default;

/**
 * Copy constructor.
 */
/*RS_Entity::RS_Entity(const RS_Entity& e) : RS_Flags(e.getFlags()) {
        cout << "copy constructor called\n";
        init();
        parent = e.parent;
        layer = e.layer;
        //setFlag(e.getFlags());
    minV = e.minV;
    maxV = e.maxV;
    pen = e.pen;
}*/

/**
 * Initialisation. Called from all constructors.
 */
<<<<<<< HEAD
#include "rs_math.h"
void RS_Entity::init(bool setPenAndLayerToActive) {
=======
void RS_Entity::init() {
>>>>>>> 2ac39985
    if (m_pImpl == nullptr) {
        m_pImpl = std::make_unique<Impl>();
    }
    resetBorders();
    setFlag(RS2::FlagVisible);
    updateEnabled = true;
    if (setPenAndLayerToActive) {
        setLayerToActive();
        setPenToActive();
    }
    initId();
}

/**
 * Gives this entity a new unique m_id.
 */
void RS_Entity::initId() {
    static unsigned long long idCounter=0;
    m_id = ++idCounter;
}

RS_Entity *RS_Entity::cloneProxy() const {
    return clone();
}

/**
 * Resets the borders of this element.
 */
void RS_Entity::resetBorders() {
    // TODO: Check that. windoze XP crashes with MAXDOUBLE
    double maxd = RS_MAXDOUBLE;
    double mind = RS_MINDOUBLE;

    minV.set(maxd, maxd);
    maxV.set(mind, mind);
}


void RS_Entity::moveBorders(const RS_Vector& offset){
    minV.move(offset);
    maxV.move(offset);
}

void RS_Entity::scaleBorders(const RS_Vector& center, const RS_Vector& factor){
    minV.scale(center,factor);
    maxV.scale(center,factor);
}

/**
 * Selects or deselects this entity.
 *
 * @param select True to select, false to deselect.
 */
bool RS_Entity::setSelected(bool select) {
    // layer is locked:
    if (select && isLocked()) {
        return false;
    }

    if (select) {
        setFlag(RS2::FlagSelected);
    } else {
        delFlag(RS2::FlagSelected);
    }

    return true;
}

/**
 * Toggles select on this entity.
 */
bool RS_Entity::toggleSelected() {
    return setSelected(!isSelected());
    //toggleFlag(RS2::FlagSelected);
}

/**
 * @return True if the entity is selected. Note that an entity might
 * not be selected but one of its parents is selected. In that case
 * this function returns false.
 */
bool RS_Entity::isSelected() const {
	//bug 557, Selected entities in invisible layers are deleted
	return getFlag(RS2::FlagSelected) && isVisible(); // fixme - renderperf - isVisible is costly
}

/**
 * @return true if a parent entity of this entity is selected.
 */
bool RS_Entity::isParentSelected() const{
    RS_Entity const* p = this;
    while(p) {
        p = p->getParent();
        if (p && p->isSelected()==true) {
            return true;
        }
    }
    return false;
}

/**
 * Sets or resets the processed flag of this entity.
 *
 * @param on True to set, false to reset.
 */
void RS_Entity::setProcessed(bool on) {
    if (on) {
        setFlag(RS2::FlagProcessed);
    } else {
        delFlag(RS2::FlagProcessed);
    }
}

/**
 * @return True if the processed flag is set.
 */
bool RS_Entity::isProcessed() const {
    return getFlag(RS2::FlagProcessed);
}

/**
 * Called when the undo state changed.
 *
 * @param undone true: entity has become invisible.
 *               false: entity has become visible.
 */
void RS_Entity::undoStateChanged([[maybe_unused]] bool undone){
    setSelected(false);
    update();
}

/**
 * @return true if this entity or any parent entities are undone.
 */
bool RS_Entity::isUndone() const {
    if (!parent) {
        return RS_Undoable::isUndone();
    }
    else {
        return RS_Undoable::isUndone() || parent->isUndone();
    }
}

/**
 * @return True if the entity is in the given range.
 */
bool RS_Entity::isInWindow(RS_Vector v1, RS_Vector v2) const{
    return
        RS_Math::inBetween(getMin().x, v1.x, v2.x)
        && RS_Math::inBetween(getMax().x, v1.x, v2.x)
        && RS_Math::inBetween(getMin().y, v1.y, v2.y)
        && RS_Math::inBetween(getMax().y, v1.y, v2.y);
}

double RS_Entity::areaLineIntegral() const{
    return 0.;
}

bool RS_Entity::isArc() const{
    switch (rtti()) {
        case RS2::EntityArc:
        case RS2::EntityCircle:
//ellipse implements its own test
        case RS2::EntityEllipse:
            return true;
        default:
            return false;
    }
}

bool RS_Entity::isArcCircleLine() const{
    switch (rtti()) {
        case RS2::EntityArc:
        case RS2::EntityCircle:
        case RS2::EntityLine:
        case RS2::EntityPoint:
            return true;
        default:
            return false;
    }
}

/** whether the entity's bounding box intersects with visible portion of graphic view */
/*bool RS_Entity::isVisibleInWindow(RS_GraphicView* view) const{
    RS_Vector vpMin(view->toGraph(0,view->getHeight()));
    RS_Vector vpMax(view->toGraph(view->getWidth(),0));
    if( getStartpoint().isInWindowOrdered(vpMin, vpMax) ) return true;
    if( getEndpoint().isInWindowOrdered(vpMin, vpMax) ) return true;
    QPolygonF visualBox(QRectF(vpMin.x,vpMin.y,vpMax.x-vpMin.x, vpMax.y-vpMin.y));
    std::vector<RS_Vector> vps;
    for(unsigned short i=0;i<4;i++){
        const QPointF& vp(visualBox.at(i));
        vps.emplace_back(vp.x(),vp.y());
    }
    for(unsigned short i=0;i<4;i++){
        RS_Line const line{vps.at(i),vps.at((i+1)%4)};
        if( RS_Information::getIntersection(this, &line, true).size()>0) return true;
    }
    if( minV.isInWindowOrdered(vpMin,vpMax)||maxV.isInWindowOrdered(vpMin,vpMax)) return true;
    return false;
}*/

/**
 * @param tolerance Tolerance.
 *
 * @retval true if the given point is on this entity.
 * @retval false otherwise
 */
bool RS_Entity::isPointOnEntity(const RS_Vector& coord,
                                double tolerance) const {
    double dist = getDistanceToPoint(coord, nullptr, RS2::ResolveNone);
    return dist <= std::abs(tolerance);
}

double RS_Entity::getDistanceToPoint(const RS_Vector& coord,
                                     RS_Entity** entity,
                                     RS2::ResolveLevel /*level*/,
                                     double /*solidDist*/) const{
    if (entity) {
        *entity=const_cast<RS_Entity*>(this);
    }
    double dToEntity = RS_MAXDOUBLE;
    (void) getNearestPointOnEntity(coord, true, &dToEntity, entity);

    // RVT 6 Jan 2011 : Add selection by center point
    if(getCenter().valid){
        double dToCenter=getCenter().distanceTo(coord);
        return std::min(dToEntity,dToCenter);
    }else
        return dToEntity;
}

/**
 * Is this entity visible?
 *
 * @return true Only if the entity and the layer it is on are visible.
 * The Layer might also be nullptr. In that case the layer visibility
* is ignored.
 */
bool RS_Entity::isVisible() const {
    if (!getFlag(RS2::FlagVisible)) {
        return false;
    }

    if (isUndone()) {
        return false;
    }

    // inserts are usually visible - the entities in them have their own
    //   layers which might be frozen
    // upd: i'm not sure if that is the best behaviour
    //if (rtti()==RS2::EntityInsert) {
    //	return true;
    //}
    // blocks are visible in editing window, issue#253
    if (isDocument() && (rtti() == RS2::EntityBlock || rtti() == RS2::EntityInsert)) {
        return true;
    }
    if (m_layer != nullptr) {
        return !m_layer->isFrozen();
    } else {
        /*RS_EntityContainer* parent = getParent();
if (parent && parent->isUndone()) {
        return false;
}*/
        RS_Layer* resolvedLayer = getLayerResolved();
        if (resolvedLayer == nullptr) {
            return true;
        }
        else {
            return !resolvedLayer ->isFrozen();
        }
    }
}

void RS_Entity::setVisible(bool v) {
    if (v) {
        setFlag(RS2::FlagVisible);
    } else {
        delFlag(RS2::FlagVisible);
    }
}

/**
 * Sets the highlight status of the entity. Highlighted entities
 * usually indicate a feedback to a user action.
 */
void RS_Entity::setHighlighted(bool on) {
    if (on) {
        setFlag(RS2::FlagHighlighted);
    } else {
        delFlag(RS2::FlagHighlighted);
    }
}

bool RS_Entity::isTransparent() const{
    return getFlag(RS2::FlagTransparent);
}

void RS_Entity::setTransparent(bool on) {
    if (on) {
        setFlag(RS2::FlagTransparent);
    } else {
        delFlag(RS2::FlagTransparent);
    }
}

RS_Vector RS_Entity::getStartpoint() const {
    return RS_Vector{false};
}

RS_Vector RS_Entity::getEndpoint() const {
	return {};
}

RS_VectorSolutions RS_Entity::getTangentPoint(const RS_Vector& /*point*/) const {
	return {};
}

RS_Vector RS_Entity::getTangentDirection(const RS_Vector& /*point*/)const{
	return {};
}
/**
 * @return true if the entity is highlighted.
 */
bool RS_Entity::isHighlighted() const{
    return getFlag(RS2::FlagHighlighted);
}

RS_Vector RS_Entity::getSize() const {
    return maxV-minV;
}

/**
 * @return true if the layer this entity is on is locked.
 */
bool RS_Entity::isLocked() const{
    return getLayer(true) && getLayer()->isLocked();
}

RS_Vector RS_Entity::getCenter() const {
    return {};
}

double RS_Entity::getRadius() const {
	return RS_MAXDOUBLE;
}

void RS_Entity::setRadius([[maybe_unused]] double r){}

/**
 * @return The parent graphic in which this entity is stored
 * or the parent's parent graphic or nullptr if none of the parents
 * are stored in a graphic.
 */
RS_Graphic* RS_Entity::getGraphic() const{
    if (rtti()==RS2::EntityGraphic) {
        auto const* ret=static_cast<RS_Graphic const*>(this);
        return const_cast<RS_Graphic*>(ret);
    } else if (!parent) {
        return nullptr;
    }
    return parent->getGraphic();
}

/**
 * @return The parent block in which this entity is stored
 * or the parent's parent block or nullptr if none of the parents
 * are stored in a block.
 */
RS_Block* RS_Entity::getBlock() const{
    if (rtti()==RS2::EntityBlock) {
        RS_Block const* ret=static_cast<RS_Block const*>(this);
        return const_cast<RS_Block*>(ret);
    } else if (!parent) {
        return nullptr;
    }
    return parent->getBlock();
}

/** return the equation of the entity
for quadratic,

return a vector contains:
m0 x^2 + m1 xy + m2 y^2 + m3 x + m4 y + m5 =0

for linear:
m0 x + m1 y + m2 =0
**/
LC_Quadratic RS_Entity::getQuadratic() const{
		return LC_Quadratic{};
}

/**
 * @return The parent insert in which this entity is stored
 * or the parent's parent block or nullptr if none of the parents
 * are stored in a block.
 */
RS_Insert* RS_Entity::getInsert() const{
    if (rtti()==RS2::EntityInsert) {
        RS_Insert const* ret=static_cast<RS_Insert const*>(this);
        return const_cast<RS_Insert*>(ret);
    } else if (!parent) {
        return nullptr;
    } else {
        return parent->getInsert();
    }
}

/**
 * @return The parent block or insert in which this entity is stored
 * or the parent's parent block or insert or nullptr if none of the parents
 * are stored in a block or insert.
 */
RS_Entity* RS_Entity::getBlockOrInsert() const{
    RS_Entity* ret{nullptr};
    switch(rtti()){
        case RS2::EntityBlock:
        case RS2::EntityInsert:
            ret=const_cast<RS_Entity*>(this);
            break;
        default:
            if(parent) {
                return parent->getBlockOrInsert();
            }
    }
    return ret;
}

/**
 * @return The parent document in which this entity is stored
 * or the parent's parent document or nullptr if none of the parents
 * are stored in a document. Note that a document is usually
 * either a Graphic or a Block.
 */
RS_Document* RS_Entity::getDocument() const{
    if (isDocument()) {
        RS_Document const* ret=static_cast<RS_Document const*>(this);
        return const_cast<RS_Document*>(ret);
    } else if (!parent) {
        return nullptr;
    }
    return parent->getDocument();
}

/**
 * Sets a variable value for the parent graphic object.
 *
 * @param key Variable name (e.g. "$DIMASZ")
 * @param val Default value
 */
void RS_Entity::addGraphicVariable(const QString& key, double val, int code) {
    RS_Graphic* graphic = getGraphic();
    if (graphic) {
        graphic->addVariable(key, val, code);
    }
}

/**
 * Sets a variable value for the parent graphic object.
 *
 * @param key Variable name (e.g. "$DIMASZ")
 * @param val Default value
 */
void RS_Entity::addGraphicVariable(const QString& key, int val, int code) {
    RS_Graphic* graphic = getGraphic();
    if (graphic) {
        graphic->addVariable(key, val, code);
    }
}

/**
 * Sets a variable value for the parent graphic object.
 *
 * @param key Variable name (e.g. "$DIMASZ")
 * @param val Default value
 */
void RS_Entity::addGraphicVariable(const QString& key,
                                   const QString& val, int code) {
    RS_Graphic* graphic = getGraphic();
    if (graphic) {
        graphic->addVariable(key, val, code);
    }
}

/**
 * A safe member function to return the given variable.
 *
 * @param key Variable name (e.g. "$DIMASZ")
 * @param def Default value
 *
 * @return value of variable or default value if the given variable
 *    doesn't exist.
 */
double RS_Entity::getGraphicVariableDouble(const QString& key, double def) {
    RS_Graphic* graphic = getGraphic();
    double ret=def;
    if (graphic) {
        ret = graphic->getVariableDouble(key, def);
    }
    return ret;
}

/**
 * A safe member function to return the given variable.
 *
 * @param key Variable name (e.g. "$DIMASZ")
 * @param def Default value
 *
 * @return value of variable or default value if the given variable
 *    doesn't exist.
 */
int RS_Entity::getGraphicVariableInt(const QString& key, int def) const{
    RS_Graphic* graphic = getGraphic();
    int ret=def;
    if (graphic) {
        ret = graphic->getVariableInt(key, def);
    }
    return ret;
}


/**
 * A safe member function to return the given variable.
 *
 * @param key Variable name (e.g. "$DIMASZ")
 * @param def Default value
 *
 * @return value of variable or default value if the given variable
 *    doesn't exist.
 */
QString RS_Entity::getGraphicVariableString(const QString& key,
                                            const QString&  def) const
{
    RS_Graphic* graphic = getGraphic();
    QString ret=def;
    if (graphic) {
        ret = graphic->getVariableString(key, def);
    }
    return ret;
}

/**
 * @return The unit the parent graphic works on or None if there's no
 * parent graphic.
 */
RS2::Unit RS_Entity::getGraphicUnit() const
{
    RS_Graphic* graphic = getGraphic();
    RS2::Unit ret = RS2::None;
	if (graphic) {
        ret = graphic->getUnit();
    }
    return ret;
}

RS_Layer* RS_Entity::getLayerResolved() const {
    // we have no layer but a parent that might have one.
    // return parent's layer instead:
    if (m_layer == nullptr /*|| layer->getName()=="ByBlock"*/) {
        if (parent != nullptr) {
            return parent->getLayerResolved();
        } else {
            return nullptr;
        }
    }
    else{
        return m_layer;
    }
}

/**
 * Returns a pointer to the layer this entity is on or nullptr.
 *
 * @para resolve true: if the layer is ByBlock, the layer of the
 *               block this entity is in is returned.
 *               false: the layer of the entity is returned.
 *
 * @return pointer to the layer this entity is on. If the layer
 * is set to nullptr the layer of the next parent that is not on
 * layer nullptr is returned. If all parents are on layer nullptr, nullptr
 * is returned.
 */
RS_Layer* RS_Entity::getLayer(bool resolve) const {
    if (resolve) {
        // we have no layer but a parent that might have one.
        // return parent's layer instead:
        if (m_layer == nullptr /*|| layer->getName()=="ByBlock"*/) {
            if (parent != nullptr) {
                return parent->getLayer(true);
            } else {
                return nullptr;
            }
        }
    }

// return our layer. might still be nullptr:
    return m_layer;
}

/**
 * Sets the layer of this entity to the layer with the given name
 */
void RS_Entity::setLayer(const QString& name) {
    RS_Graphic* graphic = getGraphic();
    if (graphic) {
        m_layer = graphic->findLayer(name);
    } else {
        m_layer = nullptr;
    }
}

/**
 * Sets the layer of this entity to the layer given.
 */
void RS_Entity::setLayer(RS_Layer* l) {
    m_layer = l;
}

/**
 * Sets the layer of this entity to the current layer of
 * the graphic this entity is in. If this entity (and none
 * of its parents) are in a graphic the layer is set to nullptr.
 */
void RS_Entity::setLayerToActive() {
    RS_Graphic* graphic = getGraphic();

    if (graphic) {
        m_layer = graphic->getActiveLayer();
    } else {
        m_layer = nullptr;
    }
}

RS_Pen RS_Entity::getPenResolved() const {
    RS_Pen p = m_pImpl->pen;
    // use parental attributes (e.g. vertex of a polyline, block
    // entities when they are drawn in block documents):
    if (parent != nullptr && parent->rtti() != RS2::EntityGraphic) {
        //if pen is invalid gets all from parent
        if (!p.isValid()) {
            p = parent->getPen(false);
        }
        //pen is valid, verify byBlock parts
        RS_EntityContainer *ep = parent;
        //If parent is byblock check parent.parent (nested blocks)
        while (p.isColorByBlock()) {
            if (ep) {
                p.setColorFromPen(parent->getPen(false)); // fixme - check whether resolved pen is actually needed there...
                ep = ep->parent;
            } else
                break;
        }
        ep = parent;
        while (p.isWidthByBlock()) {
            if (ep) {
                p.setWidthFromPen(parent->getPen(false)); // fixme - check whether resolved pen is actually needed there...
                ep = ep->parent;
            } else
                break;
        }
        ep = parent;
        while (p.isLineTypeByBlock()) {
            if (ep) {
                p.setLineTypeFromPen(parent->getPen(false)); // fixme - check whether resolved pen is actually needed there...
                ep = ep->parent;
            } else
                break;
        }
    }

    // use layer's color:
    bool colorByLayer = p.isColorByLayer();
    bool widthByLayer = p.isWidthByLayer();
    bool lineByLayer = p.isLineTypeByLayer();
    if (colorByLayer || widthByLayer || lineByLayer) {
        RS_Layer *l = getLayerResolved();
        // check byLayer attributes:
        if (l != nullptr) {
            const RS_Pen &layerPen = l->getPen();
            if (colorByLayer) {
                p.setColorFromPen(layerPen);
            }

            // use layer's width:
            if (widthByLayer) {
                p.setWidthFromPen(layerPen);
            }

            // use layer's linetype:
            if (lineByLayer) {
                p.setLineTypeFromPen(layerPen);
            }
        }
    }
    return p;
}

/**
 * Gets the pen needed to draw this entity.
 * The attributes can also come from the layer this entity is on
 * if the flags are set accordingly.
 *
 * @param resolve true: Resolve the pen to a drawable pen (e.g. the pen
 *         from the layer or parent..)
 *         false: Don't resolve and return a pen or ByLayer, ByBlock, ...
 *
 * @return Pen for this entity.
 */
RS_Pen RS_Entity::getPen(bool resolve) const {
    return resolve ? getPenResolved() : m_pImpl->pen;
}

void RS_Entity::setPen(const RS_Pen& pen) {
    m_pImpl->pen = pen;
}

/**
 * Sets the pen of this entity to the current pen of
 * the graphic this entity is in. If this entity (and none
 * of its parents) are in a graphic the pen is not changed.
 */
void RS_Entity::setPenToActive() {
    RS_Document* doc = getDocument();
    if (doc != nullptr) {
        m_pImpl->pen = doc->getActivePen();
    } else {
        //RS_DEBUG->print(RS_Debug::D_WARNING, "RS_Entity::setPenToActive(): "
        //                "No document / active pen linked to this entity.");
    }
    //else {
    //   pen = RS_Pen();
    //}
}

/**
 * Implementations must stretch the given range of the entity
 * by the given offset. This default implementation moves the
 * whole entity if it is completely inside the given range.
 */
void RS_Entity::stretch(const RS_Vector& firstCorner,
                        const RS_Vector& secondCorner,
                        const RS_Vector& offset) {

    //e->calculateBorders();
    if (getMin().isInWindow(firstCorner, secondCorner) &&
            getMax().isInWindow(firstCorner, secondCorner)) {

        move(offset);
    }
}
// fixme - sand - it seems  this method is   not used
/**
 * @return Factor for scaling the line styles considering the current
 * paper scaling and the fact that styles are stored in Millimeter.
 */
/*double RS_Entity::getStyleFactor(RS_GraphicView* view) {
    double styleFactor = 1.0;
    if (!view) return styleFactor;


    if (view->isPrinting()==false && view->isDraftMode()) {
        styleFactor = 1.0/view->getFactor().x;
    } else {
//styleFactor = getStyleFactor();
// the factor caused by the unit:
        RS2::Unit unit = RS2::None;
        RS_Graphic* g = getGraphic();
        if (g) {
            unit = g->getUnit();
//double scale = g->getPaperScale();
            styleFactor = RS_Units::convert(1.0, RS2::Millimeter, unit);
// / scale;
        }

// the factor caused by the line width:
        if (((int)getPen(true).getWidth())>0) {
            styleFactor *= ((double)getPen(true).getWidth()/100.0);
        } else if (((int)getPen(true).getWidth())==0) {
            styleFactor *= 0.01;
        }
    }

    if (view->isPrinting() || view->isPrintPreview() || view->isDraftMode()==false) {
        RS_Graphic* graphic = getGraphic();
        if (graphic && graphic->getPaperScale()>1.0e-6) {
            styleFactor /= graphic->getPaperScale();
        }
    }

//RS_DEBUG->print("stylefactor: %f", styleFactor);
//RS_DEBUG->print("viewfactor: %f", view->getFactor().x);

    if (styleFactor*view->getFactor().x<0.2) {
        styleFactor = -1.0;
    }

    return styleFactor;
}
*/

/**
 * @return User defined variable connected to this entity or nullptr if not found.
 */
QString RS_Entity::getUserDefVar(const QString& key) const {
    auto it=m_pImpl->varList.find(key);
    return (it == m_pImpl->varList.end()) ? QString{} : it->second;
}

/*
 * @coord
 * @normal
 * @bool
 * return a line tangent to entity and orthogonal to the line (*normal)
 */
RS_Vector RS_Entity::getNearestOrthTan(const RS_Vector& /*coord*/,
                    const RS_Line& /*normal*/,
					bool /*onEntity = false*/) const{
        return RS_Vector(false);
}


/**
 * Add a user defined variable to this entity.
 */
void RS_Entity::setUserDefVar(QString key, QString val) {
    m_pImpl->varList.emplace(key, val);
}

/**
 * Deletes the given user defined variable.
 */
void RS_Entity::delUserDefVar(QString key) {
    m_pImpl->varList.erase(key);
}

/**
 * @return A list of all keys connected to this entity.
 */
std::vector<QString> RS_Entity::getAllKeys() const{
    std::vector<QString> ret;
    for(auto const& [key, val]: m_pImpl->varList){
        ret.push_back(key);
    }
    return ret;
}

//! constructionLayer contains entities of infinite length, constructionLayer doesn't show up in print
bool RS_Entity::isConstruction(bool typeCheck) const{
    if(typeCheck &&  getParent() &&  rtti() != RS2::EntityLine){
        // do not expand entities on construction layers, except lines
        return false;
    }

    // Issue #1773, hatch filling curves are not shown as infinite on construction layers
    if (getFlag(RS2::FlagHatchChild)){
        return false;
    }
    /*if (isHatchMember(this))
        return false;*/

    return (m_layer != nullptr) && m_layer->isConstruction();
}

//! whether printing is enabled or disabled for the entity's layer
bool RS_Entity::isPrint(void) const{
    return nullptr == m_layer || m_layer->isPrint();
}

bool RS_Entity::trimmable() const{
    switch(rtti()){
    case RS2::EntityArc:
    case RS2::EntityCircle: // fixme - check whether prepareTrim() is supported there?
    case RS2::EntityEllipse:
    case RS2::EntityLine:
    case RS2::EntityParabola:
    case RS2::EntitySplinePoints: // fixme - check whether prepareTrim() is supported there?
        return true;
    default:
        return false;
    }
}

RS_VectorSolutions RS_Entity::getRefPoints() const{
	return RS_VectorSolutions();
}

RS_Vector RS_Entity::getNearestRef(const RS_Vector& coord,double* dist) const{
	RS_VectorSolutions const&& s = getRefPoints();
	return s.getClosest(coord, dist);
}

RS_Vector RS_Entity::getNearestSelectedRef(const RS_Vector& coord,
										   double* dist) const{
    if (isSelected()) {
        return getNearestRef(coord, dist);
    }
    else {
        return RS_Vector(false);
    }
}

/**
 * Dumps the elements data to stdout.
 */
std::ostream& operator << (std::ostream& os, RS_Entity& e) {
    //os << "Warning: Virtual entity!\n";
    //return os;

    os << " {Entity id: " << e.m_id;
    if (e.parent) {
        os << " | parent id: " << e.parent->getId() << "\n";
    } else {
        os << " | no parent\n";
    }

    os << " flags: " << (e.getFlag(RS2::FlagVisible) ? "RS2::FlagVisible" : "");
    os << (e.getFlag(RS2::FlagUndone) ? " RS2::FlagUndone" : "");
    os << (e.getFlag(RS2::FlagSelected) ? " RS2::FlagSelected" : "");
    os << "\n";

    if (!e.m_layer) {
        os << " layer: nullptr ";
    } else {
        os << " layer: " << e.m_layer->getName().toLatin1().data() << " ";
        os << " layer address: " << e.m_layer << " ";
    }

    os << e.m_pImpl->pen << "\n";

    os << "variable list:\n";
    for(auto const& v: e.m_pImpl->varList){
        os << v.first.toLatin1().data()<< ": "
           << v.second.toLatin1().data()
           << ", ";
    }

    // There should be a better way then this...
    switch(e.rtti()) {
        case RS2::EntityPoint:
            os << (RS_Point&)e;
            break;

        case RS2::EntityLine:
            os << (RS_Line&)e;
            break;

        case RS2::EntityPolyline:
            os << (RS_Polyline&)e;
            break;

        case RS2::EntityArc:
            os << (RS_Arc&)e;
            break;

        case RS2::EntityCircle:
            os << (RS_Circle&)e;
            break;

        case RS2::EntityEllipse:
            os << (RS_Ellipse&)e;
            break;

        case RS2::EntityInsert:
            os << (RS_Insert&)e;
            break;

        case RS2::EntityMText:
            os << (RS_MText&)e;
            break;

        case RS2::EntityText:
            os << (RS_Text&)e;
            break;

        default:
            os << "Unknown Entity";
            break;
    }
    os << "}\n\n";

    return os;
}

bool RS_Entity::isParentIgnoredOnModifications() const {
     return parent != nullptr && parent->ignoredOnModification();
}


unsigned long long RS_Entity::getId() const
{
    return m_pImpl != nullptr ? m_id : 0ULL;
}<|MERGE_RESOLUTION|>--- conflicted
+++ resolved
@@ -80,66 +80,47 @@
 
 RS_Entity::RS_Entity(const RS_Entity& other):
     parent{other.parent}
+    , minV {other.minV}
+    , maxV {other.maxV}
+    , m_layer {other.m_layer}
     , updateEnabled {other.updateEnabled}
+    , m_pImpl{std::make_unique<Impl>(*other.m_pImpl)}
 {
-<<<<<<< HEAD
     init(false);
-=======
-    init();
-    m_pImpl->fromOther(other.m_pImpl.get());
-    m_layer  = other.m_layer;
-    minV = other.minV;
-    maxV = other.maxV;
->>>>>>> 2ac39985
 }
 
 RS_Entity& RS_Entity::operator = (const RS_Entity& other)
 {
     parent = other.parent;
-    updateEnabled = other.updateEnabled;
-<<<<<<< HEAD
-    m_pImpl->fromOther(other.m_pImpl.get());
-    // init(false);
-    initId();
-=======
-    init();
-    m_pImpl->fromOther(other.m_pImpl.get());
-    m_layer  = other.m_layer;
     minV  = other.minV;
     maxV  = other.maxV;
->>>>>>> 2ac39985
+    m_layer  = other.m_layer;
+    updateEnabled = other.updateEnabled;
+    m_pImpl->fromOther(other.m_pImpl.get());
+    initId();
     return *this;
 }
 
 RS_Entity::RS_Entity(RS_Entity&& other):
     parent{other.parent}
+    , minV {other.minV}
+    , maxV {other.maxV}
+    , m_layer {other.m_layer}
     , updateEnabled {other.updateEnabled}
+    , m_pImpl{std::move(other.m_pImpl)}
 {
-<<<<<<< HEAD
     initId();
-=======
-    init();
-    m_pImpl = std::move(other.m_pImpl);
-    m_layer  = other.m_layer;
-    minV  = other.minV;
-    maxV  = other.maxV;
->>>>>>> 2ac39985
 }
 
 RS_Entity& RS_Entity::operator = (RS_Entity&& other)
 {
     parent = other.parent;
+    minV  = other.minV;
+    maxV  = other.maxV;
+    m_layer  = other.m_layer;
     updateEnabled = other.updateEnabled;
-<<<<<<< HEAD
     m_pImpl = std::move(other.m_pImpl);
     initId();
-=======
-    init();
-    m_pImpl = std::move(other.m_pImpl);
-    m_layer  = other.m_layer;
-    minV  = other.minV;
-    maxV  = other.maxV;
->>>>>>> 2ac39985
     return *this;
 }
 
@@ -162,12 +143,7 @@
 /**
  * Initialisation. Called from all constructors.
  */
-<<<<<<< HEAD
-#include "rs_math.h"
 void RS_Entity::init(bool setPenAndLayerToActive) {
-=======
-void RS_Entity::init() {
->>>>>>> 2ac39985
     if (m_pImpl == nullptr) {
         m_pImpl = std::make_unique<Impl>();
     }
