/****************************************************************************
**
** This file is part of the LibreCAD project, a 2D CAD program
**
** Copyright (C) 2010 R. van Twisk (librecad@rvt.dds.nl)
** Copyright (C) 2001-2003 RibbonSoft. All rights reserved.
**
**
** This file may be distributed and/or modified under the terms of the
** GNU General Public License version 2 as published by the Free Software
** Foundation and appearing in the file gpl-2.0.txt included in the
** packaging of this file.
**
** This program is distributed in the hope that it will be useful,
** but WITHOUT ANY WARRANTY; without even the implied warranty of
** MERCHANTABILITY or FITNESS FOR A PARTICULAR PURPOSE.  See the
** GNU General Public License for more details.
**
** You should have received a copy of the GNU General Public License
** along with this program; if not, write to the Free Software
** Foundation, Inc., 51 Franklin Street, Fifth Floor, Boston, MA  02110-1301  USA
**
** This copyright notice MUST APPEAR in all copies of the script!
**
**********************************************************************/

#include <cmath>
#include <iostream>
#include <set>

#include <QList>
#include <QObject>

#include "lc_containertraverser.h"
#include "lc_looputils.h"
#include "qg_dialogfactory.h"
#include "rs_constructionline.h"
#include "rs_debug.h"
#include "rs_dialogfactory.h"
#include "rs_dimension.h"
#include "rs_ellipse.h"
#include "rs_entitycontainer.h"
#include "rs_information.h"
#include "rs_insert.h"
#include "rs_layer.h"
#include "rs_line.h"
#include "rs_painter.h"
#include "rs_solid.h"
#include "rs_vector.h"

class RS_Dimension;

namespace {

// the tolerance used to check topology of contours in hatching
    constexpr double contourTolerance = 1e-8;

// For validate hatch contours, whether an entity in the contour is a closed
// loop itself
    bool isClosedLoop(RS_Entity &entity) {
        switch (entity.rtti()) {
            case RS2::EntityCircle:
                // Sub containers are always closed
            case RS2::EntityContainer:
                return true;
            case RS2::EntityEllipse:
                return !static_cast<RS_Ellipse *>(&entity)->isArc();
            default:
                return false;
        }
    }

// Find the nearest distance between the endpoints of an entity to a given point
    double endPointDistance(const RS_Vector &point, const RS_Entity &entity) {
        double distance = RS_MAXDOUBLE;
        entity.getNearestEndpoint(point, &distance);
        return distance;
    }
}

/**
 * Default constructor.
 *
 * @param owner True if we own and also delete the entities.
 */
RS_EntityContainer::RS_EntityContainer(RS_EntityContainer *parent,  bool owner):
    RS_Entity(parent){
    autoDelete = owner;
    //    RS_DEBUG->print("RS_EntityContainer::RS_EntityContainer: "
    //                    "owner: %d", (int)owner);
    subContainer = nullptr;
    //autoUpdateBorders = true;
    entIdx = -1;
}
/**
 * Copy constructor. Makes a deep copy of all entities.
 */

RS_EntityContainer::RS_EntityContainer(const RS_EntityContainer& other):
    RS_Entity{other}
    , subContainer{other.subContainer}
    , m_entities{other.m_entities}
    , m_autoUpdateBorders{other.m_autoUpdateBorders}
    , entIdx{other.entIdx}
    , autoDelete{other.autoDelete}{
    if (autoDelete) { // fixme - sand - check this logic, looks suspicious!
        for(auto it = begin(); it != end(); ++it) {
            if ((*it)->isContainer()) {
                *it = (*it)->clone();
            }
        }
    }
}

RS_EntityContainer::RS_EntityContainer(const RS_EntityContainer& other, bool copyChildren) :
    RS_Entity{other}{
    subContainer = nullptr;
    m_autoUpdateBorders = other.m_autoUpdateBorders;
    entIdx = other.entIdx;
    autoDelete = other.autoDelete;
    if (copyChildren) {
        m_entities = other.m_entities;
        if (autoDelete) {  // fixme - sand - check this logic, looks suspicious!
            for(auto it = begin(); it != end(); ++it) {
                if ((*it)->isContainer()) {
                    *it = (*it)->clone();
                }
            }
        }
    }
}



RS_EntityContainer& RS_EntityContainer::operator = (const RS_EntityContainer& other){
    this->RS_Entity::operator = (other);
    subContainer=other.subContainer;
    m_entities = other.m_entities;
    m_autoUpdateBorders = other.m_autoUpdateBorders;
    entIdx = other.entIdx;
    autoDelete = other.autoDelete;
    if (autoDelete) {
        for(auto it = begin(); it != end(); ++it) {
            if ((*it)->isContainer()) {
                *it = (*it)->clone();
            }
        }
    }
    return *this;
}

RS_EntityContainer::RS_EntityContainer(RS_EntityContainer&& other):
    RS_Entity{other}
    , subContainer{other.subContainer}
    , m_entities{std::move(other.m_entities)}
    , m_autoUpdateBorders{other.m_autoUpdateBorders}
    , entIdx{other.entIdx}
    , autoDelete{other.autoDelete}{
}

RS_EntityContainer& RS_EntityContainer::operator = (RS_EntityContainer&& other){
    this->RS_Entity::operator = (other);
    subContainer=other.subContainer;
    m_entities = std::move(other.m_entities);
    m_autoUpdateBorders = other.m_autoUpdateBorders;
    entIdx = other.entIdx;
    autoDelete = other.autoDelete;
    return *this;
}

/**
 * Destructor.
 */
RS_EntityContainer::~RS_EntityContainer() {
    if (autoDelete) {
<<<<<<< HEAD
        while (!m_entities.isEmpty())
            delete m_entities.takeFirst();
    } else {
=======
        while (!m_entities.isEmpty()) {
            auto e = m_entities.takeFirst();
            delete e;
        }
    } else
>>>>>>> 64fa97a1
        m_entities.clear();
    }
}

RS_Entity *RS_EntityContainer::clone() const {
    RS_DEBUG->print("RS_EntityContainer::clone: ori autoDel: %d",autoDelete);

    auto *ec = new RS_EntityContainer(getParent(), isOwner());
    if (isOwner()) {
        for (const RS_Entity *entity: std::as_const(m_entities)) {
            if (entity != nullptr) {
                ec->m_entities.push_back(entity->clone());
            }
        }
    } else {
        ec->m_entities = m_entities;
    }

    RS_DEBUG->print("RS_EntityContainer::clone: clone autoDel: %d",ec->isOwner());

    ec->detach();
    return ec;
}

RS_Entity *RS_EntityContainer::cloneProxy() const {
    RS_DEBUG->print("RS_EntityContainer::cloneproxy: ori autoDel: %d", autoDelete);

    auto *ec = new RS_EntityContainer(getParent(), isOwner());
    if (isOwner()) {
        for (const RS_Entity *entity: std::as_const(m_entities)) {
            if (entity != nullptr) {
                ec->m_entities.push_back(entity->cloneProxy());
            }
        }
    } else {
        ec->m_entities = m_entities;
    }

    RS_DEBUG->print("RS_EntityContainer::cloneproxy: clone autoDel: %d", ec->isOwner());

    ec->detach();
    return ec;
}

/**
 * Detaches shallow copies and creates deep copies of all subentities.
 * This is called after cloning entity containers.
 */
void RS_EntityContainer::detach() {
    QList<RS_Entity *> tmp;
    bool autoDel = isOwner();
    RS_DEBUG->print("RS_EntityContainer::detach: autoDel: %d",(int) autoDel);
    setOwner(false);

    // make deep copies of all entities:
    for(RS_Entity* e: *this) {
        if (!e->getFlag(RS2::FlagTemp)) {
            tmp.append(e->clone());
        }
    }

    // clear shared pointers:
    clear();
    setOwner(autoDel);

    // point to new deep copies:
    for(RS_Entity* e: tmp) {
        push_back(e);
        e->reparent(this);
    }
}

void RS_EntityContainer::reparent(RS_EntityContainer *parent) {
    RS_Entity::reparent(parent);

    // All sub-entities:
    for (RS_Entity* e: *this) {
        e->reparent(parent);
    }
}

void RS_EntityContainer::setVisible(bool v) {
    //    RS_DEBUG->print("RS_EntityContainer::setVisible: %d", v);
    RS_Entity::setVisible(v);

    // All sub-entities:
    for (auto e: std::as_const(m_entities)) {
        //        RS_DEBUG->print("RS_EntityContainer::setVisible: subentity: %d", v);
        e->setVisible(v);
    }
}

/**
 * @return Total length of all m_entities in this container.
 */
double RS_EntityContainer::getLength() const {
    double ret = 0.0;

    for (RS_Entity* e: *this) {
        if (e->isVisible()) {
            double length = e->getLength();
            if (std::signbit(length)) {
                ret = -1.0;
                break;
            } else {
                ret += length;
            }
        }
    }

    return ret;
}

/**
 * Selects this entity.
 */
bool RS_EntityContainer::setSelected(bool select) {
    // This entity's select:
    if (RS_Entity::setSelected(select)) {
        // All sub-entity's select:
        for (RS_Entity* e: *this) {
            if (e->isVisible()) {
                e->setSelected(select);
            }
        }
        return true;
    }
    return false;
}

/**
 * Toggles select on this entity.
 */
bool RS_EntityContainer::toggleSelected() {
    // Toggle this entity's select:
    return RS_Entity::toggleSelected();
}

void RS_EntityContainer::setHighlighted(bool on){
    for (RS_Entity* e: *this) {
        e->setHighlighted(on);
    }
    RS_Entity::setHighlighted(on);
}

/**
 * Selects all entities within the given area.
 *
 * @param select True to select, False to invertSelectionOperation the entities.
 */
 // todo - sand - ucs - add method for selecting entities within rect that is rotated in wcs
 // Such method is needed for better support UCS with rotation and more precise selection of m_entities.
void RS_EntityContainer::selectWindow(
    enum RS2::EntityType typeToSelect, RS_Vector v1, RS_Vector v2,
    bool select, bool cross){
    for (RS_Entity* e: *this) {
        bool included = false;
        if (e->isVisible()) {
            if (e->isInWindow(v1, v2)) {
                //e->setSelected(select);
                included = true;
            } else if (cross) {
                RS_EntityContainer l;
                l.addRectangle(v1, v2);
                RS_VectorSolutions sol;

                if (e->isContainer()) {
                    auto *ec = (RS_EntityContainer *) e;
                    lc::LC_ContainerTraverser traverser{*ec, RS2::ResolveAll};
                    for (RS_Entity *se = traverser.first(); se != nullptr && !included; se = traverser.next()){
                        if (se->rtti() == RS2::EntitySolid) {
                            included = static_cast<RS_Solid *>(se)->isInCrossWindow(v1, v2);
                        } else {
                            for (RS_Entity* line: l) {
                                sol = RS_Information::getIntersection(se, line, true);
                                if (sol.hasValid()) {
                                    included = true;
                                    break;
                                }
                            }
                        }
                    }
                } else if (e->rtti() == RS2::EntitySolid) {
                    included = static_cast<RS_Solid *>(e)->isInCrossWindow(v1, v2);
                } else {
                    for (RS_Entity* line: l) {
                        sol = RS_Information::getIntersection(e, line, true);
                        if (sol.hasValid()) {
                            included = true;
                            break;
                        }
                    }
                }
            }
        }

        if (included) {
            if (typeToSelect != RS2::EntityType::EntityUnknown) {
                if (typeToSelect == e->rtti()) {
                    e->setSelected(select);
                } else {
                    //Do not select
                }
            } else {
                e->setSelected(select);
            }
        }
    }
}
/**
 * Selects all entities within the given area with given types.
 *
 * @param select True to select, False to invertSelectionOperation the entities.
 */
void RS_EntityContainer::selectWindow(
    const QList<RS2::EntityType> &typesToSelect, RS_Vector v1, RS_Vector v2,
    bool select, bool cross){
    for (RS_Entity* e: *this) {
        if (!typesToSelect.contains(e->rtti())){
            continue;
        }
        bool included = false;
        if (e->isVisible()) {
            if (e->isInWindow(v1, v2)) {
                //e->setSelected(select);
                included = true;
            } else if (cross) {
                RS_EntityContainer l;
                l.addRectangle(v1, v2);
                RS_VectorSolutions sol;

                if (e->isContainer()) {
                    auto *ec = (RS_EntityContainer *) e;
                    lc::LC_ContainerTraverser traverser{*ec, RS2::ResolveAll};
                    for (RS_Entity* se = traverser.first(); se != nullptr && !included; se = traverser.next()) {
                        if (se->rtti() == RS2::EntitySolid) {
                            included = dynamic_cast<RS_Solid *>(se)->isInCrossWindow(v1, v2);
                        } else {
                            for (auto line: l) {
                                sol = RS_Information::getIntersection(
                                    se, line, true);
                                if (sol.hasValid()) {
                                    included = true;
                                    break;
                                }
                            }
                        }
                    }
                } else if (e->rtti() == RS2::EntitySolid) {
                    included = dynamic_cast<RS_Solid *>(e)->isInCrossWindow(v1, v2);
                } else {
                    for (auto line: l) {
                        sol = RS_Information::getIntersection(e, line, true);
                        if (sol.hasValid()) {
                            included = true;
                            break;
                        }
                    }
                }
            }
        }

        if (included) {
          /*  if (typeToSelect != RS2::EntityType::EntityUnknown) {
                if (typeToSelect == e->rtti()) {
                    e->setSelected(select);
                } else {
                    //Do not select
                }
            } else {*/
                e->setSelected(select);
//            }
        }
    }
}

/**
 * Adds a entity to this container and updates the borders of this
 * entity-container if autoUpdateBorders is true.
 */
void RS_EntityContainer::addEntity(RS_Entity *entity) {
    /*
       if (isDocument()) {
           RS_LayerList* lst = getDocument()->getLayerList();
           if (lst) {
               RS_Layer* l = lst->getActive();
               if (l && l->isLocked()) {
                   return;
               }
           }
       }
    */

    if (entity == nullptr) {
        return;
    }
    if (entity->rtti() == RS2::EntityImage || entity->rtti() == RS2::EntityHatch) {
        m_entities.prepend(entity);
    } else {
        m_entities.append(entity);
    }
    adjustBordersIfNeeded(entity);
}

/**
 * Insert a entity at the end of entities list and updates the
 * borders of this entity-container if autoUpdateBorders is true.
 */
void RS_EntityContainer::appendEntity(RS_Entity *entity) {
    if (entity == nullptr) {
        return;
    }
    m_entities.append(entity);
    adjustBordersIfNeeded(entity);
}

/**
 * Insert a entity at the start of entities list and updates the
 * borders of this entity-container if autoUpdateBorders is true.
 */
void RS_EntityContainer::prependEntity(RS_Entity *entity) {
    if (entity == nullptr) {
        return;
    }
    m_entities.prepend(entity);
    adjustBordersIfNeeded(entity);
}

/**
 * Move a entity list in this container at the given position,
 * the borders of this entity-container if autoUpdateBorders is true.
 */
void RS_EntityContainer::moveEntity(int index, QList<RS_Entity *> &entList) {
    if (entList.isEmpty()) {
        return;
    }
    int ci = 0; //current index for insert without invert order
    bool into = false;
    RS_Entity *mid = nullptr;
    if (index < 1) {
        ci = 0;
    } else if (index >= m_entities.size()) {
        ci = m_entities.size() - entList.size();
    } else {
        into = true;
        mid = m_entities.at(index);
    }

    for (int i = 0; i < entList.size(); ++i) {
        RS_Entity *e = entList.at(i);
        bool ret = m_entities.removeOne(e);
        //if e not exist in entities list remove from entList
        if (!ret) {
            entList.removeAt(i);
        }
    }
    if (into) {
        ci = m_entities.indexOf(mid);
    }

    for (auto e: entList) {
        m_entities.insert(ci++, e);
    }
}

void RS_EntityContainer::adjustBordersIfNeeded(RS_Entity* entity) {
    if (m_autoUpdateBorders) {
        adjustBorders(entity);
    }
}

/**
 * Inserts a entity to this container at the given position and updates
 * the borders of this entity-container if autoUpdateBorders is true.
 */
void RS_EntityContainer::insertEntity(int index, RS_Entity *entity) {
    if (entity == nullptr) {
        return;
    }

    m_entities.insert(index, entity);
    adjustBordersIfNeeded(entity);
}
/**
 * Removes an entity from this container and updates the borders of
 * this entity-container if autoUpdateBorders is true.
 */
bool RS_EntityContainer::removeEntity(RS_Entity *entity) {
    //RLZ TODO: in Q3PtrList if 'entity' is nullptr remove the current item-> at.(entIdx)
    //    and sets 'entIdx' in next() or last() if 'entity' is the last item in the list.
    //    in LibreCAD is never called with nullptr
    bool ret = m_entities.removeOne(entity);

    if (autoDelete && ret) {
        delete entity;
    }
    calculateBordersIfNeeded();
    return ret;
}

/**
 * Erases all entities in this container and resets the borders..
 */
void RS_EntityContainer::clear() {
    if (autoDelete) {
        while (!m_entities.isEmpty()) {
            RS_Entity * en = m_entities.takeFirst();
            delete en;
        }
    } else {
        m_entities.clear();
    }
    resetBorders();
}

unsigned int RS_EntityContainer::count() const {
    return m_entities.size();
}

/**
 * Counts all entities (leaves of the tree).
 */
unsigned int RS_EntityContainer::countDeep() const {
    unsigned int c = 0;
    for (auto t: *this) {
        c += t->countDeep();
    }
    return c;
}

/**
 * Counts the selected entities in this container.
 */
unsigned RS_EntityContainer::countSelected(bool deep, QList<RS2::EntityType> const &types) {
    unsigned count = 0;
    std::set<RS2::EntityType> type{types.cbegin(), types.cend()};

    for (RS_Entity *entity: *this) {
        if (entity->isSelected()) {
            if (!types.size() || type.count(entity->rtti())) {
                count++;
            }
        }
        if (entity->isContainer()) {
            count += dynamic_cast<RS_EntityContainer *>(entity)->countSelected(deep); // fixme - hm... - what about entity types there? and deep flag?
        }
    }
    return count;
}

void RS_EntityContainer::collectSelected(std::vector<RS_Entity*> &collect, bool deep, QList<RS2::EntityType> const &types) {    
    std::set<RS2::EntityType> type{types.cbegin(), types.cend()};
    for (RS_Entity *e: m_entities) {
        if (e != nullptr) {
            if (e->isSelected()) {
                if (types.empty() || type.count(e->rtti())) {
                    collect.push_back(e);
                }
                if (deep && e->isContainer()) {
                    auto *container = dynamic_cast<RS_EntityContainer *>(e);
                    container->collectSelected(collect, false); // todo - check whether we need deep and types?
                }
            }
        }
    }
}
// fixme - sand - avoid usage in actions as it enumerates all entities. Rework or rely on entities list!!!!
RS_EntityContainer::LC_SelectionInfo RS_EntityContainer::getSelectionInfo(/*bool deep, */const QList<RS2::EntityType> &types) {
    LC_SelectionInfo result;
    std::set<RS2::EntityType> type{types.cbegin(), types.cend()};
    for (RS_Entity *e: *this) {
        if (e != nullptr) {
            if (e->isSelected()) {
                if (types.empty() || type.count(e->rtti())) {
                    result.count ++;
                    double entityLength = e->getLength();
                    if (entityLength >= 0.) {
                        result.length += entityLength;
                    }
                }
            }
        }
    }

    return result;
}

// fixme - sand - avoid usage in actions as it enumerates all entities. Rework or rely on entities list!!!!
/**
 * Counts the selected entities in this container.
 */
double RS_EntityContainer::totalSelectedLength() {
    double ret(0.0);
    for (RS_Entity *e: *this) {
        if (e->isVisible() && e->isSelected()) {
            double l = e->getLength();
            if (l >= 0.) {
                ret += l;
            }
        }
    }
    return ret;
}

/**
 * Adjusts the borders of this graphic (max/min values)
 */
void RS_EntityContainer::adjustBorders(RS_Entity *entity) {
    //RS_DEBUG->print("RS_EntityContainer::adjustBorders");
    //resetBorders();

    if (entity) {
        // make sure a container is not empty (otherwise the border
        //   would get extended to 0/0):
        if (!entity->isContainer() || entity->count() > 0) {
            minV = RS_Vector::minimum(entity->getMin(), minV);
            maxV = RS_Vector::maximum(entity->getMax(), maxV);
        }

        // Notify parents. The border for the parent might
        // also change TODO: Check for efficiency
        //if(parent) {
        //parent->adjustBorders(this);
        //}
    }
}

/**
 * Recalculates the borders of this entity container.
 */
void RS_EntityContainer::calculateBorders() {
    RS_DEBUG->print("RS_EntityContainer::calculateBorders");

    resetBorders();
    for (RS_Entity *e: *this) {
        //        RS_DEBUG->print("RS_EntityContainer::calculateBorders: "
        //                        "isVisible: %d", (int)e->isVisible());

        if (e != nullptr && e->isVisible()) {
            e->calculateBorders();
            adjustBorders(e);
        }
    }

    RS_DEBUG->print("RS_EntityContainer::calculateBorders: size 1: %f,%f",
                    getSize().x, getSize().y);

    // needed for correcting corrupt data (PLANS.dxf)
    if (minV.x > maxV.x || minV.x > RS_MAXDOUBLE || maxV.x > RS_MAXDOUBLE
        || minV.x < RS_MINDOUBLE || maxV.x < RS_MINDOUBLE) {
        minV.x = 0.0;
        maxV.x = 0.0;
    }
    if (minV.y > maxV.y || minV.y > RS_MAXDOUBLE || maxV.y > RS_MAXDOUBLE
        || minV.y < RS_MINDOUBLE || maxV.y < RS_MINDOUBLE) {
        minV.y = 0.0;
        maxV.y = 0.0;
    }

    RS_DEBUG->print("RS_EntityContainer::calculateBorders: size: %f,%f",
                    getSize().x, getSize().y);

    //RS_DEBUG->print("  borders: %f/%f %f/%f", minV.x, minV.y, maxV.x, maxV.y);

    //printf("borders: %lf/%lf  %lf/%lf\n", minV.x, minV.y, maxV.x, maxV.y);
    //RS_Entity::calculateBorders();
}

/**
 * Recalculates the borders of this entity container including
 * invisible entities.
 */
void RS_EntityContainer::forcedCalculateBorders() {
    //RS_DEBUG->print("RS_EntityContainer::calculateBorders");
    resetBorders();
    for (RS_Entity* e : *this) {
        if (e->isContainer()) {
            auto container = static_cast<RS_EntityContainer*>(e);
            container->forcedCalculateBorders();
        }
        else {
            e->calculateBorders();
        }
        adjustBorders(e);
    }

    // needed for correcting corrupt data (PLANS.dxf)
    if (minV.x > maxV.x || minV.x > RS_MAXDOUBLE || maxV.x > RS_MAXDOUBLE
        || minV.x < RS_MINDOUBLE || maxV.x < RS_MINDOUBLE) {

        minV.x = 0.0;
        maxV.x = 0.0;
    }
    if (minV.y > maxV.y || minV.y > RS_MAXDOUBLE || maxV.y > RS_MAXDOUBLE
        || minV.y < RS_MINDOUBLE || maxV.y < RS_MINDOUBLE) {

        minV.y = 0.0;
        maxV.y = 0.0;
    }

    //RS_DEBUG->print("  borders: %f/%f %f/%f", minV.x, minV.y, maxV.x, maxV.y);

    //printf("borders: %lf/%lf  %lf/%lf\n", minV.x, minV.y, maxV.x, maxV.y);
    //RS_Entity::calculateBorders();
}

/**
 * Updates all Dimension entities in this container and / or
 * reposition their labels.
 *
 * @param autoText Automatically reposition the text label bool autoText=true
 */
int RS_EntityContainer::updateDimensions(bool autoText) {
    RS_DEBUG->print("RS_EntityContainer::updateDimensions()");
    int updatedDimsCount = 0;

    for (RS_Entity *e: *this) {
        if (e->isUndone()) {
            continue;
        }
        if (e->rtti() == RS2::EntityDimLeader) {
            updatedDimsCount ++;
            e->update();
        }
        if (RS_Information::isDimension(e->rtti())) {
            auto dimension = static_cast<RS_Dimension*>(e);
            // update and reposition label:
            // dimension->updateDim(autoText);
            dimension->update();
            updatedDimsCount ++;
        }
        else if (e->isContainer()) {
            auto container = static_cast<RS_EntityContainer*>(e);
            updatedDimsCount += container->updateDimensions(autoText);
        }
    }

    RS_DEBUG->print("RS_EntityContainer::updateDimensions() OK");
    return updatedDimsCount;
}

int RS_EntityContainer::updateVisibleDimensions(bool autoText) {
    RS_DEBUG->print("RS_EntityContainer::updateVisibleDimensions()");
    int updatedDimsCount = 0;
    for (RS_Entity *e: *this) {
        if (e->isVisible()) {
            if (e->rtti() == RS2::EntityDimLeader) {
                e->update();
                updatedDimsCount ++;
            }
            else if (RS_Information::isDimension(e->rtti())) {
                auto dimension = static_cast<RS_Dimension*>(e);
                // update and reposition label:
                dimension->updateDim(autoText);
                updatedDimsCount ++;
            }
            else if (e->isContainer()) {
                auto container = static_cast<RS_EntityContainer*>(e);
                updatedDimsCount += container->updateVisibleDimensions(autoText);
            }
        }
    }

    RS_DEBUG->print("RS_EntityContainer::updateVisibleDimensions() OK");
    return updatedDimsCount;
}

/**
 * Updates all Insert entities in this container.
 */
void RS_EntityContainer::updateInserts() {
    std::string idTypeId = std::to_string(getId()) + "/" + std::to_string(rtti());
    RS_DEBUG->print("RS_EntityContainer::updateInserts() ID/type: %s", idTypeId.c_str());

    for (RS_Entity *e: std::as_const(*this)) {
        //// Only update our own inserts and not inserts of inserts
        if (e != nullptr && e->getId() != 0 && e->rtti() == RS2::EntityInsert  /*&& e->getParent()==this*/) {
            static_cast<RS_Insert*>(e)->update();

            RS_DEBUG->print("RS_EntityContainer::updateInserts: updated ID/type: %s", idTypeId.c_str());
        } else if (e->isContainer()) {
            if (e->rtti() == RS2::EntityHatch) {
                RS_DEBUG->print(RS_Debug::D_DEBUGGING, "RS_EntityContainer::updateInserts: skip hatch ID/type: %s",
                                idTypeId.c_str());
            } else {
                RS_DEBUG->print("RS_EntityContainer::updateInserts: update container ID/type: %s", idTypeId.c_str());

                static_cast<RS_EntityContainer*>(e)->updateInserts();
            }
        } else {
            RS_DEBUG->print(RS_Debug::D_DEBUGGING, "RS_EntityContainer::updateInserts: skip entity ID/type: %s",
                            idTypeId.c_str());
        }
    }
    RS_DEBUG->print("RS_EntityContainer::updateInserts() ID/type: %s", idTypeId.c_str());
}

/**
 * Renames all inserts with name 'oldName' to 'newName'. This is
 *   called after a block was rename to update the inserts.
 */
void RS_EntityContainer::renameInserts(const QString &oldName,const QString &newName) {
    RS_DEBUG->print("RS_EntityContainer::renameInserts()");
    for (RS_Entity *e: std::as_const(m_entities)) {
        if (e->rtti() == RS2::EntityInsert) {
            auto *i = static_cast<RS_Insert*>(e);
            if (i->getName() == oldName) {
                i->setName(newName);
            }
        }
        if (e->isContainer()) {
            auto container = static_cast<RS_EntityContainer*>(e);
            container->renameInserts(oldName, newName);
        }
    }
    RS_DEBUG->print("RS_EntityContainer::renameInserts() OK");
}

/**
 * Updates all Spline entities in this container.
 */
void RS_EntityContainer::updateSplines() {
    RS_DEBUG->print("RS_EntityContainer::updateSplines()");
    for (RS_Entity *e: *this) {
        //// Only update our own inserts and not inserts of inserts
        if (e->rtti() == RS2::EntitySpline  /*&& e->getParent()==this*/) {
            e->update();
        } else if (e->isContainer() && e->rtti() != RS2::EntityHatch) {
            static_cast<RS_EntityContainer *>(e)->updateSplines();
        }
    }
    RS_DEBUG->print("RS_EntityContainer::updateSplines() OK");
}

/**
 * Updates the sub entities of this container.
 */
void RS_EntityContainer::update() {
    for (RS_Entity *e: *this) {
        e->update();
    }
}

void RS_EntityContainer::addRectangle(RS_Vector const &v0, RS_Vector const &v1) {
    addEntity(new RS_Line{this, v0, {v1.x, v0.y}});
    addEntity(new RS_Line{this, {v1.x, v0.y}, v1});
    addEntity(new RS_Line{this, v1, {v0.x, v1.y}});
    addEntity(new RS_Line{this, {v0.x, v1.y}, v0});
}

void RS_EntityContainer::addRectangle(RS_Vector const& v0, RS_Vector const& v1,RS_Vector const& v2, RS_Vector const& v3){
    addEntity(new RS_Line(this, v0, v1));
    addEntity(new RS_Line(this, v1, v2));
    addEntity(new RS_Line(this, v2, v3));
    addEntity(new RS_Line(this, v3, v0));
}

/**
 * Returns the first entity or nullptr if this graphic is empty.
 * @param level
 */
RS_Entity *RS_EntityContainer::firstEntity(RS2::ResolveLevel level) const {
    RS_Entity *e = nullptr;
    entIdx = -1;
    switch (level) {
        case RS2::ResolveNone: {
            if (!m_entities.isEmpty()) {
                entIdx = 0;
                return m_entities.first();
            }
            break;
        }
        case RS2::ResolveAllButInserts: {
            subContainer = nullptr;
            if (!m_entities.isEmpty()) {
                entIdx = 0;
                e = m_entities.first();
            }
            if (e && e->isContainer() && e->rtti() != RS2::EntityInsert) {
                subContainer = static_cast<RS_EntityContainer*>(e);
                e = subContainer->firstEntity(level);
                // empty container:
                if (e == nullptr) {
                    subContainer = nullptr;
                    e = nextEntity(level);
                }
            }
            return e;
        }
        case RS2::ResolveAllButTextImage:
        case RS2::ResolveAllButTexts: {
            subContainer = nullptr;
            if (!m_entities.isEmpty()) {
                entIdx = 0;
                e = m_entities.first();
            }
            if (e != nullptr && e->isContainer() && e->rtti() != RS2::EntityText && e->rtti() != RS2::EntityMText) {
                subContainer = static_cast<RS_EntityContainer*>(e);
                e = subContainer->firstEntity(level);
                // empty container:
                if (e == nullptr) {
                    subContainer = nullptr;
                    e = nextEntity(level);
                }
            }
            return e;
        }
        case RS2::ResolveAll: {
            subContainer = nullptr;
            if (!m_entities.isEmpty()) {
                entIdx = 0;
                e = m_entities.first();
            }
            if (e != nullptr && e->isContainer()) {
                subContainer = static_cast<RS_EntityContainer*>(e);
                e = subContainer->firstEntity(level);
                // empty container:
                if (e == nullptr) {
                    subContainer = nullptr;
                    e = nextEntity(level);
                }
            }
            return e;
        }
    }
    return nullptr;
}

/**
 * Returns the last entity or \p nullptr if this graphic is empty.
 *
 * @param level \li \p 0 Groups are not resolved
 *              \li \p 1 (default) only Groups are resolved
 *              \li \p 2 all Entity Containers are resolved
 */
RS_Entity *RS_EntityContainer::lastEntity(RS2::ResolveLevel level) const {
    RS_Entity *e = nullptr;
    if (m_entities.empty()) {
        return nullptr;
    }
    entIdx = m_entities.size() - 1;
    switch (level) {
        case RS2::ResolveNone: {
            if (!m_entities.isEmpty()) {
                return m_entities.last();
            }
            break;
        }
        case RS2::ResolveAllButInserts: {
            if (!m_entities.isEmpty()) {
                e = m_entities.last();
            }
            subContainer = nullptr;
            if (e != nullptr && e->isContainer() && e->rtti() != RS2::EntityInsert) {
                subContainer = static_cast<RS_EntityContainer*>(e);
                e = subContainer->lastEntity(level);
            }
            return e;
        }
        case RS2::ResolveAllButTextImage:
        case RS2::ResolveAllButTexts: {
            if (!m_entities.isEmpty()) {
                e = m_entities.last();
            }
            subContainer = nullptr;
            if (e != nullptr && e->isContainer() && e->rtti() != RS2::EntityText && e->rtti() != RS2::EntityMText) {
                subContainer = static_cast<RS_EntityContainer*>(e);
                e = subContainer->lastEntity(level);
            }
            return e;
        }
        case RS2::ResolveAll: {
            if (!m_entities.isEmpty()) {
                e = m_entities.last();
            }
            subContainer = nullptr;
            if (e != nullptr && e->isContainer()) {
                subContainer = static_cast<RS_EntityContainer*>(e);
                e = subContainer->lastEntity(level);
            }
            return e;
        }
    }
    return nullptr;
}

/**
 * Returns the next entity or container or \p nullptr if the last entity
 * returned by \p next() was the last entity in the container.
 */
RS_Entity *RS_EntityContainer::nextEntity(RS2::ResolveLevel level) const {
    //set entIdx pointing in next entity and check if is out of range
    ++entIdx;
    switch (level) {
        case RS2::ResolveNone: {
            if (entIdx < m_entities.size()) {
                return m_entities.at(entIdx);
            }
            break;
        }
        case RS2::ResolveAllButInserts: {
            RS_Entity *e = nullptr;
            if (subContainer) {
                e = subContainer->nextEntity(level);
                if (e != nullptr) {
                    --entIdx; //return a sub-entity, index not advanced
                    return e;
                } else {
                    if (entIdx < m_entities.size()) {
                        e = m_entities.at(entIdx);
                    }
                }
            } else {
                if (entIdx < m_entities.size()) {
                    e = m_entities.at(entIdx);
                }
            }
            if (e != nullptr && e->isContainer() && e->rtti() != RS2::EntityInsert) {
                subContainer = static_cast<RS_EntityContainer*>(e);
                e = subContainer->firstEntity(level);
                // empty container:
                if (e == nullptr) {
                    subContainer = nullptr;
                    e = nextEntity(level);
                }
            }
            return e;
        }
            break;

        case RS2::ResolveAllButTextImage:
        case RS2::ResolveAllButTexts: {
            RS_Entity *e = nullptr;
            if (subContainer) {
                e = subContainer->nextEntity(level);
                if (e != nullptr) {
                    --entIdx; //return a sub-entity, index not advanced
                    return e;
                } else {
                    if (entIdx < m_entities.size()) {
                        e = m_entities.at(entIdx);
                    }
                }
            } else {
                if (entIdx < m_entities.size()) {
                    e = m_entities.at(entIdx);
                }
            }
            if (e != nullptr && e->isContainer() && e->rtti() != RS2::EntityText && e->rtti() != RS2::EntityMText) {
                subContainer = static_cast<RS_EntityContainer*>(e);
                e = subContainer->firstEntity(level);
                // empty container:
                if (e == nullptr) {
                    subContainer = nullptr;
                    e = nextEntity(level);
                }
            }
            return e;
        }
        case RS2::ResolveAll: {
            RS_Entity *e = nullptr;
            if (subContainer) {
                e = subContainer->nextEntity(level);
                if (e != nullptr) {
                    --entIdx; //return a sub-entity, index not advanced
                    return e;
                } else {
                    if (entIdx < m_entities.size()) {
                        e = m_entities.at(entIdx);
                    }
                }
            } else {
                if (entIdx < m_entities.size()) {
                    e = m_entities.at(entIdx);
                }
            }
            if (e != nullptr && e->isContainer()) {
                subContainer = static_cast<RS_EntityContainer*>(e);
                e = subContainer->firstEntity(level);
                // empty container:
                if (e == nullptr) {
                    subContainer = nullptr;
                    e = nextEntity(level);
                }
            }
            return e;
        }
    }
    return nullptr;
}

/**
 * Returns the prev entity or container or \p nullptr if the last entity
 * returned by \p prev() was the first entity in the container.
 */
RS_Entity *RS_EntityContainer::prevEntity(RS2::ResolveLevel level) const {
    //set entIdx pointing in prev entity and check if is out of range
    --entIdx;
    switch (level) {
        case RS2::ResolveNone: {
            if (entIdx >= 0) {
                return m_entities.at(entIdx);
            }
            break;
        }
        case RS2::ResolveAllButInserts: {
            RS_Entity *e = nullptr;
            if (subContainer) {
                e = subContainer->prevEntity(level);
                if (e != nullptr) {
                    return e;
                }
                else {
                    if (entIdx >= 0) {
                        e = m_entities.at(entIdx);
                    }
                }
            }
            else {
                if (entIdx >= 0) {
                    e = m_entities.at(entIdx);
                }
            }
            if (e != nullptr && e->isContainer() && e->rtti() != RS2::EntityInsert) {
                subContainer = static_cast<RS_EntityContainer*>(e);
                e = subContainer->lastEntity(level);
                // empty container:
                if (e == nullptr) {
                    subContainer = nullptr;
                    e = prevEntity(level);
                }
            }
            return e;
        }
        case RS2::ResolveAllButTextImage:
        case RS2::ResolveAllButTexts: {
            RS_Entity *e = nullptr;
            if (subContainer != nullptr) {
                e = subContainer->prevEntity(level);
                if (e != nullptr) {
                    return e;
                } else {
                    if (entIdx >= 0) {
                        e = m_entities.at(entIdx);
                    }
                }
            } else {
                if (entIdx >= 0) {
                    e = m_entities.at(entIdx);
                }
            }
            if (e != nullptr && e->isContainer() && e->rtti() != RS2::EntityText && e->rtti() != RS2::EntityMText) {
                subContainer = static_cast<RS_EntityContainer*>(e);
                e = subContainer->lastEntity(level);
                // empty container:
                if (e == nullptr) {
                    subContainer = nullptr;
                    e = prevEntity(level);
                }
            }
            return e;
        }
        case RS2::ResolveAll: {
            RS_Entity *e = nullptr;
            if (subContainer != nullptr) {
                e = subContainer->prevEntity(level);
                if (e != nullptr) {
                    ++entIdx; //return a sub-entity, index not advanced
                    return e;
                } else {
                    if (entIdx >= 0) {
                        e = m_entities.at(entIdx);
                    }
                }
            } else {
                if (entIdx >= 0) {
                    e = m_entities.at(entIdx);
                }
            }
            if (e != nullptr && e->isContainer()) {
                subContainer = static_cast<RS_EntityContainer*>(e);
                e = subContainer->lastEntity(level);
                // empty container:
                if (e == nullptr) {
                    subContainer = nullptr;
                    e = prevEntity(level);
                }
            }
            return e;
        }
    }
    return nullptr;
}

/**
 * @return Entity at the given index or nullptr if the index is out of range.
 */
RS_Entity *RS_EntityContainer::entityAt(int index) const{
    if (m_entities.size() > index && index >= 0) {
        return m_entities.at(index);
    }
    else {
        return nullptr;
    }
}

void RS_EntityContainer::setEntityAt(int index, RS_Entity *en) {
    if (autoDelete && m_entities.at(index)) {
        delete m_entities.at(index);
    }
    m_entities[index] = en;
}

/**
 * Finds the given entity and makes it the current entity if found.
 */
int RS_EntityContainer::findEntity(RS_Entity const *const entity) {
    entIdx = m_entities.indexOf(const_cast<RS_Entity *>(entity));
    return entIdx;
}

int RS_EntityContainer::findEntityIndex(RS_Entity const *const entity) {
    return m_entities.indexOf(const_cast<RS_Entity *>(entity));
}

bool  RS_EntityContainer::areNeighborsEntities(RS_Entity const *const  e1, RS_Entity const *const  e2) {
   return abs(m_entities.indexOf(e1) - m_entities.indexOf(e2)) <= 1;
}

/**
 * @return The point which is closest to 'coord'
 * (one of the vertices)
 */
RS_Vector RS_EntityContainer::getNearestEndpoint(const RS_Vector &coord,double *dist) const{
    double minDist = RS_MAXDOUBLE;  // minimum measured distance
    double curDist = 0.;                 // currently measured distance
    RS_Vector closestPoint(false);  // closest found endpoint
    RS_Vector point;                // endpoint found

    for(RS_Entity* en : *this) {
        if (en != nullptr && en->getId() != 0 && en->isVisible()){
            auto parent = en->getParent();
            bool checkForEndpoint = true;
            if (parent != nullptr){
                checkForEndpoint = !parent->ignoredOnModification();
            }
            if (checkForEndpoint) {//no end point for Insert, text, Dim
                point = en->getNearestEndpoint(coord, &curDist);
                if (point.valid && curDist < minDist) {
                    closestPoint = point;
                    minDist = curDist;
                    if (dist) {
                        *dist = minDist;
                    }
                }
            }
        }
    }
    return closestPoint;
}

/**
 * @return The point which is closest to 'coord'
 * (one of the vertices)
 */
RS_Vector RS_EntityContainer::getNearestEndpoint(const RS_Vector &coord,double *dist, RS_Entity **pEntity) const {
    double minDist = RS_MAXDOUBLE;  // minimum measured distance
    double curDist;                 // currently measured distance
    RS_Vector closestPoint(false);  // closest found endpoint
    RS_Vector point;                // endpoint found

    for (auto en: m_entities) {
        if (en->getParent() == nullptr || !en->getParent()->ignoredOnModification()) {//no end point for Insert, text, Dim
            //            std::cout<<"find nearest for entity "<<i0<<std::endl;
            point = en->getNearestEndpoint(coord, &curDist);
            if (point.valid && curDist < minDist) {
                closestPoint = point;
                minDist = curDist;
                if (dist) {
                    *dist = minDist;
                }
                if (pEntity) {
                    *pEntity = en;
                }
            }
        }
    }
    //    std::cout<<__FILE__<<" : "<<__func__<<" : line "<<__LINE__<<std::endl;
    //    std::cout<<"count()="<<const_cast<RS_EntityContainer*>(this)->count()<<"\tminDist= "<<minDist<<"\tclosestPoint="<<closestPoint;
    //    if(pEntity ) std::cout<<"\t*pEntity="<<*pEntity;
    //    std::cout<<std::endl;
    return closestPoint;
}

RS_Vector RS_EntityContainer::getNearestPointOnEntity(const RS_Vector &coord,bool onEntity, double *dist, RS_Entity **entity) const {
    RS_Vector point(false);
    RS_Entity *en = getNearestEntity(coord, dist, RS2::ResolveNone);
    if (en && en->isVisible() && !en->getParent()->ignoredSnap() ) {
        point = en->getNearestPointOnEntity(coord, onEntity, dist, entity);
    }
    return point;
}

RS_Vector RS_EntityContainer::getNearestCenter(const RS_Vector &coord,double *dist) const {
    double minDist = RS_MAXDOUBLE;  // minimum measured distance
    double curDist = RS_MAXDOUBLE;  // currently measured distance
    RS_Vector closestPoint(false);  // closest found endpoint
    RS_Vector point;                // endpoint found

    for (auto en: m_entities) {
        if (en != nullptr && en->getId() != 0 && en->isVisible() && !en->getParent()->ignoredSnap() ) {//no center point for spline, text, Dim
            point = en->getNearestCenter(coord, &curDist);
            if (point.valid && curDist < minDist) {
                closestPoint = point;
                minDist = curDist;
            }
        }
    }
    if (dist) {
        *dist = minDist;
    }
    return closestPoint;
}

/** @return the nearest of equidistant middle points of the line. */

RS_Vector RS_EntityContainer::getNearestMiddle(const RS_Vector &coord,double *dist,int middlePoints ) const {
    double minDist = RS_MAXDOUBLE;  // minimum measured distance
    double curDist = RS_MAXDOUBLE;  // currently measured distance
    RS_Vector closestPoint(false);  // closest found endpoint
    RS_Vector point;                // endpoint found

    for (auto en: m_entities) {
        if (en->isVisible() && !en->getParent()->ignoredSnap() ) {//no midle point for spline, text, Dim
            point = en->getNearestMiddle(coord, &curDist, middlePoints);
            if (point.valid && curDist < minDist) {
                closestPoint = point;
                minDist = curDist;
            }
        }
    }
    if (dist) {
        *dist = minDist;
    }
    return closestPoint;
}

RS_Vector RS_EntityContainer::getNearestDist(double distance,const RS_Vector &coord, double *dist) const {
    RS_Entity *closestEntity = getNearestEntity(coord, nullptr, RS2::ResolveNone);
    return (closestEntity != nullptr) ?  closestEntity->getNearestDist(distance, coord, dist)
                                      : RS_Vector{false};
}

/**
 * @return The intersection which is closest to 'coord'
 */
RS_Vector RS_EntityContainer::getNearestIntersection(const RS_Vector &coord, double *dist){
    double minDist = RS_MAXDOUBLE;  // minimum measured distance
    RS_Vector closestPoint(false);  // closest found endpoint
    RS_Entity* closestEntity = getNearestEntity(coord, nullptr, RS2::ResolveAllButTextImage);

    if (closestEntity) {
        // fixme - sand - why not via traverser?
        for (RS_Entity *en = firstEntity(RS2::ResolveAllButTextImage);en;en = nextEntity(RS2::ResolveAllButTextImage)) {
            auto parent = en->getParent();
            bool ignoredSnap = false;
            if (parent != nullptr) { // may be null in block editing?
                ignoredSnap = parent->ignoredSnap();
            }
            if (!en->isVisible() || ignoredSnap) {
                continue;
            }

            RS_VectorSolutions sol = RS_Information::getIntersection(closestEntity, en, true);
            double curDist = RS_MAXDOUBLE;  // currently measured distance
            RS_Vector point = sol.getClosest(coord, &curDist, nullptr);
            if (sol.getNumber() > 0 && curDist < minDist) {
                closestPoint = point;
                minDist = curDist;
            }
        }
    }
    if (dist && closestPoint.valid) {
        *dist = minDist;
    }
    return closestPoint;
}

RS_Vector RS_EntityContainer::getNearestVirtualIntersection(const RS_Vector &coord, const double &angle, double *dist) {
    RS_Entity* closestEntity = getNearestEntity(coord, nullptr, RS2::ResolveAllButTextImage);
    if (closestEntity != nullptr) {
        RS_Vector second_coord{angle};
        RS_ConstructionLineData data(coord, coord + second_coord);
        auto line = RS_ConstructionLine(nullptr, data);

        RS_VectorSolutions sol = RS_Information::getIntersection(closestEntity, &line, true);
        if (sol.getVector().empty()) {
            return coord;
        } else {
            return sol.getClosest(coord, dist, nullptr);
        }
    } else {
        return coord;
    }
}

RS_Vector RS_EntityContainer::getNearestRef(const RS_Vector &coord, double *dist) const {
    double minDist = RS_MAXDOUBLE;  // minimum measured distance
    double curDist;                 // currently measured distance
    RS_Vector closestPoint(false);  // closest found endpoint
    RS_Vector point;                // endpoint found

    for (RS_Entity* en: *this) {
        if (en->isVisible()) {
            point = en->getNearestRef(coord, &curDist);
            if (point.valid && curDist < minDist) {
                closestPoint = point;
                minDist = curDist;
                if (dist) {
                    *dist = minDist;
                }
            }
        }
    }
    return closestPoint;
}

RS_Vector RS_EntityContainer::getNearestSelectedRef(const RS_Vector &coord, double *dist) const{
    RefInfo info = getNearestSelectedRefInfo(coord, dist);
    return info.ref;
}

RS_EntityContainer::RefInfo RS_EntityContainer::getNearestSelectedRefInfo(const RS_Vector &coord, double *dist) const {
    double minDist = RS_MAXDOUBLE;  // minimum measured distance
    RS_Vector closestPoint(false);  // closest found endpoint
    RS_Entity *closestPointEntity = nullptr;

    for (RS_Entity* en: *this) { // fixme - sand - iteration of ver all entities
        if (en->isVisible() && en->isSelected() && !en->isParentSelected()) {
            double curDist = 0.;                 // currently measured distance
            RS_Vector point = en->getNearestSelectedRef(coord, &curDist);
            if (point.valid && curDist < minDist) {
                closestPoint = point;
                closestPointEntity = en;
                minDist = curDist;
                if (dist) {
                    *dist = minDist;
                }
            }
        }
    }
    RefInfo result {closestPoint, closestPointEntity};
    return result;
}

double RS_EntityContainer::getDistanceToPoint(const RS_Vector &coord,RS_Entity **entity,RS2::ResolveLevel level,double solidDist) const{
    RS_DEBUG->print("RS_EntityContainer::getDistanceToPoint");
    double minDist = RS_MAXDOUBLE;      // minimum measured distance
    double curDist = 0.;                     // currently measured distance
    RS_Entity *closestEntity = nullptr;    // closest entity found
    RS_Entity *subEntity = nullptr;

    for (RS_Entity* e: *this) {
        auto entityLayer = e->getLayer();
        if (e->isVisible() && (entityLayer == nullptr || !entityLayer->isLocked())) {
            RS_DEBUG->print("entity: getDistanceToPoint");
            RS_DEBUG->print("entity: %d", e->rtti());
            // bug#426, need to ignore Images to find nearest intersections
            if (level == RS2::ResolveAllButTextImage && e->rtti() == RS2::EntityImage) continue;
            curDist = e->getDistanceToPoint(coord, &subEntity, level, solidDist);

            RS_DEBUG->print("entity: getDistanceToPoint: OK");

            /*
             * By using '<=', we will prefer the *last* item in the container if there are multiple
             * entities that are *exactly* the same distance away, which should tend to be the one
             * drawn most recently, and the one most likely to be visible (as it is also the order
             * that the software draws the entities). This makes a difference when one entity is
             * drawn directly over top of another, and it's reasonable to assume that humans will
             * tend to want to reference entities that they see or have recently drawn as opposed
             * to deeper more forgotten and invisible ones...
             */
            if (curDist <= minDist) {
                switch (level) {
                case RS2::ResolveAll:
                case RS2::ResolveAllButTextImage:
                    closestEntity = subEntity;
                    break;
                default:
                    closestEntity = e;
                }
                minDist = curDist;
            }
        }
    }

    if (entity != nullptr) {
        *entity = closestEntity;
    }
    RS_DEBUG->print("RS_EntityContainer::getDistanceToPoint: OK");

    return minDist;
}

RS_Entity* RS_EntityContainer::getNearestEntity(const RS_Vector& coord,double* dist,RS2::ResolveLevel level) const {
    RS_DEBUG->print("RS_EntityContainer::getNearestEntity");

    RS_Entity *e = nullptr;

    // distance for points inside solids:
    double solidDist = RS_MAXDOUBLE;
    if (dist) {
        solidDist = *dist;
    }

    double d = getDistanceToPoint(coord, &e, level, solidDist);
    if (e != nullptr && e->isVisible() == false) {
        e = nullptr;
    }

    // if d is negative, use the default distance (used for points inside solids)
    if (dist != nullptr) {
        *dist = d;
    }
    RS_DEBUG->print("RS_EntityContainer::getNearestEntity: OK");
    return e;
}

/**
 * Rearranges the atomic entities in this container in a way that connected
 * entities are stored in the right order and direction.
 * Non-recoursive. Only affects atomic entities in this container.
 *
 * @retval true all contours were closed
 * @retval false at least one contour is not closed

 * to do: find closed contour by flood-fill
 */
bool RS_EntityContainer::optimizeContours() {
    //    std::cout<<"RS_EntityContainer::optimizeContours: begin"<<std::endl;
    //    DEBUG_HEADER
    //    std::cout<<"loop with count()="<<count()<<std::endl;
    RS_DEBUG->print("RS_EntityContainer::optimizeContours");

    RS_EntityContainer tmp;
    tmp.setAutoUpdateBorders(false);
    bool closed = true;

    /** accept all full circles **/
    QList<RS_Entity *> enList;
        for(RS_Entity* e1: *this) {
            if (!e1->isEdge() || e1->isContainer()) {
                enList << e1;
                continue;
            }

            //detect circles and whole ellipses
            switch (e1->rtti()) {
                case RS2::EntityEllipse: {
                    if (dynamic_cast<RS_Ellipse *>(e1)->isEllipticArc()) {
                        continue;
                    }
                    // fall-through
                    [[fallthrough]];
                }
                case RS2::EntityCircle: {
                    //directly detect circles, bug#3443277
                    tmp.addEntity(e1->clone());
                    enList << e1;
                    // fall-through
                    [[fallthrough]];
                }
                default:
                    continue;
            }
        }
    //    std::cout<<"RS_EntityContainer::optimizeContours: 1"<<std::endl;

    /** remove unsupported entities */
    for (RS_Entity *it: enList) {
        removeEntity(it);
    }

    /** check and form a closed contour **/
    //    std::cout<<"RS_EntityContainer::optimizeContours: 2"<<std::endl;
    /** the first entity **/
    RS_Entity* current(nullptr);
    if (count() > 0) {
        current = entityAt(0)->clone();
        tmp.addEntity(current);
        removeEntity(entityAt(0));
    }
    else {
        if (tmp.count() == 0) {
            return false;
        }
    }
    //    std::cout<<"RS_EntityContainer::optimizeContours: 3"<<std::endl;
    RS_Vector vpStart;
    RS_Vector vpEnd;
    if (current) {
        vpStart = current->getStartpoint();
        vpEnd = current->getEndpoint();
    }
    RS_Entity *next = nullptr;
    //    std::cout<<"RS_EntityContainer::optimizeContours: 4"<<std::endl;
    /** connect entities **/
    const auto errMsg = QObject::tr("Hatch failed due to a gap=%1 between (%2, %3) and (%4, %5)");

    while (count() > 0) {
        double dist = 0.;
        RS_Vector vpTmp = getNearestEndpoint(vpEnd, &dist, &next);
        if (dist > contourTolerance) {
            if (vpEnd.squaredTo(vpStart) < contourTolerance) {
                RS_Entity *e2 = entityAt(0);
                tmp.addEntity(e2->clone());
                vpStart = e2->getStartpoint();
                vpEnd = e2->getEndpoint();
                removeEntity(e2);
                continue;
            } else {
                // fixme - sand - isn't it a really bad dependency? check later and remove
                QG_DIALOGFACTORY->commandMessage(errMsg.arg(dist).arg(vpTmp.x).arg(vpTmp.y).arg(vpEnd.x).arg(vpEnd.y));
                RS_DEBUG->print(RS_Debug::D_ERROR, "RS_EntityContainer::optimizeContours: hatch failed due to a gap");
                closed = false;
                break;
            }
        }
        if (!next) {      //workaround if next is nullptr
            //      	    std::cout<<"RS_EntityContainer::optimizeContours: next is nullptr" <<std::endl;
            RS_DEBUG->print("RS_EntityContainer::optimizeContours: next is nullptr");
            //			closed=false;	//workaround if next is nullptr
            break;   //workaround if next is nullptr
        }      //workaround if next is nullptr
        if (closed) {
            next->setProcessed(true);
            RS_Entity *eTmp = next->clone();
            if (vpEnd.squaredTo(eTmp->getStartpoint()) > vpEnd.squaredTo(eTmp->getEndpoint())) {
                eTmp->revertDirection();
            }
            vpEnd = eTmp->getEndpoint();
            tmp.addEntity(eTmp);
            removeEntity(next);
        }
    }
    //    DEBUG_HEADER
    //    if(vpEnd.valid && vpEnd.squaredTo(vpStart) > 1e-8) {
    //		QG_DIALOGFACTORY->commandMessage(errMsg.arg(vpEnd.distanceTo(vpStart))
    //											 .arg(vpStart.x).arg(vpStart.y).arg(vpEnd.x).arg(vpEnd.y));
    //        RS_DEBUG->print("RS_EntityContainer::optimizeContours: hatch failed due to a gap");
    //        closed=false;
    //    }
    //    std::cout<<"RS_EntityContainer::optimizeContours: 5"<<std::endl;


    // add new sorted entities:
    for (RS_Entity* en: tmp) {
        en->setProcessed(false);
        addEntity(en->clone());
        en->reparent(this);
    }
    //    std::cout<<"RS_EntityContainer::optimizeContours: 6"<<std::endl;

    if (closed) {
        RS_DEBUG->print("RS_EntityContainer::optimizeContours: OK");
    } else {
        RS_DEBUG->print("RS_EntityContainer::optimizeContours: bad");
    }
    //    std::cout<<"RS_EntityContainer::optimizeContours: end: count()="<<count()<<std::endl;
    //    std::cout<<"RS_EntityContainer::optimizeContours: closed="<<closed<<std::endl;
    return closed;
}

bool RS_EntityContainer::hasEndpointsWithinWindow(const RS_Vector &v1, const RS_Vector &v2) const{
    return std::any_of(cbegin(), cend(), [&v1, &v2](const RS_Entity* entity) {
        return entity->hasEndpointsWithinWindow(v1, v2);
    });
}

void RS_EntityContainer::move(const RS_Vector &offset) {
    moveBorders(offset);
    for (RS_Entity *e: *this) {
        e->move(offset);
        adjustBorders(e);
    }
    calculateBordersIfNeeded();
}

void RS_EntityContainer::rotate(const RS_Vector &center, double angle) {
    RS_EntityContainer::rotate(center, RS_Vector{angle});
}

void RS_EntityContainer::rotate(const RS_Vector &center, const RS_Vector &angleVector) {
    resetBorders();
    for (RS_Entity *e: *this) {
        e->rotate(center, angleVector);
        adjustBorders(e);
    }
    calculateBordersIfNeeded();
}

void RS_EntityContainer::scale(const RS_Vector &center, const RS_Vector &factor) {
    if (std::abs(factor.x) > RS_TOLERANCE && std::abs(factor.y) > RS_TOLERANCE) {
        scaleBorders(center, factor);
        for (RS_Entity* e: *this) {
            e->scale(center, factor);
            adjustBorders(e);
        }
        calculateBordersIfNeeded();
    }
}

void RS_EntityContainer::mirror(const RS_Vector &axisPoint1, const RS_Vector &axisPoint2) {
    if (axisPoint1.distanceTo(axisPoint2) > RS_TOLERANCE) {
        resetBorders();
        for (RS_Entity *e: *this) {
            e->mirror(axisPoint1, axisPoint2);
            adjustBorders(e);
        }
    }
}

RS_Entity &RS_EntityContainer::shear(double k) {
    for (RS_Entity *e: *this) {
        e->shear(k);
    }
    calculateBorders();
    return *this;
}

void RS_EntityContainer::stretch(const RS_Vector &firstCorner,const RS_Vector &secondCorner,const RS_Vector &offset) {
    if (getMin().isInWindow(firstCorner, secondCorner) && getMax().isInWindow(firstCorner, secondCorner)) {
        move(offset);
    } else {
        for (RS_Entity *e: *this) {
            e->stretch(firstCorner, secondCorner, offset);
        }
    }
    // some entitiycontainers might need an update (e.g. RS_Leader):
    update();
}

void RS_EntityContainer::calculateBordersIfNeeded() {
    if (m_autoUpdateBorders) {
        calculateBorders();
    }
}

void RS_EntityContainer::moveRef(const RS_Vector &ref,const RS_Vector &offset) {
    resetBorders();
    for (RS_Entity *e: *this) {
        e->moveRef(ref, offset);
        adjustBorders(e);
    }
    calculateBordersIfNeeded();
}

void RS_EntityContainer::moveSelectedRef(const RS_Vector &ref,const RS_Vector &offset) {
    resetBorders();
    for (RS_Entity *e: *this) {
        e->moveSelectedRef(ref, offset);
        adjustBorders(e);
    }
    calculateBordersIfNeeded();
}

void RS_EntityContainer::revertDirection() {
    // revert entity order in the container
    for (int k = 0; k < m_entities.size() / 2; ++k) {
#if (QT_VERSION >= QT_VERSION_CHECK(5, 13, 0))
        m_entities.swapItemsAt(k, m_entities.size() - 1 - k);
#else
        entities.swap(k, entities.size() - 1 - k);
#endif
    }

    // revert each entity itself
    for (RS_Entity *entity: std::as_const(m_entities)) {
        entity->revertDirection();
    }
}

/**
 * @brief draw m_entities in order
 * @param painter
 * @param view
 */
 void RS_EntityContainer::draw(RS_Painter *painter) {
    for(RS_Entity *e: *this){
        if (e!=nullptr && e->getId() != 0) {
            painter->drawEntity(e);
        }
    }
}

void RS_EntityContainer::drawAsChild(RS_Painter *painter) {
    for(RS_Entity *e: *this){
        if (e!=nullptr && e->getId() != 0) {
            painter->drawAsChild(e);
        }
    }
}

/**
 * @brief areaLineIntegral, line integral for contour area calculation by Green's Theorem
 * Contour Area =\oint x dy
 * @return line integral \oint x dy along the entity
 */
double RS_EntityContainer::areaLineIntegral() const {
    //TODO make sure all contour integral is by counter-clockwise
    double contourArea = 0.;
    //closed area is always positive
    double closedArea = 0.;
    double subArea = 0.;

    // edges:
    RS_Vector previousPoint(false);
    for (unsigned i = 0; i < count(); ++i) {
        RS_Entity *e = m_entities.at(i);
        if (isClosedLoop(*e)) {
            if (e->isContainer()) {
                subArea += e->areaLineIntegral();
            }
            else {
                closedArea += e->areaLineIntegral();
            }
            continue;
        }
        e->setLayer(getLayer());
        double lineIntegral = e->areaLineIntegral();
        RS_Vector startPoint = e->getStartpoint();
        RS_Vector endPoint = e->getEndpoint();
//        LC_ERR << e->getId() << ": int = " << lineIntegral << ": " << startPoint.x << " - " << endPoint.x;

        // the line integral is always by the direction: from the start point to the end point
        if (previousPoint.valid) {
            double distance = endPointDistance(previousPoint, *e);
            if (distance > contourTolerance)
                RS_DEBUG->print(RS_Debug::D_ERROR,
                                "%s(): contour area calculation maybe incorrect: gap of %lg found at (%lg, %lg)",
                                __func__, distance, previousPoint.x, previousPoint.y);
        }
        // assume the contour is a simple connected loop
        if (previousPoint.valid && endPoint.squaredTo(previousPoint) <= RS_TOLERANCE15) {
            contourArea -= lineIntegral;
            previousPoint = startPoint;
        } else {
            bool useEndPoint = true;
            if (!previousPoint.valid && i + 1 < count()) {
                auto currEntity = m_entities.at(i + 1);
                useEndPoint = endPointDistance(endPoint, *currEntity) < endPointDistance(startPoint, *currEntity);
            }
            contourArea += useEndPoint ? lineIntegral : -lineIntegral;
            previousPoint = useEndPoint ? endPoint : startPoint;
        }
    }
    return std::abs(contourArea) + closedArea - subArea;
}

bool RS_EntityContainer::ignoredOnModification() const {
    RS2::EntityType ownType = rtti();
    if (RS2::isDimensionalEntity(ownType) || RS2::isTextEntity(ownType) || ownType == RS2::EntityHatch){
        return true;
    }
    else {
        return isParentIgnoredOnModifications();
    }
}

bool RS_EntityContainer::ignoredSnap() const{
    // issue #652 , disable snap for hatch
    // TODO, should snapping on hatch be a feature enabled by settings?
    if (getParent() && getParent()->rtti() == RS2::EntityHatch) {
        return true;
    }
    return ignoredOnModification();
}

QList<RS_Entity *>::const_iterator RS_EntityContainer::begin() const{
    return m_entities.begin();
}

QList<RS_Entity *>::const_iterator RS_EntityContainer::end() const{
    return m_entities.end();
}

QList<RS_Entity *>::const_iterator RS_EntityContainer::cbegin() const{
    return m_entities.cbegin();
}

QList<RS_Entity *>::const_iterator RS_EntityContainer::cend() const{
    return m_entities.cend();
}

QList<RS_Entity *>::iterator RS_EntityContainer::begin(){
    return m_entities.begin();
}

QList<RS_Entity *>::iterator RS_EntityContainer::end() {
    return m_entities.end();
}

/**
 * Dumps the entities to stdout.
 */
std::ostream &operator<<(std::ostream &os, RS_EntityContainer &ec) {
    static int indent = 0;
    std::string tab(indent * 2, ' ');
    ++indent;
    unsigned long int id = ec.getId();
    os << tab << "EntityContainer[" << id << "]: \n";
    os << tab << "Borders[" << id << "]: "
       << ec.minV << " - " << ec.maxV << "\n";
    //os << tab << "Unit[" << id << "]: "
    //<< RS_Units::unit2string (ec.unit) << "\n";
    if (ec.getLayer()) {
        os << tab << "Layer[" << id << "]: "
           << ec.getLayer()->getName().toLatin1().data() << "\n";
    } else {
        os << tab << "Layer[" << id << "]: <nullptr>\n";
    }
    //os << ec.layerList << "\n";

    os << tab << " Flags[" << id << "]: "
       << (ec.getFlag(RS2::FlagVisible) ? "RS2::FlagVisible" : "");
    os << (ec.getFlag(RS2::FlagUndone) ? " RS2::FlagUndone" : "");
    os << (ec.getFlag(RS2::FlagSelected) ? " RS2::FlagSelected" : "");
    os << "\n";

    os << tab << "Entities[" << id << "]: \n";
    for(auto t: ec){
        switch (t->rtti()) {
            case RS2::EntityInsert:
                os << tab << *static_cast<RS_Insert*>(t);
                os << tab << *t;
                os << tab << *static_cast<RS_EntityContainer*>(t);
                break;
            default:
                if (t->isContainer()) {
                    os << tab << *static_cast<RS_EntityContainer*>(t);
                }
                else {
                    os << tab << *t;
                }
                break;
        }
    }
    os << tab << "\n\n";
    --indent;
    return os;
}

RS_Entity *RS_EntityContainer::first() const {
    return m_entities.first();
}

RS_Entity *RS_EntityContainer::last() const {
    return m_entities.last();
}

const QList<RS_Entity *> &RS_EntityContainer::getEntityList() {
    return m_entities;
}

std::vector<std::unique_ptr<RS_EntityContainer>> RS_EntityContainer::getLoops() const {
    if (m_entities.empty()) {
        return {};
    }
    std::vector<std::unique_ptr<RS_EntityContainer>> loops;
    RS_EntityContainer edges(nullptr, false);
    for(RS_Entity* e1: *this){
        if (e1 != nullptr && e1->isContainer()){
            if (e1->isContainer()){
                auto subLoops = static_cast<RS_EntityContainer*>(e1)->getLoops();
                for (auto& subLoop: subLoops) {
                    loops.push_back(std::move(subLoop));
                }
            }
            continue;
        }

        if (!e1->isEdge()) {
            continue;
        }

        //detect circles and whole ellipses
        switch (e1->rtti()) {
            case RS2::EntityEllipse:
                if (static_cast<RS_Ellipse*>(e1)->isEllipticArc()) {
                    edges.addEntity(e1);
                    break;
                }
                [[fallthrough]];
            case RS2::EntityCircle: {
                auto ec = std::make_unique<RS_EntityContainer>(nullptr, false);
                ec->addEntity(e1);
                loops.push_back(std::move(ec));
                break;
            }
            default:
                edges.addEntity(e1);
        }
    }
    //find loops
    while (!edges.isEmpty()){
        LC_LoopUtils::LoopExtractor extractor{edges};
        auto subLoops = extractor.extract();
        for (auto& loop: subLoops) {
            loops.push_back(std::move(loop));
        }
    }
    return loops;
}<|MERGE_RESOLUTION|>--- conflicted
+++ resolved
@@ -173,17 +173,9 @@
  */
 RS_EntityContainer::~RS_EntityContainer() {
     if (autoDelete) {
-<<<<<<< HEAD
         while (!m_entities.isEmpty())
             delete m_entities.takeFirst();
     } else {
-=======
-        while (!m_entities.isEmpty()) {
-            auto e = m_entities.takeFirst();
-            delete e;
-        }
-    } else
->>>>>>> 64fa97a1
         m_entities.clear();
     }
 }
