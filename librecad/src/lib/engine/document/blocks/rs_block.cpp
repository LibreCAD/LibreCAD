--- conflicted
+++ resolved
@@ -50,19 +50,12 @@
  */
 RS_Block::RS_Block(RS_EntityContainer* parent,
                    const RS_BlockData& d)
-<<<<<<< HEAD
-        : RS_Document(parent), data(d) {
-    pen = RS_Pen(RS_Color(128,128,128), RS2::Width01, RS2::SolidLine);
-=======
-        : RS_Document(parent)
-    , data(d)
-{
+    : RS_Document(parent), data(d){
     setPen({RS_Color(128,128,128), RS2::Width01, RS2::SolidLine});
->>>>>>> b8d4c2bd
 }
 
 RS_Entity* RS_Block::clone() const {
-    auto* blk = new RS_Block(*this);
+    auto blk = new RS_Block(*this);
     blk->setOwner(isOwner());
     blk->detach();
     blk->initId();
