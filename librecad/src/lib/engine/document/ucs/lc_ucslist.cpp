--- conflicted
+++ resolved
@@ -23,22 +23,13 @@
 #include "lc_ucslist.h"
 
 LC_UCSList::LC_UCSList() {
-<<<<<<< HEAD
-    m_ucsList.append(m_wcs);
-=======
-    ucsList.append(wcs.get());
->>>>>>> 3a1ae8c2
+    m_ucsList.append(m_wcs.get());
     setModified(false);
 }
 
 void LC_UCSList::clear() {
-<<<<<<< HEAD
     m_ucsList.clear();
-    m_ucsList.append(m_wcs);
-=======
-    ucsList.clear();
-    ucsList.append(wcs.get());
->>>>>>> 3a1ae8c2
+    m_ucsList.append(m_wcs.get());
     setModified(true);
 }
 
@@ -94,13 +85,8 @@
     setModified(true);
 }
 
-<<<<<<< HEAD
-LC_UCS *LC_UCSList::find(const QString &name) {
+LC_UCS *LC_UCSList::find(const QString &name) const {
     for (auto v: m_ucsList){
-=======
-LC_UCS *LC_UCSList::find(const QString &name) const {
-    for (auto v: ucsList){
->>>>>>> 3a1ae8c2
         if (v->getName() == name){
             return v;
         }
@@ -122,14 +108,8 @@
     return result;
 }
 
-<<<<<<< HEAD
-int LC_UCSList::getIndex(LC_UCS *ucs) {
+int LC_UCSList::getIndex(LC_UCS *ucs) const {
     return m_ucsList.indexOf(ucs);
-=======
-int LC_UCSList::getIndex(LC_UCS *ucs) const
-{
-    return ucsList.indexOf(ucs);
->>>>>>> 3a1ae8c2
 }
 
 void LC_UCSList::setModified(bool m) {
@@ -174,14 +154,8 @@
     return existingUCS;
 }
 
-<<<<<<< HEAD
-LC_UCS *LC_UCSList::getWCS() {
-    return m_wcs;
-=======
-LC_UCS *LC_UCSList::getWCS() const
-{
-    return wcs.get();
->>>>>>> 3a1ae8c2
+LC_UCS *LC_UCSList::getWCS() const{
+    return m_wcs.get();
 }
 
 void LC_UCSList::tryToSetActive(LC_UCS *ucs) {
