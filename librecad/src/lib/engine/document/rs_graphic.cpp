/****************************************************************************
**
** This file is part of the LibreCAD project, a 2D CAD program
**
** Copyright (C) 2010 R. van Twisk (librecad@rvt.dds.nl)
** Copyright (C) 2001-2003 RibbonSoft. All rights reserved.
** Copyright (C) 2016 ravas (github.com/r-a-v-a-s)
**
** This file may be distributed and/or modified under the terms of the
** GNU General Public License version 2 as published by the Free Software
** Foundation and appearing in the file gpl-2.0.txt included in the
** packaging of this file.
**
** This program is distributed in the hope that it will be useful,
** but WITHOUT ANY WARRANTY; without even the implied warranty of
** MERCHANTABILITY or FITNESS FOR A PARTICULAR PURPOSE.  See the
** GNU General Public License for more details.
**
** You should have received a copy of the GNU General Public License
** along with this program; if not, write to the Free Software
** Foundation, Inc., 51 Franklin Street, Fifth Floor, Boston, MA  02110-1301  USA
**
** This copyright notice MUST APPEAR in all copies of the script!
**
**********************************************************************/

#include <cmath>
#include <iostream>

#include <QObject>
#include <QDir>

#include "dxf_format.h"
#include "lc_defaults.h"
#include "lc_graphicviewport.h"
#include "rs_actioninterface.h"
#include "rs_block.h"
#include "rs_debug.h"
#include "rs_dialogfactory.h"
#include "rs_dialogfactoryinterface.h"
#include "rs_fileio.h"
<<<<<<< HEAD
=======
#include "rs_graphic.h"
#include "rs_graphicview.h"
>>>>>>> 3a1ae8c2
#include "rs_layer.h"
#include "rs_math.h"
#include "rs_settings.h"
#include "rs_units.h"

namespace {
// default paper size A4: 210x297 mm
const RS_Vector g_paperSizeA4{210., 297.};

// validate coordinates
bool validCoordinate(double x)
{
    return x >= RS_MINDOUBLE && x <= RS_MAXDOUBLE;
}

// validate vector
bool validRange(const RS_Vector& vp)
{
    return vp.valid && validCoordinate(vp.x) && validCoordinate(vp.y);
}

// validate vpMin and vpMax forms a valid bounding box
bool validRange(const RS_Vector& vpMin, const RS_Vector& vpMax)
{
    return validRange(vpMin)
           && validRange(vpMax)
           && vpMin.x < vpMax.x
           && vpMin.y < vpMax.y;
}
}

/**
 * Default constructor.
 */
RS_Graphic::RS_Graphic(RS_EntityContainer* parent)
<<<<<<< HEAD
        : RS_Document(parent),
        layerList(),
        blockList(true),
        paperScaleFixed(false),
        marginLeft(0.0),
        marginTop(0.0),
        marginRight(0.0),
        marginBottom(0.0),
        pagesNumH(1),
        pagesNumV(1)
        , autosaveFilename{ "Unnamed"} {

=======
        : RS_Document(parent)
{
>>>>>>> 3a1ae8c2
    LC_GROUP_GUARD("Defaults");
    {
        setUnit(RS_Units::stringToUnit(LC_GET_ONE_STR("Defaults", "Unit", "None")));
        addVariable("$SNAPSTYLE", static_cast<int>(LC_GET_INT("IsometricGrid", 0)), 70);
        addVariable("$SNAPISOPAIR", static_cast<int>(LC_GET_INT("IsoGridView", 1)), 70);
        setGridOn(!LC_GET_BOOL("GridOffForNewDrawing", false));

        const QString &defaultAnglesBase = LC_GET_STR("AnglesBaseAngle", "0.0");
        bool anglesCounterClockwise = LC_GET_BOOL("AnglesCounterClockwise", true);

        double angleBaseDegrees = RS_Math::eval(defaultAnglesBase, 0.0);
        double angleBaseRadians = RS_Math::deg2rad(angleBaseDegrees);
        setAnglesCounterClockwise(anglesCounterClockwise);
        setAnglesBase(angleBaseRadians);
    }
    RS2::Unit unit = getUnit();

    if (unit == RS2::Inch) {
        addVariable("$DIMASZ", 0.1, DXF_FORMAT_GC_DimASz);
        addVariable("$DIMEXE", 0.05, DXF_FORMAT_GC_DimEXE);
        addVariable("$DIMEXO", 0.025, DXF_FORMAT_GC_DimExO);
        addVariable("$DIMGAP", 0.025, DXF_FORMAT_GC_DimGap);
        addVariable("$DIMTXT", 0.1, DXF_FORMAT_GC_DimTxt);
    } else {
        addVariable("$DIMASZ",
                    RS_Units::convert(2.5, RS2::Millimeter, unit), DXF_FORMAT_GC_DimASz);
        addVariable("$DIMEXE",
                    RS_Units::convert(1.25, RS2::Millimeter, unit), DXF_FORMAT_GC_DimEXE);
        addVariable("$DIMEXO",
                    RS_Units::convert(0.625, RS2::Millimeter, unit), DXF_FORMAT_GC_DimExO);
        addVariable("$DIMGAP",
                    RS_Units::convert(0.625, RS2::Millimeter, unit), DXF_FORMAT_GC_DimGap);
        addVariable("$DIMTXT",
                    RS_Units::convert(2.5, RS2::Millimeter, unit), DXF_FORMAT_GC_DimTxt);
    }
    addVariable("$DIMTIH", 0, DXF_FORMAT_GC_DimTIH);
    //initialize printer vars bug #3602444
    setPaperScale(getPaperScale());
    setPaperInsertionBase(getPaperInsertionBase());

    //set default values for point style
    addVariable("$PDMODE", LC_DEFAULTS_PDMode, DXF_FORMAT_GC_PDMode);
    addVariable("$PDSIZE", LC_DEFAULTS_PDSize, DXF_FORMAT_GC_PDSize);

    addVariable("$JOINSTYLE", 1, DXF_FORMAT_GC_JoinStyle);
    addVariable("$ENDCAPS", 1, DXF_FORMAT_GC_Endcaps);
    setModified(false);
}

/**
 * Destructor.
 */
RS_Graphic::~RS_Graphic() = default;


/**
 * Counts the entities on the given layer.
 */
unsigned RS_Graphic::countLayerEntities(RS_Layer *layer) const
{
    unsigned c = 0;
    if (layer) {
        for (RS_Entity *t: entities) {
            if (t->getLayer() &&
                t->getLayer()->getName() == layer->getName()) {
                c += t->countDeep();
            }
        }
    }
    return c;
}

/**
 * Removes the given layer and undoes all entities on it.
 */
void RS_Graphic::removeLayer(RS_Layer* layer) {
    if (layer != nullptr) {
        const QString &layerName = layer->getName();
        if (layerName != "0") {
            std::vector<RS_Entity *> toRemove;
            //find entities on layer
            for (RS_Entity *e: entities) {
                if (e->getLayer() &&
                    e->getLayer()->getName() == layerName) {
                    toRemove.push_back(e);
                }
            }
            // remove all entities on that layer:
            if (!toRemove.empty()) {
                startUndoCycle();
                for (RS_Entity *e: toRemove) {
                    e->setUndoState(true);
                    e->setLayer("0");
                    addUndoable(e);
                }
                endUndoCycle();
            }

            toRemove.clear();
            // remove all entities in blocks that are on that layer:
            for (RS_Block *blk: blockList) {
                if (!blk) continue;
                for (auto e: *blk) {
                    if (e->getLayer() &&
                        e->getLayer()->getName() == layerName) {
                        toRemove.push_back(e);
                    }
                }
            }

            for (RS_Entity *e: toRemove) {
                e->setUndoState(true);
                e->setLayer("0");
            }

            layerList.remove(layer);
        }
    }
}

/**
 * Clears all layers, blocks and entities of this graphic.
 * A default layer (0) is created.
 */
void RS_Graphic::newDoc() {
    RS_DEBUG->print("RS_Graphic::newDoc");
    clear();
    clearLayers();
    clearBlocks();
    addLayer(new RS_Layer("0"));
    setModified(false);
}

void RS_Graphic::clearVariables() {
    variableDict.clear();
}

int RS_Graphic::countVariables() const
{
    return variableDict.count();
}

void RS_Graphic::addVariable(const QString& key, const RS_Vector& value, int code) {
    variableDict.add(key, value, code);
}

void RS_Graphic::addVariable(const QString& key, const QString& value, int code) {
    variableDict.add(key, value, code);
}

void RS_Graphic::addVariable(const QString& key, int value, int code) {
    variableDict.add(key, value, code);
}

void RS_Graphic::addVariable(const QString& key, bool value, int code) {
    variableDict.add(key, value, code);
}

void RS_Graphic::addVariable(const QString& key, double value, int code) {
    variableDict.add(key, value, code);
}

void RS_Graphic::removeVariable(const QString& key) {
    variableDict.remove(key);
}

RS_Vector RS_Graphic::getVariableVector(const QString& key, const RS_Vector& def) const {
    return variableDict.getVector(key, def);
}

QString RS_Graphic::getVariableString(const QString& key, const QString& def) const {
    return variableDict.getString(key, def);
}

int RS_Graphic::getVariableInt(const QString& key, int def) const {
    return variableDict.getInt(key, def);
}

bool RS_Graphic::getVariableBool(const QString& key, bool def) const {
    return variableDict.getInt(key, def ? 1 : 0) != 0;
}

double RS_Graphic::getVariableDouble(const QString& key, double def) const {
    return variableDict.getDouble(key, def);
}

QHash<QString, RS_Variable>& RS_Graphic::getVariableDict() {
    return variableDict.getVariableDict();
}

//
// fixme - sand - actually, some additional caching of variables may be used,
// in order to avoid loading/writing them into hashmap on each access...
// need to measure and provile the cost of direct access to variables map first.
// so it might be something like common initialization below..
//  void RS_Graphic::loadVariables(){
//    gridOn = getVariableInt("$GRIDMODE", 1) != 0;
//     etc...
//  }
//

/**
 * @return true if the grid is switched on (visible).
 */
bool RS_Graphic::isGridOn() const {
    int on = getVariableInt("$GRIDMODE", 1);
    return on != 0;
//    return gridOn;
}

/**
 * Enables / disables the grid.
 */
void RS_Graphic::setGridOn(bool on) {
//    gridOn = on;
    addVariable("$GRIDMODE", (int)on, 70);
}

/**
 * @return true if the isometric grid is switched on (visible).
 */
bool RS_Graphic::isIsometricGrid() const{
    //$ISOMETRICGRID == $SNAPSTYLE
    int on = getVariableInt("$SNAPSTYLE", 0);
    return on!=0;
}

/**
 * Enables / disables isometric grid.
 */
void RS_Graphic::setIsometricGrid(bool on) {
    //$ISOMETRICGRID == $SNAPSTYLE
    addVariable("$SNAPSTYLE", (int)on, 70);
}

double RS_Graphic::getAnglesBase() const
{
    double result = getVariableDouble("$ANGBASE",0.0);
    return result;
}

void RS_Graphic::setAnglesBase(double baseAngle){
    addVariable("$ANGBASE", baseAngle, 50);
}

bool RS_Graphic::areAnglesCounterClockWise() const
{
    int angDir = getVariableInt("$ANGDIR", 0);
    return angDir == 0;
}

void RS_Graphic::setAnglesCounterClockwise(bool on){
    addVariable("$ANGDIR", on ? 0: 1, 70);
}

void RS_Graphic::setCurrentUCS(LC_UCS* ucs){
    QString name = ucs->getName();
    if (!ucs->isUCS()){
        name = "";
    }
    addVariable("$UCSNAME", name, 2);
    addVariable("$UCSORG", ucs->getOrigin(), 10);

    // so far we don't support the following variables
    // http://entercad.ru/acad_dxf.en/ws1a9193826455f5ff18cb41610ec0a2e719-7a6f.htm
    /*
    $UCSORGBACK
    $UCSORGBOTTOM
    $UCSORGFRONT
    $UCSORGLEFT
    $UCSORGRIGHT
    $UCSORGTOP
    */

    // as for these variables... well, so far it' snot clear who they are related to $SNAPSTYLE.... should we rely on them for isometric mode?
    /*
      $UCSORTHOREF
    */

    addVariable("$UCSORTHOVIEW", ucs->getOrthoType(), 70);
    addVariable("$UCSXDIR", ucs->getXAxis(), 10);
    addVariable("$UCSYDIR", ucs->getYAxis(), 10);
}

LC_UCS* RS_Graphic::getCurrentUCS() const {
    QString name = getVariableString("$UCSNAME", "");
    RS_Vector origin = getVariableVector("$UCSORG", RS_Vector(0.0, 0.0));
    int orthoType = getVariableInt("$UCSORTHOVIEW", 0);
    RS_Vector xAxis = getVariableVector("$UCSXDIR", RS_Vector(1.0, 0.0));
    RS_Vector yAxis = xAxis;
    yAxis = getVariableVector("$UCSYDIR", yAxis.rotate(M_PI_2));

    LC_UCS* wcs = ucsList.getWCS();

    auto result = new LC_UCS(name);
    result->setOrigin(origin);
    result->setOrthoType(orthoType);
    result->setXAxis(xAxis);
    result->setYAxis(yAxis);

    if (wcs->isSameTo(result)){
        delete result;
        result = new LC_WCS();
    }
    return result;
}

RS2::IsoGridViewType RS_Graphic::getIsoView() const{
    RS2::IsoGridViewType result = (RS2::IsoGridViewType) getVariableInt("$SNAPISOPAIR", RS2::IsoGridViewType::IsoTop);
    return result;
}

void RS_Graphic::setIsoView(RS2::IsoGridViewType viewType){
    addVariable("$SNAPISOPAIR", viewType, 70);
}

/**
 * Sets the unit of this graphic to 'u'
 */
void RS_Graphic::setUnit(RS2::Unit u) {
    // fixme - sand - add caching
    setPaperSize(RS_Units::convert(getPaperSize(), getUnit(), u));
    addVariable("$INSUNITS", (int)u, 70);
}

/**
 * Gets the unit of this graphic
 */
RS2::Unit RS_Graphic::getUnit() const {
    // fixme - sand - add caching
    return static_cast<RS2::Unit>(getVariableInt("$INSUNITS", 0));
}

/**
 * @return The linear format type for this document.
 * This is determined by the variable "$LUNITS".
 */
RS2::LinearFormat RS_Graphic::getLinearFormat() const
{
    // fixme - sand - add caching
    int lunits = getVariableInt("$LUNITS", 2);
    return getLinearFormat(lunits);
}

/**
 * @return The linear format type used by the variable "$LUNITS" & "$DIMLUNIT".
 */
RS2::LinearFormat RS_Graphic::getLinearFormat(int f) const
{
    switch (f) {
        case 1:
            return RS2::Scientific;
        case 2:
            return RS2::Decimal;
        case 3:
            return RS2::Engineering;
        case 4:
            return RS2::Architectural;
        case 5:
            return RS2::Fractional;
        case 6:
            return RS2::ArchitecturalMetric;
        default:
            return RS2::Decimal;
    }
}

/**
 * @return The linear precision for this document.
 * This is determined by the variable "$LUPREC".
 */
int RS_Graphic::getLinearPrecision() const
{
    // fixme - sand - add caching
    return getVariableInt("$LUPREC", 4);
}

/**
 * @return The angle format type for this document.
 * This is determined by the variable "$AUNITS".
 */
RS2::AngleFormat RS_Graphic::getAngleFormat() const
{
    // fixme - sand - add caching
    int aunits = getVariableInt("$AUNITS", 0);

    switch (aunits) {
        case 0:
            return RS2::DegreesDecimal;
        case 1:
            return RS2::DegreesMinutesSeconds;
        case 2:
            return RS2::Gradians;
        case 3:
            return RS2::Radians;
        case 4:
            return RS2::Surveyors;        
        default:
            return RS2::DegreesDecimal;
    }
}

/**
 * @return The linear precision for this document.
 * This is determined by the variable "$LUPREC".
 */
int RS_Graphic::getAnglePrecision() const
{
    // fixme - sand - add caching
    return getVariableInt("$AUPREC", 4);
}

/**
 * @return The insertion point of the drawing into the paper space.
 * This is the distance from the lower left paper edge to the zero
 * point of the drawing. DXF: $PINSBASE.
 */
RS_Vector RS_Graphic::getPaperInsertionBase() {
    return getVariableVector("$PINSBASE", RS_Vector(0.0,0.0));
}

/**
 * Sets the PINSBASE variable.
 */
void RS_Graphic::setPaperInsertionBase(const RS_Vector& p) {
    addVariable("$PINSBASE", p, 10);
}

/**
 * @return Paper size in graphic units.
 */
RS_Vector RS_Graphic::getPaperSize() const
{
    bool okX = false,okY = false;
    double sX = 0., sY = 0.;
    LC_GROUP_GUARD("Print");
    {
        sX = LC_GET_STR("PaperSizeX", "0.0").toDouble(&okX);
        sY = LC_GET_STR("PaperSizeY", "0.0").toDouble(&okY);
    }
    RS_Vector def ;
    if(okX&&okY && sX>RS_TOLERANCE && sY>RS_TOLERANCE) {
        def=RS_Units::convert(RS_Vector(sX,sY),
                              RS2::Millimeter, getUnit());
    }else{
        def= RS_Units::convert(g_paperSizeA4,
                               RS2::Millimeter, getUnit());
    }

    RS_Vector v1 = getVariableVector("$PLIMMIN", RS_Vector(0.0,0.0));
    RS_Vector v2 = getVariableVector("$PLIMMAX", def);

    return v2-v1;
}

/**
 * Sets a new paper size.
 */
void RS_Graphic::setPaperSize(const RS_Vector& s) {
    addVariable("$PLIMMIN", RS_Vector(0.0,0.0), 10);
    addVariable("$PLIMMAX", s, 10);
    //set default paper size
    RS_Vector def = RS_Units::convert(s,
                                     getUnit(), RS2::Millimeter);
    LC_GROUP_GUARD("Print");
    {
        LC_SET("PaperSizeX", def.x);
        LC_SET("PaperSizeY", def.y);
    }
}

/**
 * @return Print Area size in graphic units.
 */
RS_Vector RS_Graphic::getPrintAreaSize(bool total) const {
    RS_Vector printArea = getPaperSize();
    RS2::Unit dest = getUnit();
    printArea.x -= RS_Units::convert(marginLeft + marginRight, RS2::Millimeter, dest);
    printArea.y -= RS_Units::convert(marginTop+marginBottom, RS2::Millimeter, dest);
    if (total) {
        printArea.x *= pagesNumH;
        printArea.y *= pagesNumV;
    }
    return printArea;
}

/**
 * @return Paper format.
 * This is determined by the variables "$PLIMMIN" and "$PLIMMAX".
 *
 * @param landscape will be set to true for landscape and false for portrait if not nullptr.
 */
RS2::PaperFormat RS_Graphic::getPaperFormat(bool* landscape) {
    RS_Vector size = RS_Units::convert(getPaperSize(),
                                       getUnit(), RS2::Millimeter);
    if (landscape) {
        *landscape = (size.x>size.y);
    }
    return RS_Units::paperSizeToFormat(size);
}

/**
 * Sets the paper format to the given format.
 */
void RS_Graphic::setPaperFormat(RS2::PaperFormat f, bool landscape) {
    RS_Vector size = RS_Units::paperFormatToSize(f);

    if (landscape != (size.x > size.y)) {
        std::swap(size.x, size.y);
    }

    setPaperSize(RS_Units::convert(size, RS2::Millimeter, getUnit()));
}

/**
 * @return Paper space scaling (DXF: $PSVPSCALE).
 */
double RS_Graphic::getPaperScale() const {
    double paperScale = getVariableDouble("$PSVPSCALE", 1.0);
    return paperScale;
}

/**
 * Sets a new scale factor for the paper space.
 */
void RS_Graphic::setPaperScale(double s) {
    if(paperScaleFixed==false) {
        addVariable("$PSVPSCALE", s, 40);
    }
}

/**
 * Centers drawing on page. Affects DXF variable $PINSBASE.
 */
void RS_Graphic::centerToPage() {
    RS_Vector paperSize = getPrintAreaSize();
    auto graphicSize=getSize();
    auto graphicMin=getMin();
    /** avoid zero size, bug#3573158 */
    if(std::abs(graphicSize.x)<RS_TOLERANCE) {
        graphicSize.x=10.;
        graphicMin.x=-5.;
    }
    if(std::abs(graphicSize.y)<RS_TOLERANCE) {
        graphicSize.y=10.;
        graphicMin.y=-5.;
    }

    const RS2::Unit unit = getUnit();
    RS_Vector paperMin{
        RS_Units::convert(marginLeft, RS2::Millimeter, unit),
        RS_Units::convert(marginBottom, RS2::Millimeter, unit)
    };
    // paper printable area center
    RS_Vector paperCenter = paperMin + paperSize * 0.5;
    const double scale = getPaperScale();
    // graphic center
    RS_Vector scaledCenter = (graphicMin + graphicSize * 0.5) * scale;

    // align graphic center to the paper center
    RS_Vector pinsbase = paperCenter - scaledCenter;

    setPaperInsertionBase(pinsbase);
}

/**
 * Fits drawing on page. Affects DXF variable $PINSBASE.
 */
  // fixme - check margins support in single and tiled modes - looks like they are shown differently
bool RS_Graphic::fitToPage()
{
    RS_Vector printSize = getPrintAreaSize(false);
    RS_Vector graphicSize = getSize();
    LC_ERR<<"graphic size: "<<graphicSize.x<<", "<<graphicSize.y;
    LC_ERR<<"printSize size: "<<printSize.x<<", "<<printSize.y;
    /** avoid zero size, bug#3573158 */
    if(std::abs(graphicSize.x)<RS_TOLERANCE)
        graphicSize.x=10.;
    if(std::abs(graphicSize.y)<RS_TOLERANCE)
        graphicSize.y=10.;
    double scaleX = RS_MAXDOUBLE;
    double scaleY = RS_MAXDOUBLE;

    // tin-pot 2011-12-30: TODO: can s.x < 0.0 (==> fx < 0.0) happen?
    if (std::abs(graphicSize.x) > RS_TOLERANCE) {
        scaleX = printSize.x / graphicSize.x;
    }
    if (std::abs(graphicSize.y) > RS_TOLERANCE) {
        scaleY = printSize.y / graphicSize.y;
    }

    double scale = std::min(scaleX, scaleY);
    if (scale >= RS_MAXDOUBLE || scale <= 1.0e-10) {
        setPaperSize(RS_Units::convert(g_paperSizeA4, RS2::Millimeter, getUnit()));
        RS_DIALOGFACTORY->commandMessage(QObject::tr("Invalid printing scale %1. Cannot fit print preview to page").arg(scale));
        return false;
    }
    setPaperScale(scale);
    centerToPage();
    return true;
}

bool RS_Graphic::isBiggerThanPaper() {
    RS_Vector ps = getPrintAreaSize();
    RS_Vector s = getSize() * getPaperScale();
    return !s.isInWindow(RS_Vector(0.0, 0.0), ps);
}

void RS_Graphic::addEntity(RS_Entity *entity) {
    RS_EntityContainer::addEntity(entity);
    if (entity->rtti() == RS2::EntityBlock ||
        entity->rtti() == RS2::EntityContainer) {
        auto *e = dynamic_cast<RS_EntityContainer *>(entity);
        for (auto e1: *e) {
            addEntity(e1);
        }
    }
}

/**
 * Dumps the entities to stdout.
 */
std::ostream& operator << (std::ostream& os, RS_Graphic& g) {
    os << "--- Graphic: \n";
    os << "---" << *g.getLayerList() << "\n";
    os << "---" << *g.getBlockList() << "\n";
    os << "---" << (RS_Undo&)g << "\n";
    os << "---" << (RS_EntityContainer&)g << "\n";
    return os;
}

/**
 * Removes invalid objects.
 * @return how many objects were removed
 */
int RS_Graphic::clean() {
    // author: ravas

    int how_many = 0;

    for(RS_Entity *e: std::as_const(entities)) {
        if (e == nullptr || !validRange(e->getMin(), e->getMax())) {
            removeEntity(e);
            how_many += 1;
        }
    }
    return how_many;
}

/**
 * Paper margins in graphic units
 */
void RS_Graphic::setMarginsInUnits(double left, double top, double right, double bottom) {
    RS2::Unit src = getUnit();
    setMargins(RS_Units::convert(left, src, RS2::Millimeter),
               RS_Units::convert(top, src, RS2::Millimeter),
               RS_Units::convert(right, src, RS2::Millimeter),
               RS_Units::convert(bottom, src, RS2::Millimeter));
}

double RS_Graphic::getMarginLeftInUnits() {
    return RS_Units::convert(marginLeft, RS2::Millimeter, getUnit());
}

double RS_Graphic::getMarginTopInUnits() {
    return RS_Units::convert(marginTop, RS2::Millimeter, getUnit());
}

double RS_Graphic::getMarginRightInUnits() {
    return RS_Units::convert(marginRight, RS2::Millimeter, getUnit());
}

double RS_Graphic::getMarginBottomInUnits() {
    return RS_Units::convert(marginBottom, RS2::Millimeter, getUnit());
}

void RS_Graphic::setPagesNum(int horiz, int vert) {
    if (horiz > 0)
        pagesNumH = horiz;
    if (vert > 0)
        pagesNumV = vert;
}

void RS_Graphic::setPagesNum(const QString &horizXvert) {
    if (horizXvert.contains('x')) {
        bool ok1 = false;
        bool ok2 = false;
        int i = horizXvert.indexOf('x');
        int h = (int)RS_Math::eval(horizXvert.left(i), &ok1);
        int v = (int)RS_Math::eval(horizXvert.mid(i+1), &ok2);
        if (ok1 && ok2)
            setPagesNum(h, v);
    }
}

QString RS_Graphic::formatAngle(double angle) const
{
    return RS_Units::formatAngle(angle, getAngleFormat(), getAnglePrecision());
}

QString RS_Graphic::formatLinear(double linear) const
{
    return RS_Units::formatLinear(linear, getUnit(), getLinearFormat(), getLinearPrecision(), false);
}

/**
  * @retval true The document has been modified since it was last saved.
  * @retval false The document has not been modified since it was last saved.
  */
bool RS_Graphic::isModified() const{
    return modified
           || layerList.isModified()
           || blockList.isModified()
           || namedViewsList.isModified()
           || ucsList.isModified()
        ;}

/**
 * Sets the documents modified status to 'm'.
 */
void RS_Graphic::setModified(bool m) {
    modified = m;
    if (!m) {
        layerList.setModified(m);
        blockList.setModified(m);
        namedViewsList.setModified(m);
        ucsList.setModified(m);
    }
    if (m_modificationListener != nullptr) {
        m_modificationListener->graphicModified(this, m);
    }
}

void RS_Graphic::markSaved(const QDateTime &lastSaveTime){
    setModified(false);
    setLastSaveTime(lastSaveTime);
}

RS2::FormatType RS_Graphic::getFormatType() const {
    return formatType;
}

void RS_Graphic::setFormatType(RS2::FormatType formatType) {
    RS_Graphic::formatType = formatType;
}


const QString &RS_Graphic::getAutosaveFilename() const {
    return autosaveFilename;
}

void RS_Graphic::setAutosaveFileName(const QString &fileName) {
    autosaveFilename = fileName;
}

void RS_Graphic::fireUndoStateChanged(bool undoAvailable, bool redoAvailable) const{
    if (m_modificationListener != nullptr) {
        m_modificationListener->undoStateChanged(this, undoAvailable, redoAvailable);
    }
}<|MERGE_RESOLUTION|>--- conflicted
+++ resolved
@@ -39,15 +39,13 @@
 #include "rs_dialogfactory.h"
 #include "rs_dialogfactoryinterface.h"
 #include "rs_fileio.h"
-<<<<<<< HEAD
-=======
 #include "rs_graphic.h"
 #include "rs_graphicview.h"
->>>>>>> 3a1ae8c2
 #include "rs_layer.h"
 #include "rs_math.h"
 #include "rs_settings.h"
 #include "rs_units.h"
+
 
 namespace {
 // default paper size A4: 210x297 mm
@@ -74,12 +72,10 @@
            && vpMin.y < vpMax.y;
 }
 }
-
 /**
  * Default constructor.
  */
 RS_Graphic::RS_Graphic(RS_EntityContainer* parent)
-<<<<<<< HEAD
         : RS_Document(parent),
         layerList(),
         blockList(true),
@@ -92,10 +88,6 @@
         pagesNumV(1)
         , autosaveFilename{ "Unnamed"} {
 
-=======
-        : RS_Document(parent)
-{
->>>>>>> 3a1ae8c2
     LC_GROUP_GUARD("Defaults");
     {
         setUnit(RS_Units::stringToUnit(LC_GET_ONE_STR("Defaults", "Unit", "None")));
@@ -233,8 +225,7 @@
     variableDict.clear();
 }
 
-int RS_Graphic::countVariables() const
-{
+int RS_Graphic::countVariables() const{
     return variableDict.count();
 }
 
@@ -331,8 +322,7 @@
     addVariable("$SNAPSTYLE", (int)on, 70);
 }
 
-double RS_Graphic::getAnglesBase() const
-{
+double RS_Graphic::getAnglesBase() const{
     double result = getVariableDouble("$ANGBASE",0.0);
     return result;
 }
@@ -341,8 +331,7 @@
     addVariable("$ANGBASE", baseAngle, 50);
 }
 
-bool RS_Graphic::areAnglesCounterClockWise() const
-{
+bool RS_Graphic::areAnglesCounterClockWise() const{
     int angDir = getVariableInt("$ANGDIR", 0);
     return angDir == 0;
 }
@@ -433,8 +422,7 @@
  * @return The linear format type for this document.
  * This is determined by the variable "$LUNITS".
  */
-RS2::LinearFormat RS_Graphic::getLinearFormat() const
-{
+RS2::LinearFormat RS_Graphic::getLinearFormat() const{
     // fixme - sand - add caching
     int lunits = getVariableInt("$LUNITS", 2);
     return getLinearFormat(lunits);
@@ -443,8 +431,7 @@
 /**
  * @return The linear format type used by the variable "$LUNITS" & "$DIMLUNIT".
  */
-RS2::LinearFormat RS_Graphic::getLinearFormat(int f) const
-{
+RS2::LinearFormat RS_Graphic::getLinearFormat(int f) const{
     switch (f) {
         case 1:
             return RS2::Scientific;
@@ -467,8 +454,7 @@
  * @return The linear precision for this document.
  * This is determined by the variable "$LUPREC".
  */
-int RS_Graphic::getLinearPrecision() const
-{
+int RS_Graphic::getLinearPrecision() const{
     // fixme - sand - add caching
     return getVariableInt("$LUPREC", 4);
 }
@@ -502,8 +488,7 @@
  * @return The linear precision for this document.
  * This is determined by the variable "$LUPREC".
  */
-int RS_Graphic::getAnglePrecision() const
-{
+int RS_Graphic::getAnglePrecision() const {
     // fixme - sand - add caching
     return getVariableInt("$AUPREC", 4);
 }
