--- conflicted
+++ resolved
@@ -58,10 +58,7 @@
     virtual ~RS_Graphic();
 
     /** @return RS2::EntityGraphic */
-    RS2::EntityType rtti() const override
-    {
-        return RS2::EntityGraphic;
-    }
+    RS2::EntityType rtti() const override {return RS2::EntityGraphic;}
 
     virtual unsigned countLayerEntities(RS_Layer* layer) const;
 
@@ -76,13 +73,8 @@
     RS_Layer* layerAt(unsigned i) {return layerList.at(i);}
     void activateLayer(const QString& name, bool notify = false) {layerList.activate(name, notify);}
     void activateLayer(RS_Layer* layer, bool notify = false) {layerList.activate(layer, notify);}
-<<<<<<< HEAD
-    RS_Layer* getActiveLayer() {return layerList.getActive();}
-    void addLayer(RS_Layer* layer) {layerList.add(layer);}
-=======
     RS_Layer* getActiveLayer() const {return layerList.getActive();}
     virtual void addLayer(RS_Layer* layer) {layerList.add(layer);}
->>>>>>> 3a1ae8c2
     void addEntity(RS_Entity* entity) override;
     void removeLayer(RS_Layer* layer);
     void editLayer(RS_Layer* layer, const RS_Layer& source) {layerList.edit(layer, source);}
@@ -101,34 +93,15 @@
     void removeViewListListener(LC_ViewListListener* listener) { namedViewsList.removeListener(listener);}
 
     // Wrapper for block functions:
-    void clearBlocks()
-    {
-        blockList.clear();
-    }
-    unsigned countBlocks() const
-    {
-        return blockList.count();
-    }
+    void clearBlocks() {blockList.clear();}
+    unsigned countBlocks() {return blockList.count();}
     RS_Block* blockAt(unsigned i) {return blockList.at(i);}
     void activateBlock(const QString& name) {blockList.activate(name);}
     void activateBlock(RS_Block* block) {blockList.activate(block);}
-<<<<<<< HEAD
-    RS_Block* getActiveBlock() {return blockList.getActive();}
+    RS_Block* getActiveBlock() const {return blockList.getActive();}
     bool addBlock(RS_Block* block, bool notify=true) {return blockList.add(block, notify);}
     void addBlockNotification() {blockList.addNotification();}
     void removeBlock(RS_Block* block) {blockList.remove(block);}
-=======
-    RS_Block* getActiveBlock() const
-    {
-        return blockList.getActive();
-    }
-    virtual bool addBlock(RS_Block* block, bool notify=true)
-    {
-        return blockList.add(block, notify);
-    }
-    virtual void addBlockNotification() {blockList.addNotification();}
-    virtual void removeBlock(RS_Block* block) {blockList.remove(block);}
->>>>>>> 3a1ae8c2
     RS_Block* findBlock(const QString& name) {return blockList.find(name);}
     QString newBlockName() {return blockList.newName();}
     void toggleBlock(const QString& name) {blockList.toggle(name);}
@@ -155,8 +128,7 @@
     bool getVariableBool(const QString& key, bool def) const;
     double getVariableDouble(const QString& key, double def) const;
 
-    RS_VariableDict getVariableDictObject() const
-    {
+    RS_VariableDict getVariableDictObject() const{
         return variableDict;
     }
 
@@ -203,38 +175,15 @@
     /**
      * Sets the documents modified status to 'm'.
      */
-<<<<<<< HEAD
     void setModified(bool m) override;
     void markSaved(const QDateTime &lastSaveTime);
 
     QDateTime getLastSaveTime(){return lastSaveTime;}
     void setLastSaveTime(const QDateTime &time) { lastSaveTime = time;}
-=======
-    void setModified(bool m) override{
-        modified = m;
-        // if (!m) {
-            layerList.setModified(m);
-            blockList.setModified(m);
-            namedViewsList.setModified(m);
-            ucsList.setModified(m);
-        // }
-    }
-
-    virtual QDateTime getModifyTime() const
-    {
-        return modifiedTime;
-    }
->>>>>>> 3a1ae8c2
 
     //if set to true, will refuse to modify paper scale
-    void setPaperScaleFixed(bool fixed)
-    {
-        paperScaleFixed=fixed;
-    }
-    bool getPaperScaleFixed() const
-    {
-        return paperScaleFixed;
-    }
+    void setPaperScaleFixed(bool fixed){paperScaleFixed=fixed;}
+    bool getPaperScaleFixed() const{return paperScaleFixed;}
 
     /**
      * Paper margins in millimeters
@@ -246,22 +195,10 @@
         if (bottom >= 0.0) marginBottom = bottom;
     }
 
-    double getMarginLeft() const
-    {
-        return marginLeft;
-    }
-    double getMarginTop() const
-    {
-        return marginTop;
-    }
-    double getMarginRight() const
-    {
-        return marginRight;
-    }
-    double getMarginBottom() const
-    {
-        return marginBottom;
-    }
+    double getMarginLeft() const{return marginLeft;}
+    double getMarginTop() const{return marginTop;}
+    double getMarginRight() const{ return marginRight;}
+    double getMarginBottom() const{return marginBottom;}
 
     /**
      * Paper margins in graphic units
@@ -281,25 +218,17 @@
     int getPagesNumVert() const {return pagesNumV;}
     friend std::ostream& operator << (std::ostream& os, RS_Graphic& g);
     int clean();
-    LC_View *findNamedView(QString viewName) const
-    {
-        return namedViewsList.find(viewName);
-    }
-    LC_UCS *findNamedUCS(QString ucsName) const
-    {
-        return ucsList.find(ucsName);
-    }
-    void addNamedView(LC_View *view)
-    {
-        namedViewsList.add(view);
-    }
-    void addUCS(LC_UCS *ucs) {ucsList.add(ucs);}
+    LC_View *findNamedView(QString viewName) {return namedViewsList.find(viewName);};
+    LC_UCS *findNamedUCS(QString ucsName) {return ucsList.find(ucsName);};
+    void addNamedView(LC_View *view) {namedViewsList.add(view);};
+    void addUCS(LC_UCS *ucs) {ucsList.add(ucs);};
 
     double getAnglesBase() const;
     void setAnglesBase(double baseAngle);
     bool areAnglesCounterClockWise() const;
     void setAnglesCounterClockwise(bool on);
-<<<<<<< HEAD
+    QString formatAngle(double angle) const;
+    QString formatLinear(double linear) const;
     QString formatAngle(double angle);
     QString formatLinear(double linear);
 
@@ -331,10 +260,6 @@
 
 protected:
     void fireUndoStateChanged(bool undoAvailable, bool redoAvailable) const override;
-=======
-    QString formatAngle(double angle) const;
-    QString formatLinear(double linear) const;
->>>>>>> 3a1ae8c2
 private:
     QDateTime lastSaveTime;
     QString currentFileName; //keep a copy of filename for the modifiedTime
