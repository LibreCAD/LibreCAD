/*******************************************************************************
 *
 This file is part of the LibreCAD project, a 2D CAD program

 Copyright (C) 2024 LibreCAD.org
 Copyright (C) 2024 sand1024

 This program is free software; you can redistribute it and/or
 modify it under the terms of the GNU General Public License
 as published by the Free Software Foundation; either version 2
 of the License, or (at your option) any later version.

 This program is distributed in the hope that it will be useful,
 but WITHOUT ANY WARRANTY; without even the implied warranty of
 MERCHANTABILITY or FITNESS FOR A PARTICULAR PURPOSE.  See the
 GNU General Public License for more details.

 You should have received a copy of the GNU General Public License
 along with this program; if not, write to the Free Software
 Foundation, Inc., 51 Franklin Street, Fifth Floor, Boston, MA  02110-1301, USA.
 ******************************************************************************/

#include "lc_viewslist.h"

LC_ViewList::LC_ViewList() {
    setModified(false);
}

void LC_ViewList::clear() {
    m_namedViews.clear();
    setModified(false);
}

void LC_ViewList::add(LC_View *view) {
    if (view == nullptr) {
        return;
    }

    // check if layer already exists:
    LC_View *v = find(view->getName());
    if (v == nullptr) {
        m_namedViews.append(view);
    }
}

void LC_ViewList::addNew(LC_View *view) {
    if (view == nullptr) {
        return;
    }

    // check if layer already exists:
    LC_View *v = find(view->getName());
    if (v == nullptr) {
        m_namedViews.append(view);
        setModified(true);
    }
}

void LC_ViewList::remove(LC_View *view) {
    m_namedViews.removeOne(view);
    setModified(true);
    delete view;
}

void LC_ViewList::remove(const QString &name) {
    LC_View *v = find(name);
    if (v !=nullptr) {
        remove(v);
    }
}

void LC_ViewList::rename(LC_View *view, const QString &newName) {
    view->setName(newName);
    setModified(true);
}

void LC_ViewList::edited([[maybe_unused]]LC_View *view) {
    setModified(true);
}

<<<<<<< HEAD
LC_View *LC_ViewList::find(const QString &name) {
    for (auto v: m_namedViews){
=======
LC_View *LC_ViewList::find(const QString &name) const
{
    for (auto v: namedViews){
>>>>>>> 3a1ae8c2
        if (v->getName() == name){
            return v;
        }
    }
    return nullptr;
}

int LC_ViewList::getIndex(const QString &name) const
{
    int result = -1;

    for (int i = 0; i < m_namedViews.size(); i++) {
        LC_View *v = m_namedViews.at(i);
        if (v->getName() == name) {
            result = i;
            break;
        }
    }
    return result;
}

<<<<<<< HEAD
int LC_ViewList::getIndex(LC_View *view) {
    return m_namedViews.indexOf(view);
=======
int LC_ViewList::getIndex(LC_View *view) const
{
    return namedViews.indexOf(view);
>>>>>>> 3a1ae8c2
}

void LC_ViewList::setModified(bool m) {
    m_modified = m;
    fireModified(m);
}<|MERGE_RESOLUTION|>--- conflicted
+++ resolved
@@ -78,14 +78,8 @@
     setModified(true);
 }
 
-<<<<<<< HEAD
-LC_View *LC_ViewList::find(const QString &name) {
+LC_View *LC_ViewList::find(const QString &name) const{
     for (auto v: m_namedViews){
-=======
-LC_View *LC_ViewList::find(const QString &name) const
-{
-    for (auto v: namedViews){
->>>>>>> 3a1ae8c2
         if (v->getName() == name){
             return v;
         }
@@ -93,8 +87,7 @@
     return nullptr;
 }
 
-int LC_ViewList::getIndex(const QString &name) const
-{
+int LC_ViewList::getIndex(const QString &name) const{
     int result = -1;
 
     for (int i = 0; i < m_namedViews.size(); i++) {
@@ -107,14 +100,8 @@
     return result;
 }
 
-<<<<<<< HEAD
-int LC_ViewList::getIndex(LC_View *view) {
+int LC_ViewList::getIndex(LC_View *view) const{
     return m_namedViews.indexOf(view);
-=======
-int LC_ViewList::getIndex(LC_View *view) const
-{
-    return namedViews.indexOf(view);
->>>>>>> 3a1ae8c2
 }
 
 void LC_ViewList::setModified(bool m) {
