/****************************************************************************
**
** This file is part of the LibreCAD project, a 2D CAD program
**
** Copyright (C) 2010 R. van Twisk (librecad@rvt.dds.nl)
** Copyright (C) 2001-2003 RibbonSoft. All rights reserved.
**
**
** This file may be distributed and/or modified under the terms of the
** GNU General Public License version 2 as published by the Free Software 
** Foundation and appearing in the file gpl-2.0.txt included in the
** packaging of this file.
**
** This program is distributed in the hope that it will be useful,
** but WITHOUT ANY WARRANTY; without even the implied warranty of
** MERCHANTABILITY or FITNESS FOR A PARTICULAR PURPOSE.  See the
** GNU General Public License for more details.
** 
** You should have received a copy of the GNU General Public License
** along with this program; if not, write to the Free Software
** Foundation, Inc., 51 Franklin Street, Fifth Floor, Boston, MA  02110-1301  USA
**
** This copyright notice MUST APPEAR in all copies of the script!  
**
**********************************************************************/

#include<iostream>
#include "rs_block.h"

#include "rs_graphic.h"
#include "rs_insert.h"

RS_BlockData::RS_BlockData(const QString& _name,
						   const RS_Vector& _basePoint,
						   bool _frozen):
	name(_name)
  ,basePoint(_basePoint)
  ,frozen(_frozen)
{
}

bool RS_BlockData::isValid() const{
	return (!name.isEmpty() && basePoint.valid);
}

/**
 * @param parent The graphic this block belongs to.
 * @param name The name of the block used as an identifier.
 * @param basePoint Base point (offset) of the block.
 */
RS_Block::RS_Block(RS_EntityContainer* parent,
                   const RS_BlockData& d)
        : RS_Document(parent), data(d) {

    pen = RS_Pen(RS_Color(128,128,128), RS2::Width01, RS2::SolidLine);
}


RS_Entity* RS_Block::clone() const {
    RS_Block* blk = new RS_Block(*this);
    blk->setOwner(isOwner());
    blk->detach();
    blk->initId();
    return blk;
}



RS_LayerList* RS_Block::getLayerList() {
    RS_Graphic* g = getGraphic();
    if (g) {
        return g->getLayerList();
    } else {
        return NULL;
    }
}



RS_BlockList* RS_Block::getBlockList() {
    RS_Graphic* g = getGraphic();
    if (g) {
        return g->getBlockList();
    } else {
        return NULL;
    }
}


bool RS_Block::save(bool isAutoSave) {
    RS_Graphic* g = getGraphic();
    if (g) {
        return g->save(isAutoSave);
    } else {
        return false;
    }
}


bool RS_Block::saveAs(const QString& filename, RS2::FormatType type, bool force) {
    RS_Graphic* g = getGraphic();
    if (g) {
        return g->saveAs(filename, type, force);
    } else {
        return false;
    }
}



/**
 * Sets the parent documents modified status to 'm'.
 */
void RS_Block::setModified(bool m) {
    RS_Graphic* p = getGraphic();
    if (p) {
        p->setModified(m);
    }
    modified = m;
}


/**
 * Sets the visibility of the Block in block list
 *
 * @param v true: visible, false: invisible
 */
void RS_Block::visibleInBlockList(bool v) {
    data.visibleInBlockList = v;
}


/**
 * Returns the visibility of the Block in block list
 */
bool RS_Block::isVisibleInBlockList() const {
    return data.visibleInBlockList;
}


/**
<<<<<<< HEAD
 * Sets selection state of the block in block list
 *
 * @param v true: selected, false: deselected
 */
void RS_Block::selectedInBlockList(bool v) {
    data.selectedInBlockList = v;
}

/**
 * Returns selection state of the block in block list
 */
bool RS_Block::isSelectedInBlockList() const {
    return data.selectedInBlockList;
}

=======
 * Block may contain inserts of other blocks.
 * Find name of the nested block that contain the insert
 * of specified block.
 *
 * @param bName name of the block the nested insert references to
 *
 * @return block name chain to the block that contain searched insert
 */
QStringList RS_Block::findNestedInsert(const QString& bName) {

    QStringList bnChain;

    for (RS_Entity* e: entities) {
        if (e->rtti()==RS2::EntityInsert) {
            RS_Insert* i = ((RS_Insert*)e);
            QString iName = i->getName();
            if (iName == bName) {
                bnChain << data.name;
                break;
            } else {
                RS_BlockList* bList = getBlockList();
                if (bList) {
                    RS_Block* nestedBlock = bList->find(iName);
                    if (nestedBlock) {
                        QStringList nestedChain;
                        nestedChain = nestedBlock->findNestedInsert(bName);
                        if (!nestedChain.empty()) {
                            bnChain << data.name;
                            bnChain << nestedChain;
                            break;
                        }
                    }
                }
            }
        }
    }

    return bnChain;
}
>>>>>>> 1b8a6c38

std::ostream& operator << (std::ostream& os, const RS_Block& b) {
    os << " name: " << b.getName().toLatin1().data() << "\n";
    os << " entities: " << (RS_EntityContainer&)b << "\n";
    return os;
}<|MERGE_RESOLUTION|>--- conflicted
+++ resolved
@@ -139,7 +139,6 @@
 
 
 /**
-<<<<<<< HEAD
  * Sets selection state of the block in block list
  *
  * @param v true: selected, false: deselected
@@ -155,7 +154,7 @@
     return data.selectedInBlockList;
 }
 
-=======
+/**
  * Block may contain inserts of other blocks.
  * Find name of the nested block that contain the insert
  * of specified block.
@@ -195,7 +194,6 @@
 
     return bnChain;
 }
->>>>>>> 1b8a6c38
 
 std::ostream& operator << (std::ostream& os, const RS_Block& b) {
     os << " name: " << b.getName().toLatin1().data() << "\n";
