/****************************************************************************
**
** This file is part of the LibreCAD project, a 2D CAD program
**
** Copyright (C) 2010 R. van Twisk (librecad@rvt.dds.nl)
** Copyright (C) 2001-2003 RibbonSoft. All rights reserved.
**
**
** This file may be distributed and/or modified under the terms of the
** GNU General Public License version 2 as published by the Free Software
** Foundation and appearing in the file gpl-2.0.txt included in the
** packaging of this file.
**
** This program is distributed in the hope that it will be useful,
** but WITHOUT ANY WARRANTY; without even the implied warranty of
** MERCHANTABILITY or FITNESS FOR A PARTICULAR PURPOSE.  See the
** GNU General Public License for more details.
**
** You should have received a copy of the GNU General Public License
** along with this program; if not, write to the Free Software
** Foundation, Inc., 51 Franklin Street, Fifth Floor, Boston, MA  02110-1301  USA
**
** This copyright notice MUST APPEAR in all copies of the script!
**
**********************************************************************/

#include<cmath>

#include <QString>
#include <QFileInfo>

#include "lc_hyperbola.h"
#include "lc_parabola.h"
#include "lc_quadratic.h"
#include "lc_splinepoints.h"
#include "lc_undosection.h"
#include "rs_arc.h"
#include "rs_block.h"
#include "rs_circle.h"
#include "rs_constructionline.h"
#include "rs_creation.h"
#include "rs_debug.h"
#include "rs_ellipse.h"
#include "rs_graphic.h"
#include "rs_graphicview.h"
#include "rs_image.h"
#include "rs_information.h"
#include "rs_insert.h"
#include "rs_line.h"
#include "rs_math.h"
#include "rs_modification.h"
#include "rs_units.h"
#include "lc_graphicviewport.h"

namespace {

/**
 * @brief isArc whether the entity supports tangent
 * @param entity
 * @return  true if the entity can have tangent (RS_Line is not considered as an arc here).
 */
bool isArc(const RS_Entity& entity){
    if (entity.isArc())
        return true;
    switch (entity.rtti()){
    case RS2::EntityParabola:
        return true;
    default:
        return false;
    }
}

/**
     * @brief fromLineCoordinate create a line from line coordinates (x, y, 1)
     * @param line the line coordinates, (x, y, 1), the last coordinate is always one, and the z-component of the input
     * vector is not used
     * @return the same line in RS_LineData
     */
RS_LineData fromLineCoordinate(const RS_Vector& line)
{
    RS_Vector start = RS_Vector{line}.rotate(-M_PI/4.);
    RS_Vector stop = RS_Vector{line}.rotate(M_PI/4.);
    return {start/(-start.dotP(line)), stop/(-stop.dotP(line))};
}

}

/**
 * Default constructor.
 *
 * @param container The container to which we will add
 *        entities. Usually that's an RS_Graphic entity but
 *        it can also be a polyline, text, ...
 */
RS_Creation::RS_Creation(RS_EntityContainer* container,
                         LC_GraphicViewport* viewport,
                         bool handleUndo):
<<<<<<< HEAD
    m_container{container}
  ,m_graphic{container?container->getGraphic():nullptr}
  ,m_document{container?container->getDocument():nullptr}
  ,m_viewport{viewport}
  ,handleUndo(handleUndo)
=======
    container(container)
    , graphic(container?container->getGraphic():nullptr)
    , document(container?container->getDocument():nullptr)
    , graphicView(graphicView)
    , m_viewport{graphicView != nullptr ?graphicView->getViewPort() : nullptr}
    , handleUndo(handleUndo)
>>>>>>> 1cbc35df
{
}

/**
 * Creates an entity parallel to the given entity e through the given
 * 'coord'.
 *
 * @param coord Coordinate to define the distance / side (typically a
 *              mouse coordinate).
 * @param number Number of parallels.
 * @param e Original entity.
 *
 * @return Pointer to the first created parallel or nullptr if no
 *    parallel has been created.
 */
RS_Entity* RS_Creation::createParallelThrough(const RS_Vector& coord,
                                              int number,
                                              RS_Entity* e,
                                              bool symmetric) {
    if (e == nullptr) {
        return nullptr;
    }

    double dist = 0.;

    if (e->rtti()==RS2::EntityLine) {
        auto* l = (RS_Line*)e;
        RS_ConstructionLine cl(nullptr,RS_ConstructionLineData(l->getStartpoint(),l->getEndpoint()));
        dist = cl.getDistanceToPoint(coord);
    } else {
        dist = e->getDistanceToPoint(coord);
    }

    if (dist<RS_MAXDOUBLE) {
        return createParallel(coord, dist, number, e, symmetric);
    } else {
        return nullptr;
    }
}

/**
 * Creates an entity parallel to the given entity e.
 * Out of the 2 possible parallels, the one closest to
 * the given coordinate is returned.
 * Lines, Arcs and Circles can have parallels.
 *
 * @param coord Coordinate to define which parallel we want (typically a
 *              mouse coordinate).
 * @param distance Distance of the parallel.
 * @param number Number of parallels.
 * @param e Original entity.
 *
 * @return Pointer to the first created parallel or nullptr if no
 *    parallel has been created.
 */
RS_Entity* RS_Creation::createParallel(const RS_Vector& coord,
                                       double distance, int number,
                                       RS_Entity* e, bool symmetric) {
    if (e == nullptr) {
        return nullptr;
    }

    switch (e->rtti()) {
        case RS2::EntityLine:
            return createParallelLine(coord, distance, number, (RS_Line*)e, symmetric);

        case RS2::EntityArc:
            return createParallelArc(coord, distance, number, (RS_Arc*)e);

        case RS2::EntityCircle:
            return createParallelCircle(coord, distance, number, (RS_Circle*)e);

        case RS2::EntityParabola:
        case RS2::EntitySplinePoints:
            return createParallelSplinePoints(coord, distance, number, (LC_SplinePoints*)e);

        default:
            break;
    }

    return nullptr;
}

/**
 * Creates a line parallel to the given line e.
 * Out of the 2 possible parallels, the one closest to
 * the given coordinate is returned.
 *
 * @param coord Coordinate to define which parallel we want (typically a
 *              mouse coordinate).
 * @param distance Distance of the parallel.
 * @param number Number of parallels.
 * @param e Original entity.
 *
 * @return Pointer to the first created parallel or nullptr if no
 *    parallel has been created.
 */
RS_Line* RS_Creation::createParallelLine(const RS_Vector& coord,
                                         double distance, int number,
                                         RS_Line* e,
                                         bool symmetric) {

    if (e == nullptr) {
        return nullptr;
    }

    double ang = e->getAngle1() + M_PI_2;
    RS_LineData parallelData;
    RS_Line* ret = nullptr;

<<<<<<< HEAD
    LC_UndoSection undo( m_document,m_viewport, handleUndo);
=======
    LC_UndoSection undo( document,m_viewport, handleUndo);
>>>>>>> 1cbc35df
    for (int num=1; num<=number; ++num) {

        // calculate 1st parallel:
        RS_Vector p1 = RS_Vector::polar(distance*num, ang);
        p1 += e->getStartpoint();
        RS_Vector p2 = RS_Vector::polar(distance*num, ang);
        p2 += e->getEndpoint();
        RS_Line parallel1{p1, p2};

        // calculate 2nd parallel:
        p1.setPolar(distance*num, ang+M_PI);
        p1 += e->getStartpoint();
        p2.setPolar(distance*num, ang+M_PI);
        p2 += e->getEndpoint();
        RS_Line parallel2{p1, p2};

        double dist1 = parallel1.getDistanceToPoint(coord);
        double dist2 = parallel2.getDistanceToPoint(coord);
        double minDist = std::min(dist1, dist2);

        if (minDist<RS_MAXDOUBLE) {

            RS_LineData dataToSkip;
            if (dist1 < dist2){
                parallelData = parallel1.getData();
                dataToSkip = parallel2.getData();
            } else {
                parallelData = parallel2.getData();
                dataToSkip = parallel1.getData();
            }

            auto *newLine = new RS_Line{m_container, parallelData};
            if (!ret){
                ret = newLine;
            }

            // fixme - sand - use ONE undo-cycle, move adding to the document to upper level
            setupAndAddEntity(newLine);

            if (symmetric){
                auto *symmetricLine = new RS_Line{m_container, dataToSkip};
                setupAndAddEntity(symmetricLine);
            }
        }
    }

    return ret;
}



/**
 * Creates a arc parallel to the given arc e.
 * Out of the 2 possible parallels, the one closest to
 * the given coordinate is returned.
 *
 * @param coord Coordinate to define which parallel we want (typically a
 *              mouse coordinate).
 * @param distance Distance of the parallel.
 * @param number Number of parallels.
 * @param e Original entity.
 *
 * @return Pointer to the first created parallel or nullptr if no
 *    parallel has been created.
 */
RS_Arc* RS_Creation::createParallelArc(const RS_Vector& coord,
                                       double distance, int number,
                                       RS_Arc* e) {

    if (e == nullptr) {
        return nullptr;
    }

    RS_ArcData parallelData{};
    RS_Arc* ret = nullptr;

    bool inside = (e->getCenter().distanceTo(coord) < e->getRadius());

    if (inside) {
        distance *= -1;
    }

    for (int num=1; num<=number; ++num) {

        // calculate parallel:
        bool ok = true;
        RS_Arc parallel1(nullptr, e->getData());
        parallel1.setRadius(e->getRadius() + distance*num);
        if (parallel1.getRadius()<0.0) {
            parallel1.setRadius(RS_MAXDOUBLE);
            ok = false;
        }

        // calculate 2nd parallel:
        //RS_Arc parallel2(nullptr, e->getData());
        //parallel2.setRadius(e->getRadius()+distance*num);

        //double dist1 = parallel1.getDistanceToPoint(coord);
        //double dist2 = parallel2.getDistanceToPoint(coord);
        //double minDist = min(dist1, dist2);

        //if (minDist<RS_MAXDOUBLE) {
        if (ok) {
            //if (dist1<dist2) {
            parallelData = parallel1.getData();
            //} else {
            //    parallelData = parallel2.getData();
            //}

<<<<<<< HEAD
            LC_UndoSection undo( m_document, m_viewport,handleUndo);
            auto* newArc = new RS_Arc(m_container, parallelData);
=======
            LC_UndoSection undo( document, m_viewport,handleUndo);
            auto* newArc = new RS_Arc(container, parallelData);
>>>>>>> 1cbc35df
            if (!ret) {
                ret = newArc;
            }
            setupAndAddEntity(newArc);
        }
    }

    return ret;
}



/**
 * Creates a circle parallel to the given circle e.
 * Out of the 2 possible parallels, the one closest to
 * the given coordinate is returned.
 *
 * @param coord Coordinate to define which parallel we want (typically a
 *              mouse coordinate).
 * @param distance Distance of the parallel.
 * @param number Number of parallels.
 * @param e Original entity.
 *
 * @return Pointer to the first created parallel or nullptr if no
 *    parallel has been created.
 */
RS_Circle* RS_Creation::createParallelCircle(const RS_Vector& coord,
                                             double distance, int number,
                                             RS_Circle* e) {

    if (e == nullptr) {
        return nullptr;
    }

    RS_CircleData parallelData{};
    RS_Circle* ret = nullptr;

    bool inside = (e->getCenter().distanceTo(coord) < e->getRadius());

    if (inside) {
        distance *= -1;
    }

    for (int num=1; num<=number; ++num) {

        // calculate parallel:
        bool ok = true;
        RS_Circle parallel1(nullptr, e->getData());
        parallel1.setRadius(e->getRadius() + distance*num);
        if (parallel1.getRadius()<0.0) {
            parallel1.setRadius(RS_MAXDOUBLE);
            ok = false;
        }

        // calculate 2nd parallel:
        //RS_Circle parallel2(nullptr, e->getData());
        //parallel2.setRadius(e->getRadius()+distance*num);

        //double dist1 = parallel1.getDistanceToPoint(coord);
        //double dist2 = parallel2.getDistanceToPoint(coord);
        //double minDist = min(dist1, dist2);

        //if (minDist<RS_MAXDOUBLE) {
        if (ok) {
            //if (dist1<dist2) {
            parallelData = parallel1.getData();
            //} else {
            //    parallelData = parallel2.getData();
            //}

<<<<<<< HEAD
            LC_UndoSection undo( m_document, m_viewport,handleUndo);
            auto newCircle = new RS_Circle(m_container, parallelData);
=======
            LC_UndoSection undo( document, m_viewport,handleUndo);
            auto newCircle = new RS_Circle(container, parallelData);
>>>>>>> 1cbc35df
            if (!ret) {
                ret = newCircle;
            }
            setupAndAddEntity(newCircle);
        }
    }
    return ret;
}

/**
 * Creates a spline pseudo-parallel to the given circle e.
 * Out of the 2 possible parallels, the one closest to
 * the given coordinate is returned.
 *
 * @param coord Coordinate to define which parallel we want (typically a
 *              mouse coordinate).
 * @param distance Distance of the parallel.
 * @param number Number of parallels.
 * @param e Original entity.
 *
 * @return Pointer to the first created parallel or nullptr if no
 *    parallel has been created.
 */
LC_SplinePoints* RS_Creation::createParallelSplinePoints(const RS_Vector& coord,
                                                         double distance, int number, LC_SplinePoints* e)
{
    if(e == nullptr)
        return nullptr;

    LC_SplinePoints *psp = nullptr, *ret = nullptr;

<<<<<<< HEAD
    LC_UndoSection undo( m_document, m_viewport,handleUndo);
=======
    LC_UndoSection undo( document, m_viewport,handleUndo);
>>>>>>> 1cbc35df
    for(int i = 1; i <= number; ++i)
    {
        psp = (LC_SplinePoints*)e->clone();
        psp->offset(coord, i*distance);

        psp->setParent(m_container);
        if(!ret) ret = psp;
        setupAndAddEntity(psp);
    }

    return ret;
}


/**
 * Creates a bisecting line of the angle between the entities
 * e1 and e2. Out of the 4 possible bisectors, the one closest to
 * the given coordinate is returned.
 *
 * @param coord Coordinate to define which bisector we want (typically a
 *              mouse coordinate).
 * @param length Length of the bisecting line.
 * @param num Number of bisectors
 * @param l1 First line.
 * @param l2 Second line.
 *
 * @return Pointer to the first bisector created or nullptr if no bisectors
 *   were created.
 */
RS_Line* RS_Creation::createBisector(const RS_Vector& coord1,
                                     const RS_Vector& coord2,
                                     double length,
                                     int num,
                                     RS_Line* l1,
                                     RS_Line* l2) {

    // check given entities:
    if (!(l1 != nullptr && l2 != nullptr))
        return nullptr;
    if (!(l1->rtti()==RS2::EntityLine && l2->rtti()==RS2::EntityLine))
        return nullptr;

    // intersection between entities:
    RS_VectorSolutions const& sol =
            RS_Information::getIntersection(l1, l2, false);
    RS_Vector inters = sol.get(0);
    if (!inters.valid) {
        return nullptr;
    }

    double angle1 = inters.angleTo(l1->getNearestPointOnEntity(coord1));
    double angle2 = inters.angleTo(l2->getNearestPointOnEntity(coord2));
    double angleDiff = RS_Math::getAngleDifference(angle1, angle2);
    if (angleDiff > M_PI) {
        angleDiff = angleDiff - 2.*M_PI;
    }
    RS_Line* ret = nullptr;

<<<<<<< HEAD
    LC_UndoSection undo( m_document, m_viewport, handleUndo);
=======
    LC_UndoSection undo( document, m_viewport, handleUndo);
>>>>>>> 1cbc35df
    for (int n=1; n <= num; ++n) {

        double angle = angle1 +
                (angleDiff / (num+1) * n);

        RS_Vector const& v = RS_Vector::polar(length, angle);

<<<<<<< HEAD
        auto* newLine = new RS_Line{m_container, inters, inters + v};
        if (!ret) {
=======
        auto* newLine = new RS_Line{container, inters, inters + v};
        if (ret == nullptr) {
>>>>>>> 1cbc35df
            ret = newLine;
        }
        setupAndAddEntity(newLine);
    }

    return ret;
}

/**
 * create a tangent line which is orthogonal to the given RS_Line(normal)
 * @coord, the tangent line closest to this point
 * @normal, the line orthogonal to the tangent line
 * @circle, arc/circle/ellipse for tangent line
 *
 * Author: Dongxu Li
 */
std::unique_ptr<RS_Line> RS_Creation::createLineOrthTan(const RS_Vector& coord,
                                        RS_Line* normal,
                                        RS_Entity* circle,
                                        RS_Vector& alternativeTangent)
{

    // check given entities:
    if (!(circle != nullptr && normal != nullptr))
        return {};
    RS2::EntityType rtti = circle->rtti();
    if (!(circle->isArc() || rtti == RS2::EntityParabola))
        return {};
    //if( normal->getLength()<RS_TOLERANCE) return ret;//line too short
    
//    RS_Vector const& t0 = circle->getNearestOrthTan(coord,*normal,false);
    RS_Vector  tangentPoint0;
    RS_Vector  t1;
    // todo - potentially, it's possible to move this fragment to appropriate implementations of  getNearestOrthTan - and expand it for returning all tangent points instead of nearest one
    switch (rtti){
        case RS2::EntityCircle: {
            auto *cir = dynamic_cast<RS_Circle *>(circle);
            const RS_Vector &center = cir->getCenter();
            double radius = cir->getRadius();
            RS_Vector vp0(coord - center);
            RS_Vector vp1(normal->getAngle1());
            double d = RS_Vector::dotP(vp0, vp1);
            const RS_Vector &ortVector = vp1 * radius;
            if (d >= 0.){
                tangentPoint0 = center + ortVector;
                t1 = center - ortVector;
            } else {
                tangentPoint0 = center - ortVector;
                t1 = center + ortVector;
            }
            break;
        }
        case RS2::EntityArc: {
            auto *cir = dynamic_cast<RS_Arc *>(circle);
            double angle=normal->getAngle1();
            double radius = cir->getRadius();
            RS_Vector vp = RS_Vector::polar(radius, angle);
            std::vector<RS_Vector> sol;
            bool onEntity = false;
            for(int i=0; i <= 1; i++){
                if(!onEntity || RS_Math::isAngleBetween(angle,cir->getAngle1(),cir->getAngle2(),cir->isReversed())) {
                    if (i)
                        sol.push_back(- vp);
                    else
                        sol.push_back(vp);
                }
                angle=RS_Math::correctAngle(angle+M_PI);
            }
            const RS_Vector &center = cir->getCenter();
            switch(sol.size()) {
            case 0:
                tangentPoint0 = RS_Vector(false);
                [[fallthrough]];
            case 2:
                if (RS_Vector::dotP(sol[1], coord - center) > 0.){
                    tangentPoint0 = center + sol[1];
                    t1 = center + sol[0];
                    break;
                }
                [[fallthrough]];
            default:
                tangentPoint0 = center + sol[0];
                t1 = center + sol[1];
                break;
            }
            break;
        }
        case RS2::EntityEllipse: {
            auto *cir = dynamic_cast<RS_Ellipse *>(circle);            
            //scale to ellipse angle
            RS_Vector aV(-cir->getAngle());
            RS_Vector direction = normal->getEndpoint() - normal->getStartpoint();
            direction.rotate(aV);
            double ratio = cir->getRatio();
            double angle = direction.scale(RS_Vector(1., ratio)).angle();
            double ra(cir->getMajorRadius());
            direction.set(ra * cos(angle), ratio * ra * sin(angle));//relative to center
            std::vector<RS_Vector> sol;
            bool onEntity = false;
            for (int i = 0; i < 2; i++) {
                if (!onEntity ||
                    RS_Math::isAngleBetween(angle, cir->getAngle1(), cir->getAngle2(), cir->isReversed())){
                    if (i){
                        sol.push_back(-direction);
                    } else {
                        sol.push_back(direction);
                    }
                }
                angle = RS_Math::correctAngle(angle + M_PI);
            }
            if (sol.size() < 1) {
                tangentPoint0 = RS_Vector(false);
            }
            else {
                aV.y *= -1.;
                for (auto &v: sol) {
                    v.rotate(aV);
                }               
                const RS_Vector &center = cir->getCenter();
                switch (sol.size()) {
                    case 0:
                        tangentPoint0 = RS_Vector(false);
                        [[fallthrough]];
                    case 2:
                        if (RS_Vector::dotP(sol[1], coord - center) > 0.){
                            tangentPoint0 = center + sol[1];
                            t1 = center + sol[0];
                            break;
                        }
                        [[fallthrough]];
                    default:
                        tangentPoint0 = center + sol[0];
                        t1 = center + sol[1];
                        break;
                }
            }
            break;
        }
        default:
            break;
    }

    alternativeTangent = t1;

<<<<<<< HEAD
    if(!t0.valid) return ret;
    RS_Vector const& vp=normal->getNearestPointOnEntity(t0, false);
    LC_UndoSection undo( m_document,m_viewport, handleUndo);
    ret = new RS_Line{m_container, vp, t0};
    ret->setLayerToActive();
    ret->setPenToActive();
    return ret;
=======
    if(!tangentPoint0.valid)
        return {};
    RS_Vector const& vp=normal->getNearestPointOnEntity(tangentPoint0, false);
    return std::make_unique<RS_Line>(container, vp, tangentPoint0);
>>>>>>> 1cbc35df
}

/**
* Creates a tangent between a given point and a circle or arc.
* Out of the 2 possible tangents, the one closest to
* the given coordinate is returned.
*
* @param coord Coordinate to define which tangent we want (typically a
*              mouse coordinate).
* @param point Point.
* @param circle Circle, arc or ellipse entity.
*/
RS_Line* RS_Creation::createTangent1(const RS_Vector& coord,
                                     const RS_Vector& point,
                                     RS_Entity* circle,
                                     RS_Vector& tangentPoint,
                                     RS_Vector& altTangentPoint) {
    RS_Line* ret = nullptr;
    //RS_Vector circleCenter;

    // check given entities:
    if (!(circle != nullptr && point.valid)) return nullptr;
    //    if (!(circle->isArc() || circle->rtti()==RS2::EntitySplinePoints || circle->rtti() == RS2::EntityParabola)){
    // 	return nullptr;
    // }

    // the two tangent points:
    RS_VectorSolutions sol=circle->getTangentPoint(point);

    if (!sol.getNumber())
        return nullptr;
    RS_Vector const vp2{sol.getClosest(coord)};
    RS_LineData d{};
    if( (vp2-point).squared() > RS_TOLERANCE2 ) {
        d={vp2, point};
    }else{//the given point is a tangential point
        d={point+circle->getTangentDirection(point), point};
    }

    tangentPoint = d.startpoint;
    altTangentPoint = (sol[0] == vp2 ) ? sol[1] : sol[0];

    // create the closest tangent:
<<<<<<< HEAD
    LC_UndoSection undo( m_document,m_viewport, handleUndo);
    ret = new RS_Line{m_container, d};
=======
    LC_UndoSection undo( document,m_viewport, handleUndo);
    ret = new RS_Line{container, d};
>>>>>>> 1cbc35df
    setupAndAddEntity(ret);

    return ret;
}

/**
* Creates a tangent between two circles or arcs.
* Out of the 4 possible tangents, the one closest to
* the given coordinate is returned.
*
* @param coord Coordinate to define which tangent we want (typically a
*              mouse coordinate).
* @param circle1 1st circle or arc entity.
* @param circle2 2nd circle or arc entity.
*/
std::vector<std::unique_ptr<RS_Line>> RS_Creation::createTangent2(
                                                     RS_Entity* circle1,
                                                     RS_Entity* circle2) {
    // check given entities:
    if(! (circle1 != nullptr && circle2 != nullptr))
        return {};

    if( !(isArc(*circle1) && isArc(*circle2)))
        return {};

    // Find common tangent lines in line coordinates, i.e. using dual curves
    // A common tangent line is an intersection of the dual curves
    auto sol = LC_Quadratic::getIntersection(circle1->getQuadratic().getDualCurve(),
                                             circle2->getQuadratic().getDualCurve());
    if (sol.empty())
        return {};
    RS_VectorSolutions sol1;
    for (const auto& vp: sol)
    {
        if (!vp.valid)
            continue;
        if (sol1.empty())
            sol1.push_back(vp);
        else if (sol1.getClosestDistance(vp) > RS_TOLERANCE_ANGLE)
                sol1.push_back(vp);
    }

    // verify the tangent lines
    std::vector<std::unique_ptr<RS_Line>> tangents;
    std::transform(sol1.begin(), sol1.end(), std::back_inserter(tangents),
                   [circle1, circle2](const RS_Vector& line) -> std::unique_ptr<RS_Line> {
        auto rsLine = std::make_unique<RS_Line>(nullptr, fromLineCoordinate(line));
        rsLine->setStartpoint(circle1->dualLineTangentPoint(line));
        rsLine->setEndpoint(circle2->dualLineTangentPoint(line));
        return std::unique_ptr<RS_Line>(std::move(rsLine));
    });
    // cleanup invalid lines
    tangents.erase(remove_if(tangents.begin(), tangents.end(), [](const std::unique_ptr<RS_Line>& line) {
        return line == nullptr;
    }), tangents.end());
    if (tangents.empty())
        return {};
    return tangents;
}


/**
     * Creates a line with a relative angle to the given entity.
     *
     * @param coord Coordinate to define the point where the line should end.
     *              (typically a mouse coordinate).
     * @param entity Pointer to basis entity. The angle is relative to the
     *               angle of this entity.
     * @param angle Angle of the line relative to the angle of the basis entity.
     * @param length Length of the line we're creating.
     */
std::unique_ptr<RS_Line> RS_Creation::createLineRelAngle(const RS_Vector& coord,
                                         RS_Entity* entity,
                                         double angle,
                                         double length) {

    // check given entity / coord:
    if (!(entity && coord))
        return {};

    switch(entity->rtti()){
    default:
        return {};
    case RS2::EntityArc:
    case RS2::EntityCircle:
    case RS2::EntityLine:
    case RS2::EntityEllipse:
        break;
    }

    const RS_Vector vp = entity->getNearestPointOnEntity(coord, false);

    double const a1 = angle + entity->getTangentDirection(vp).angle();

    RS_Vector const v1 = RS_Vector::polar(length, a1);

<<<<<<< HEAD
    auto* ret = new RS_Line{m_container, coord, coord+v1};
    setupAndAddEntity(ret);

=======
    auto ret = std::make_unique<RS_Line>(container, coord, coord+v1);
    bool addedToUndo = setupAndAddEntity(ret.get());
    if (addedToUndo) {
        ret.release();
        return {};
    }
>>>>>>> 1cbc35df
    return ret;
}


/**
     * Creates a polygon with 'number' edges.
     *
     * @param center Center of the polygon.
     * @param corner The first corner of the polygon
     * @param number Number of edges / corners.
     */
RS_Line* RS_Creation::createPolygon(const RS_Vector& center,
                                    const RS_Vector& corner,
                                    int number) {
    // check given coords / number:
    if (!center.valid || !corner.valid || number<3) {
        return nullptr;
    }

    RS_Line* ret = nullptr;

    double const r = center.distanceTo(corner);
    double const angle0 = center.angleTo(corner);
    double const da = 2.*M_PI/number;
<<<<<<< HEAD
    LC_UndoSection undo( m_document,m_viewport, handleUndo);
=======
    LC_UndoSection undo( document,m_viewport, handleUndo);
>>>>>>> 1cbc35df
    for (int i=0; i < number; ++i) {
        RS_Vector const& c0 = center +
                RS_Vector::polar(r, angle0 + i*da);
        RS_Vector const& c1 = center +
                RS_Vector::polar(r, angle0 + ((i+1)%number)*da);

        auto* line = new RS_Line{m_container, c0, c1};
        line->setLayerToActive();
        line->setPenToActive();

        if (!ret) ret = line;

        if (m_container) {
            m_container->addEntity(line);
        }
        undo.addUndoable(line);
    }

    return ret;
}



/**
     * Creates a polygon with 'number' edges.
     *
     * @param corner1 The first corner of the polygon.
     * @param corner2 The second corner of the polygon.
     * @param number Number of edges / corners.
     */
RS_Line* RS_Creation::createPolygon2(const RS_Vector& corner1,
                                     const RS_Vector& corner2,
                                     int number) {
    // check given coords / number:
    if (!corner1.valid || !corner2.valid || number<3) {
        return nullptr;
    }

    RS_Line* ret = nullptr;

<<<<<<< HEAD
    LC_UndoSection undo( m_document,m_viewport, handleUndo);
=======
    LC_UndoSection undo( document,m_viewport, handleUndo);
>>>>>>> 1cbc35df
    double const len = corner1.distanceTo(corner2);
    double const da = 2.*M_PI/number;
    double const r = 0.5*len/std::sin(0.5*da);
    double const angle1 = corner1.angleTo(corner2);
    RS_Vector center = (corner1 + corner2)*0.5;

    //TODO, the center or the polygon could be at left or right side
    //left is chosen here
    center += RS_Vector::polar(0.5*len/tan(0.5*da), angle1 + M_PI_2);
    double const angle0 = center.angleTo(corner1);


    for (int i=0; i<number; ++i) {
        RS_Vector const c0 = center +
                RS_Vector::polar(r, angle0 + i*da);
        RS_Vector const c1 = center +
                RS_Vector::polar(r, angle0 + ((i+1)%number)*da);

        auto* line = new RS_Line{m_container, c0, c1};
        line->setLayerToActive();
        line->setPenToActive();

        if (!ret) ret = line;

        if (m_container) {
            m_container->addEntity(line);
        }
        undo.addUndoable(line);
    }

    return ret;
}

/**
     * Creates a polygon with 'number' edges.
     *
     * @param center Center of the polygon.
     * @param tangent The first tangent of the polygon with a circle
     * @param number Number of edges / corners.
     */
RS_Line* RS_Creation::createPolygon3(const RS_Vector& center,    //added by txmy
                                     const RS_Vector& tangent,
                                     int number) {
    // check given coords / number:
    if (!center.valid || !tangent.valid || number<3) {
        return nullptr;
    }

    RS_Line* ret = nullptr;

<<<<<<< HEAD
    LC_UndoSection undo( m_document, m_viewport,handleUndo);
=======
    LC_UndoSection undo( document, m_viewport,handleUndo);
>>>>>>> 1cbc35df
    RS_Vector corner(0, 0);
    double angle = 2.*M_PI/number/2.0;
    corner.x = tangent.x + (center.y - tangent.y) * tan(angle);
    corner.y = tangent.y + (tangent.x - center.x) * tan(angle);

    double const r = center.distanceTo(corner);
    double const angle0 = center.angleTo(corner);
    double const da = 2.*M_PI/number;

    for (int i=0; i < number; ++i) {
        RS_Vector const& c0 = center +
                RS_Vector::polar(r, angle0 + i*da);
        RS_Vector const& c1 = center +
                RS_Vector::polar(r, angle0 + ((i+1)%number)*da);

        auto* line = new RS_Line{m_container, c0, c1};
        line->setLayerToActive();
        line->setPenToActive();

        if (!ret) ret = line;

        if (m_container) {
            m_container->addEntity(line);
        }
        undo.addUndoable(line);
    }

    return ret;
}

/**
     * Creates an insert with the given data.
     *
     * @param data Insert data (position, block name, ..)
     */
RS_Insert* RS_Creation::createInsert(const RS_InsertData* pdata) {

    RS_DEBUG->print("RS_Creation::createInsert");

<<<<<<< HEAD
    LC_UndoSection undo( m_document, m_viewport,handleUndo);
    auto ins = new RS_Insert(m_container, *pdata);
=======
    LC_UndoSection undo( document, m_viewport,handleUndo);
    auto ins = new RS_Insert(container, *pdata);
>>>>>>> 1cbc35df
    // inserts are also on layers
    setupAndAddEntity(ins);

    RS_DEBUG->print("RS_Creation::createInsert: OK");

    return ins;
}


/**
     * Creates an image with the given data.
     */
RS_Image* RS_Creation::createImage(const RS_ImageData* data) {

<<<<<<< HEAD
    LC_UndoSection undo( m_document, m_viewport,handleUndo);
    auto* img = new RS_Image(m_container, *data);
=======
    LC_UndoSection undo( document, m_viewport,handleUndo);
    auto* img = new RS_Image(container, *data);
>>>>>>> 1cbc35df
    img->update();
    setupAndAddEntity(img);

    return img;
}


/**
     * Creates a new block from the currently selected entitiies.
     *
     * @param referencePoint Reference point for the block.
     * @param name Block name
     * @param remove true: remove existing entities, false: don't touch entities
     */
RS_Block* RS_Creation::createBlock(const RS_BlockData* data,
                                   const RS_Vector& referencePoint,
                                   const bool remove) {

    // start undo cycle for the container if we're deleting the existing entities
<<<<<<< HEAD
    LC_UndoSection undo(m_document, m_viewport,remove);
=======
    LC_UndoSection undo(document, m_viewport,remove);
>>>>>>> 1cbc35df
    RS_Block* block;
    // Block cannot contain blocks.
    if (m_container->rtti() == RS2::EntityBlock) {
        block = new RS_Block(m_container->getParent(), RS_BlockData(*data));
    } else {
        block = new RS_Block(m_container, RS_BlockData(*data));
    }

    // copy entities into a block
    for(auto e: *m_container){ // fixme - iterating all entities for selection
        if (e && e->isSelected()) {

            // delete / redraw entity in graphic view:
            if (remove) { // fixme - what's this? same logic there?
                e->setSelected(false);
            } else {
                e->setSelected(false);
            }

            // add entity to block:
            RS_Entity* c = e->clone();
            c->move(-referencePoint);
            block->addEntity(c);

            if (remove) {
                //container->removeEntity(e);
                //i=0;
                e->changeUndoState();
                undo.addUndoable(e);
            }
        }
    }

    if (m_graphic) {
        m_graphic->addBlock(block);
    }

    return block;
}

/**
     * Inserts a library item from the given path into the drawing.
     */
RS_Insert* RS_Creation::createLibraryInsert(RS_LibraryInsertData& data) {

    RS_DEBUG->print("RS_Creation::createLibraryInsert");

    RS_Graphic* insertGraphic = data.graphic;
    if (insertGraphic == nullptr) {
        return nullptr;
    }

    // unit conversion:
    if (m_graphic) {
        double uf = RS_Units::convert(1.0, insertGraphic->getUnit(),m_graphic->getUnit());
        insertGraphic->scale(RS_Vector(0.0, 0.0), RS_Vector(uf, uf));
    }

<<<<<<< HEAD
    QString insertFileName = QFileInfo(data.file).completeBaseName();
    RS_Modification m(*m_container, m_viewport);
    m.paste( RS_PasteData(data.insertionPoint,data.factor, data.angle, true,insertFileName),insertGraphic);
=======
    //g.scale(RS_Vector(data.factor, data.factor));
    //g.rotate(data.angle);

    QString s;
    s = QFileInfo(data.file).completeBaseName();

    RS_Modification m(*container, m_viewport);
    m.paste( RS_PasteData(data.insertionPoint,data.factor, data.angle, true,s),&g);
>>>>>>> 1cbc35df

    RS_DEBUG->print("RS_Creation::createLibraryInsert: OK");

    return nullptr;
}

bool RS_Creation::setupAndAddEntity(RS_Entity* en) const{
    if (en == nullptr)
        return false;
    en->setLayerToActive();
    en->setPenToActive();

    if (m_container) {
        m_container->addEntity(en);
    }
<<<<<<< HEAD
    LC_UndoSection undo(m_document, m_viewport, handleUndo);
    undo.addUndoable(en);
    if (m_graphicView) {
        m_graphicView->redraw();
=======
    if (graphicView) {
        graphicView->redraw();
>>>>>>> 1cbc35df
    }
    if (m_viewport != nullptr) {
        LC_UndoSection undo(document, m_viewport, handleUndo);
        undo.addUndoable(en);
        return true;
    }
    return false;
}<|MERGE_RESOLUTION|>--- conflicted
+++ resolved
@@ -95,20 +95,11 @@
 RS_Creation::RS_Creation(RS_EntityContainer* container,
                          LC_GraphicViewport* viewport,
                          bool handleUndo):
-<<<<<<< HEAD
     m_container{container}
   ,m_graphic{container?container->getGraphic():nullptr}
   ,m_document{container?container->getDocument():nullptr}
   ,m_viewport{viewport}
   ,handleUndo(handleUndo)
-=======
-    container(container)
-    , graphic(container?container->getGraphic():nullptr)
-    , document(container?container->getDocument():nullptr)
-    , graphicView(graphicView)
-    , m_viewport{graphicView != nullptr ?graphicView->getViewPort() : nullptr}
-    , handleUndo(handleUndo)
->>>>>>> 1cbc35df
 {
 }
 
@@ -219,11 +210,7 @@
     RS_LineData parallelData;
     RS_Line* ret = nullptr;
 
-<<<<<<< HEAD
     LC_UndoSection undo( m_document,m_viewport, handleUndo);
-=======
-    LC_UndoSection undo( document,m_viewport, handleUndo);
->>>>>>> 1cbc35df
     for (int num=1; num<=number; ++num) {
 
         // calculate 1st parallel:
@@ -333,13 +320,8 @@
             //    parallelData = parallel2.getData();
             //}
 
-<<<<<<< HEAD
             LC_UndoSection undo( m_document, m_viewport,handleUndo);
             auto* newArc = new RS_Arc(m_container, parallelData);
-=======
-            LC_UndoSection undo( document, m_viewport,handleUndo);
-            auto* newArc = new RS_Arc(container, parallelData);
->>>>>>> 1cbc35df
             if (!ret) {
                 ret = newArc;
             }
@@ -410,13 +392,8 @@
             //    parallelData = parallel2.getData();
             //}
 
-<<<<<<< HEAD
             LC_UndoSection undo( m_document, m_viewport,handleUndo);
             auto newCircle = new RS_Circle(m_container, parallelData);
-=======
-            LC_UndoSection undo( document, m_viewport,handleUndo);
-            auto newCircle = new RS_Circle(container, parallelData);
->>>>>>> 1cbc35df
             if (!ret) {
                 ret = newCircle;
             }
@@ -448,11 +425,7 @@
 
     LC_SplinePoints *psp = nullptr, *ret = nullptr;
 
-<<<<<<< HEAD
     LC_UndoSection undo( m_document, m_viewport,handleUndo);
-=======
-    LC_UndoSection undo( document, m_viewport,handleUndo);
->>>>>>> 1cbc35df
     for(int i = 1; i <= number; ++i)
     {
         psp = (LC_SplinePoints*)e->clone();
@@ -511,11 +484,7 @@
     }
     RS_Line* ret = nullptr;
 
-<<<<<<< HEAD
     LC_UndoSection undo( m_document, m_viewport, handleUndo);
-=======
-    LC_UndoSection undo( document, m_viewport, handleUndo);
->>>>>>> 1cbc35df
     for (int n=1; n <= num; ++n) {
 
         double angle = angle1 +
@@ -523,13 +492,8 @@
 
         RS_Vector const& v = RS_Vector::polar(length, angle);
 
-<<<<<<< HEAD
         auto* newLine = new RS_Line{m_container, inters, inters + v};
-        if (!ret) {
-=======
-        auto* newLine = new RS_Line{container, inters, inters + v};
         if (ret == nullptr) {
->>>>>>> 1cbc35df
             ret = newLine;
         }
         setupAndAddEntity(newLine);
@@ -674,20 +638,18 @@
 
     alternativeTangent = t1;
 
-<<<<<<< HEAD
-    if(!t0.valid) return ret;
+    if(!tangentPoint0.valid)
+        return {};
+    RS_Vector const& vp=normal->getNearestPointOnEntity(tangentPoint0, false);
+    return std::make_unique<RS_Line>(m_container, vp, tangentPoint0);
+    // fixme - sand - files - merge - UNDO??? Previously it was in undo cycle
+    /*if(!t0.valid) return ret;
     RS_Vector const& vp=normal->getNearestPointOnEntity(t0, false);
     LC_UndoSection undo( m_document,m_viewport, handleUndo);
     ret = new RS_Line{m_container, vp, t0};
     ret->setLayerToActive();
     ret->setPenToActive();
-    return ret;
-=======
-    if(!tangentPoint0.valid)
-        return {};
-    RS_Vector const& vp=normal->getNearestPointOnEntity(tangentPoint0, false);
-    return std::make_unique<RS_Line>(container, vp, tangentPoint0);
->>>>>>> 1cbc35df
+    return ret;*/
 }
 
 /**
@@ -731,13 +693,8 @@
     altTangentPoint = (sol[0] == vp2 ) ? sol[1] : sol[0];
 
     // create the closest tangent:
-<<<<<<< HEAD
     LC_UndoSection undo( m_document,m_viewport, handleUndo);
     ret = new RS_Line{m_container, d};
-=======
-    LC_UndoSection undo( document,m_viewport, handleUndo);
-    ret = new RS_Line{container, d};
->>>>>>> 1cbc35df
     setupAndAddEntity(ret);
 
     return ret;
@@ -834,18 +791,12 @@
 
     RS_Vector const v1 = RS_Vector::polar(length, a1);
 
-<<<<<<< HEAD
-    auto* ret = new RS_Line{m_container, coord, coord+v1};
-    setupAndAddEntity(ret);
-
-=======
-    auto ret = std::make_unique<RS_Line>(container, coord, coord+v1);
+    auto ret = std::make_unique<RS_Line>(m_container, coord, coord+v1);
     bool addedToUndo = setupAndAddEntity(ret.get());
     if (addedToUndo) {
         ret.release();
         return {};
     }
->>>>>>> 1cbc35df
     return ret;
 }
 
@@ -870,11 +821,7 @@
     double const r = center.distanceTo(corner);
     double const angle0 = center.angleTo(corner);
     double const da = 2.*M_PI/number;
-<<<<<<< HEAD
     LC_UndoSection undo( m_document,m_viewport, handleUndo);
-=======
-    LC_UndoSection undo( document,m_viewport, handleUndo);
->>>>>>> 1cbc35df
     for (int i=0; i < number; ++i) {
         RS_Vector const& c0 = center +
                 RS_Vector::polar(r, angle0 + i*da);
@@ -915,11 +862,7 @@
 
     RS_Line* ret = nullptr;
 
-<<<<<<< HEAD
     LC_UndoSection undo( m_document,m_viewport, handleUndo);
-=======
-    LC_UndoSection undo( document,m_viewport, handleUndo);
->>>>>>> 1cbc35df
     double const len = corner1.distanceTo(corner2);
     double const da = 2.*M_PI/number;
     double const r = 0.5*len/std::sin(0.5*da);
@@ -970,11 +913,7 @@
 
     RS_Line* ret = nullptr;
 
-<<<<<<< HEAD
     LC_UndoSection undo( m_document, m_viewport,handleUndo);
-=======
-    LC_UndoSection undo( document, m_viewport,handleUndo);
->>>>>>> 1cbc35df
     RS_Vector corner(0, 0);
     double angle = 2.*M_PI/number/2.0;
     corner.x = tangent.x + (center.y - tangent.y) * tan(angle);
@@ -1014,13 +953,8 @@
 
     RS_DEBUG->print("RS_Creation::createInsert");
 
-<<<<<<< HEAD
     LC_UndoSection undo( m_document, m_viewport,handleUndo);
     auto ins = new RS_Insert(m_container, *pdata);
-=======
-    LC_UndoSection undo( document, m_viewport,handleUndo);
-    auto ins = new RS_Insert(container, *pdata);
->>>>>>> 1cbc35df
     // inserts are also on layers
     setupAndAddEntity(ins);
 
@@ -1035,13 +969,8 @@
      */
 RS_Image* RS_Creation::createImage(const RS_ImageData* data) {
 
-<<<<<<< HEAD
     LC_UndoSection undo( m_document, m_viewport,handleUndo);
     auto* img = new RS_Image(m_container, *data);
-=======
-    LC_UndoSection undo( document, m_viewport,handleUndo);
-    auto* img = new RS_Image(container, *data);
->>>>>>> 1cbc35df
     img->update();
     setupAndAddEntity(img);
 
@@ -1061,11 +990,7 @@
                                    const bool remove) {
 
     // start undo cycle for the container if we're deleting the existing entities
-<<<<<<< HEAD
     LC_UndoSection undo(m_document, m_viewport,remove);
-=======
-    LC_UndoSection undo(document, m_viewport,remove);
->>>>>>> 1cbc35df
     RS_Block* block;
     // Block cannot contain blocks.
     if (m_container->rtti() == RS2::EntityBlock) {
@@ -1124,20 +1049,9 @@
         insertGraphic->scale(RS_Vector(0.0, 0.0), RS_Vector(uf, uf));
     }
 
-<<<<<<< HEAD
     QString insertFileName = QFileInfo(data.file).completeBaseName();
     RS_Modification m(*m_container, m_viewport);
     m.paste( RS_PasteData(data.insertionPoint,data.factor, data.angle, true,insertFileName),insertGraphic);
-=======
-    //g.scale(RS_Vector(data.factor, data.factor));
-    //g.rotate(data.angle);
-
-    QString s;
-    s = QFileInfo(data.file).completeBaseName();
-
-    RS_Modification m(*container, m_viewport);
-    m.paste( RS_PasteData(data.insertionPoint,data.factor, data.angle, true,s),&g);
->>>>>>> 1cbc35df
 
     RS_DEBUG->print("RS_Creation::createLibraryInsert: OK");
 
@@ -1153,18 +1067,11 @@
     if (m_container) {
         m_container->addEntity(en);
     }
-<<<<<<< HEAD
-    LC_UndoSection undo(m_document, m_viewport, handleUndo);
-    undo.addUndoable(en);
     if (m_graphicView) {
         m_graphicView->redraw();
-=======
-    if (graphicView) {
-        graphicView->redraw();
->>>>>>> 1cbc35df
     }
     if (m_viewport != nullptr) {
-        LC_UndoSection undo(document, m_viewport, handleUndo);
+        LC_UndoSection undo(m_document, m_viewport, handleUndo);
         undo.addUndoable(en);
         return true;
     }
