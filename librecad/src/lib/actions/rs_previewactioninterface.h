/****************************************************************************
**
** This file is part of the LibreCAD project, a 2D CAD program
**
** Copyright (C) 2010 R. van Twisk (librecad@rvt.dds.nl)
** Copyright (C) 2001-2003 RibbonSoft. All rights reserved.
**
**
** This file may be distributed and/or modified under the terms of the
** GNU General Public License version 2 as published by the Free Software
** Foundation and appearing in the file gpl-2.0.txt included in the
** packaging of this file.
**
** This program is distributed in the hope that it will be useful,
** but WITHOUT ANY WARRANTY; without even the implied warranty of
** MERCHANTABILITY or FITNESS FOR A PARTICULAR PURPOSE.  See the
** GNU General Public License for more details.
**
** You should have received a copy of the GNU General Public License
** along with this program; if not, write to the Free Software
** Foundation, Inc., 51 Franklin Street, Fifth Floor, Boston, MA  02110-1301  USA
**
** This copyright notice MUST APPEAR in all copies of the script!
**
**********************************************************************/


#ifndef RS_PREVIEWACTIONINTERFACE_H
#define RS_PREVIEWACTIONINTERFACE_H

#include <memory>

#include "lc_defaults.h"
<<<<<<< HEAD
#include "lc_refellipse.h"
#include "rs_constructionline.h"
#include "lc_overlayentity.h"
=======
>>>>>>> 926430a8

#include "rs_actioninterface.h"

class LC_Highlight;
class LC_RefEllipse;

class RS_Arc;
class RS_ConstructionLine;
class RS_Ellipse;
class RS_Line;
class RS_Vector;

struct RS_ArcData;
struct RS_CircleData;
<<<<<<< HEAD


struct LC_MouseEvent{
    RS_Vector snapPoint;
    RS_Vector graphPoint;
    QPoint uiPosition;
    bool isControl;
    bool isShift;
    QMouseEvent* originalEvent;
};
=======
struct RS_EllipseData;
struct RS_LineData;

>>>>>>> 926430a8
/**
 * This is the interface that must be implemented for all
 * action classes which need a preview.
 *
 * @author Andrew Mustun
 */
class RS_PreviewActionInterface : public RS_ActionInterface {
public:
    RS_PreviewActionInterface(
        const char *name,
        RS_EntityContainer &container,
        RS_GraphicView &graphicView,
        RS2::ActionType actionType = RS2::ActionNone);
    ~RS_PreviewActionInterface() override;
    void init(int status) override;
    void finish(bool updateTB = true) override;
    void suspend() override;
    void resume() override;
    void trigger() override;
    void mouseMoveEvent(QMouseEvent *event) override;
protected:
    /**
     * Preview that holds the entities to be previewed.
     */
    std::unique_ptr<RS_Preview> preview;
    bool hasPreview = true;//whether preview is in use

    std::unique_ptr<LC_Highlight> highlight;

    double refPointSize = 2.0;
    int refPointMode = DXF_FORMAT_PDMode_EncloseSquare(DXF_FORMAT_PDMode_CentreDot);
    bool showRefEntitiesOnPreview = false;
    bool highlightEntitiesOnHover = false;
    bool highlightEntitiesRefPointsOnHover = false;

    virtual void doTrigger(){};

    void deletePreview();
    void deleteHighlights();
    void deletePreviewAndHighlights();
    void drawPreview();
    void drawHighlights();
    void drawPreviewAndHighlights();

    void addToHighlights(RS_Entity *e, bool enable = true);

    bool trySnapToRelZeroCoordinateEvent(const LC_MouseEvent *e);

    RS_Vector getRelZeroAwarePoint(const LC_MouseEvent *e, const RS_Vector &pos);
    RS_Vector getSnapAngleAwarePoint(const LC_MouseEvent *e, const RS_Vector &basepoint, const RS_Vector &pos, bool drawMark = false);
    RS_Vector getSnapAngleAwarePoint(const LC_MouseEvent *e, const RS_Vector &basepoint, const RS_Vector &pos, bool drawMark, bool force);
    RS_Vector getFreeSnapAwarePoint(const LC_MouseEvent *e, const RS_Vector &pos) const;

    void addOverlay(LC_OverlayDrawable* en, RS2::OverlayGraphics position);

    void previewEntity(RS_Entity *en);
    RS_Circle* previewCircle(const RS_CircleData& circleData);
    RS_Arc *previewArc(const RS_ArcData &arcData);
    RS_Ellipse *previewEllipse(const RS_EllipseData &ellipseData);
    RS_Point* previewPoint(const RS_Vector &coord);
    RS_Line* previewLine(const RS_Vector &start, const RS_Vector &end);
    RS_Line* previewLine(const RS_LineData &data);
    RS_Line* previewRefLine(const RS_Vector &start, const RS_Vector &end);
    RS_ConstructionLine* previewRefConstructionLine(const RS_Vector &start, const RS_Vector &end);
    void previewRefLines(const std::vector<RS_LineData>& points);
    void previewRefSelectableLine(const RS_Vector &start, const RS_Vector &end);
    void previewRefPoint(const RS_Vector &coord);
    void previewRefSelectablePoint(const RS_Vector &coord);
    void previewRefPoints(const std::vector<RS_Vector>& points);
    RS_Arc* previewRefArc(const RS_Vector &center, const RS_Vector &startPoint, const RS_Vector &mouse, bool determineReversal);
    RS_Circle* previewRefCircle(const RS_Vector &center, const double radius);
    RS_Arc *previewRefArc(const RS_ArcData &arcData);
    LC_RefEllipse *previewRefEllipse(const RS_EllipseData &arcData);

    void initRefEntitiesMetrics();

    void highlightHover(RS_Entity *e);
    void highlightHoverWithRefPoints(RS_Entity* e, bool value);
    void highlightSelected(RS_Entity *e, bool enable=true);

    virtual void moveRelativeZero(const RS_Vector &zero);
    void markRelativeZero();

    bool is(RS_Entity* e, RS2::EntityType type) const;
    bool isLine(RS_Entity*  e) const{return is(e, RS2::EntityLine);};
    bool isPolyline(RS_Entity*  e) const{return is(e, RS2::EntityPolyline);};
    bool isCircle(RS_Entity*  e){return is(e, RS2::EntityCircle);};
    bool isArc(RS_Entity*  e){return is(e, RS2::EntityArc);};
    bool isEllipse(RS_Entity*  e){return is(e, RS2::EntityEllipse);};

    void previewSnapAngleMark(const RS_Vector &center, double angle);
    void previewSnapAngleMark(const RS_Vector &center, const RS_Vector &refPoint);

    RS_Entity *catchModifiableEntity(LC_MouseEvent *e, const EntityTypeList &enTypeList);
    RS_Entity *catchModifiableEntity(LC_MouseEvent *e, const RS2::EntityType &enType);

    RS_Entity *catchModifiableEntity(RS_Vector &coord, const RS2::EntityType &enType);

    RS_Entity *catchEntityByEvent(LC_MouseEvent *e, RS2::ResolveLevel level = RS2::ResolveNone);
    RS_Entity *catchEntityByEvent(LC_MouseEvent *e, RS2::EntityType enType, RS2::ResolveLevel level = RS2::ResolveNone);
    RS_Entity *catchEntityByEvent(LC_MouseEvent *e, const EntityTypeList &enTypeList, RS2::ResolveLevel level = RS2::ResolveNone);

    RS_Entity* catchAndDescribe(LC_MouseEvent *e, const EntityTypeList &enTypeList, RS2::ResolveLevel level);
    RS_Entity* catchAndDescribe(LC_MouseEvent* e, RS2::ResolveLevel level  = RS2::ResolveNone);
    RS_Entity* catchAndDescribe(LC_MouseEvent *e, RS2::EntityType enType, RS2::ResolveLevel level = RS2::ResolveNone);

    RS_Entity* catchAndDescribe(const RS_Vector &pos, RS2::ResolveLevel level = RS2::ResolveNone);

    RS_Entity* catchModifiableAndDescribe(LC_MouseEvent *e, const RS2::EntityType &enType);
    RS_Entity* catchModifiableAndDescribe(LC_MouseEvent *e, const EntityTypeList &enTypeList);

    QString obtainEntityDescriptionForInfoCursor(RS_Entity *e, RS2::EntityDescriptionLevel level);
    void prepareEntityDescription(RS_Entity *entity, RS2::EntityDescriptionLevel level);
    void appendInfoCursorZoneMessage(QString message, int zoneNumber, bool replaceContent);
    void appendInfoCursorEntityCreationMessage(QString message);

    RS_Circle *previewToCreateCircle(const RS_CircleData &circleData);
    RS_Arc *previewToCreateArc(const RS_ArcData &arcData);
    RS_Line *previewToCreateLine(const RS_LineData &lineData);
    RS_Line *previewToCreateLine(const RS_Vector &start, const RS_Vector &end);
    RS_Ellipse *previewToCreateEllipse(const RS_EllipseData &ellipseData);
    RS_Point *previewToCreatePoint(const RS_Vector &coord);
    void previewEntityToCreate(RS_Entity *en, bool addToPreview = true);

    void fireCoordinateEventForSnap(LC_MouseEvent *e);
    LC_MouseEvent *toLCMouseMoveEvent(QMouseEvent *e);

    void onMouseLeftButtonRelease(int status, QMouseEvent *e) override;
    void onMouseRightButtonRelease(int status, QMouseEvent *e) override;
    void onMouseLeftButtonPress(int status, QMouseEvent *e) override;
    void onMouseRightButtonPress(int status, QMouseEvent *e) override;

    virtual void onMouseMoveEvent(int status, LC_MouseEvent* event);
    virtual void onMouseLeftButtonRelease(int status, LC_MouseEvent *e);
    virtual void onMouseRightButtonRelease(int status, LC_MouseEvent *e);
    virtual void onMouseLeftButtonPress(int status, LC_MouseEvent *e);
    virtual void onMouseRightButtonPress(int status, LC_MouseEvent *e);
};
#endif<|MERGE_RESOLUTION|>--- conflicted
+++ resolved
@@ -31,12 +31,6 @@
 #include <memory>
 
 #include "lc_defaults.h"
-<<<<<<< HEAD
-#include "lc_refellipse.h"
-#include "rs_constructionline.h"
-#include "lc_overlayentity.h"
-=======
->>>>>>> 926430a8
 
 #include "rs_actioninterface.h"
 
@@ -51,8 +45,8 @@
 
 struct RS_ArcData;
 struct RS_CircleData;
-<<<<<<< HEAD
-
+struct RS_EllipseData;
+struct RS_LineData;
 
 struct LC_MouseEvent{
     RS_Vector snapPoint;
@@ -62,11 +56,8 @@
     bool isShift;
     QMouseEvent* originalEvent;
 };
-=======
-struct RS_EllipseData;
-struct RS_LineData;
 
->>>>>>> 926430a8
+
 /**
  * This is the interface that must be implemented for all
  * action classes which need a preview.
