--- conflicted
+++ resolved
@@ -29,10 +29,6 @@
 #include <QMouseEvent>
 
 #include "lc_linemath.h"
-<<<<<<< HEAD
-#include "rs_actioninterface.h"
-=======
->>>>>>> 048e44fe
 #include "rs_modification.h"
 #include "rs_commandevent.h"
 #include "rs_actiondefault.h"
@@ -41,10 +37,6 @@
 #include "rs_debug.h"
 #include "rs_dialogfactory.h"
 #include "rs_dialogfactoryinterface.h"
-<<<<<<< HEAD
-#include "rs_actioninterface.h"
-=======
->>>>>>> 048e44fe
 #include "rs_entitycontainer.h"
 #include "rs_graphicview.h"
 #include "rs_grid.h"
@@ -232,16 +224,9 @@
     ,pImpData(new ImpData)
     ,snap_indicator(new Indicator){
     viewport = graphicView.getViewPort();
-<<<<<<< HEAD
     infoCursorOverlayPrefs = graphicView.getInfoCursorOverlayPreferences();
 }
 
-=======
-
-    infoCursorOverlayPrefs = graphicView.getInfoCursorOverlayPreferences();
-}
-
->>>>>>> 048e44fe
 RS_Snapper::~RS_Snapper() = default;
 
 
@@ -260,7 +245,7 @@
 void RS_Snapper::initSettings() {
     initFromSettings();
 
-    RS_Graphic* graphic = this->graphicView->getGraphic();
+    RS_Graphic* graphic = graphicView->getGraphic();
     if (graphic != nullptr) {
         initFromGraphic(graphic);
     }
@@ -297,7 +282,6 @@
 
         m_ignoreSnapToGridIfNoGrid = LC_GET_BOOL("SnapGridIgnoreIfNoGrid", false);
 
-<<<<<<< HEAD
     }
     LC_GROUP_END();
 
@@ -314,43 +298,15 @@
 
 void RS_Snapper::initFromGraphic(RS_Graphic *graphic) {
     if (graphic != nullptr) {
-        linearFormat = graphic->getLinearFormat();
-        linearPrecision = graphic->getLinearPrecision();
-        angleFormat = graphic->getAngleFormat();
-        anglePrecision = graphic->getAnglePrecision();
-        unit = graphic->getUnit();
+        updateUnitFormat(graphic);
 
         snap_indicator->pointType = graphic->getVariableInt("$PDMODE", LC_DEFAULTS_PDMode);
         snap_indicator->pointSize = graphic->getVariableInt("$PDSIZE", LC_DEFAULTS_PDSize);
 
-=======
-    }
-    LC_GROUP_END();
-
-    LC_GROUP("Snap");
-    {
-        m_distanceBeforeSwitchToFreeSnap = LC_GET_INT("AdvSnapOnEntitySwitchToFreeDistance", 500) / 100.0;
-        m_catchEntityGuiRange =  LC_GET_INT("AdvSnapEntityCatchRange", 32);
-        m_minGridCellSnapFactor = LC_GET_INT("AdvSnapGridCellSnapFactor", 25) / 100.0;
-    }
-    LC_GROUP_END();
-
-    m_catchEntityGuiRange = LC_GET_ONE_INT("Snapping", "CatchEntityGuiDistance", 32); // fixme - sand - add to option ui?
-}
-
-void RS_Snapper::initFromGraphic(RS_Graphic *graphic) {
-    if (graphic != nullptr) {
-        updateUnitFormat(graphic);
-
-        snap_indicator->pointType = graphic->getVariableInt("$PDMODE", LC_DEFAULTS_PDMode);
-        snap_indicator->pointSize = graphic->getVariableInt("$PDSIZE", LC_DEFAULTS_PDSize);
-
->>>>>>> 048e44fe
         m_anglesBase = graphic->getAnglesBase();
         m_anglesCounterClockWise = graphic->areAnglesCounterClockWise();
     }
 }
-
 
 void RS_Snapper::finish() {
     finished = true;
@@ -994,11 +950,7 @@
     // fixme - this is not absolutely safe if someone put another cursor to overlay container! Rework later!!
     auto entity = overlayContainer->first(); // note - this is not absolutely safe if someone put another cursor to overlay container!
     result = dynamic_cast<LC_OverlayInfoCursor *>(entity);
-<<<<<<< HEAD
-    if (result == nullptr){
-=======
     if (result == nullptr && infoCursorOverlayPrefs != nullptr){
->>>>>>> 048e44fe
         result = new LC_OverlayInfoCursor(pImpData->snapCoord, &infoCursorOverlayPrefs->options);
         overlayContainer->add(result);
     }
@@ -1007,11 +959,7 @@
 
 void RS_Snapper::drawInfoCursor(){
     auto overlayContainer = viewport->getOverlaysDrawablesContainer(RS2::InfoCursor);
-<<<<<<< HEAD
-    if (infoCursorOverlayPrefs->enabled) {
-=======
     if (infoCursorOverlayPrefs != nullptr && infoCursorOverlayPrefs->enabled) {
->>>>>>> 048e44fe
         // fixme - this is not absolutely safe if someone put another cursor to overlay container! Rework later!!
         auto entity = overlayContainer->first();
         auto* infoCursor = dynamic_cast<LC_OverlayInfoCursor *>(entity);
@@ -1030,11 +978,7 @@
             if (pImpData->snapType == ANGLE || pImpData->snapType == ANGLE_REL || pImpData->snapType == ANGLE_ON_ENTITY) {
                 double ucsAbsSnapAngle = pImpData->angle;
                 double ucsBasisAngle = viewport->toUCSBasisAngle(ucsAbsSnapAngle, m_anglesBase, m_anglesCounterClockWise);
-<<<<<<< HEAD
-                restrictionName = RS_Units::formatAngle(ucsBasisAngle, angleFormat, anglePrecision);
-=======
                 restrictionName = RS_Units::formatAngle(ucsBasisAngle, m_angleFormat, m_anglePrecision);
->>>>>>> 048e44fe
             } else {
                 restrictionName = getRestrictionName(pImpData->restriction);
             }
@@ -1113,17 +1057,10 @@
     double wcsAngleSnappedAbsolute = toWorldAngle(ucsAngleSnapped);
 
     double wcsAngleSnapped = wcsAngleSnappedAbsolute  + baseAngle;  // add base angle, so snap is relative
-<<<<<<< HEAD
 
     RS_Vector res = RS_Vector::polar(referenceCoord.distanceTo(currentCoord), wcsAngleSnapped);
     res += referenceCoord;
 
-=======
-
-    RS_Vector res = RS_Vector::polar(referenceCoord.distanceTo(currentCoord), wcsAngleSnapped);
-    res += referenceCoord;
-
->>>>>>> 048e44fe
     if (snapMode.snapOnEntity) {
         RS_Vector t = container->getNearestVirtualIntersection(res, wcsAngleSnapped, nullptr);
         pImpData->snapSpot = t;
@@ -1205,11 +1142,7 @@
 
 void RS_Snapper::updateCoordinateWidgetByRelZero(const RS_Vector& abs, bool updateFormat){
     const RS_Vector &relative = abs - viewport->getRelativeZero();
-<<<<<<< HEAD
     if (infoCursorOverlayPrefs->enabled) {
-=======
-    if (infoCursorOverlayPrefs != nullptr && infoCursorOverlayPrefs->enabled) {
->>>>>>> 048e44fe
         preparePositionsInfoCursorOverlay(updateFormat, abs, relative);
     }
     RS_DIALOGFACTORY->updateCoordinateWidget(abs, relative, updateFormat);
@@ -1308,11 +1241,7 @@
 }
 
 QString RS_Snapper::formatLinear(double value) const{
-<<<<<<< HEAD
-    return RS_Units::formatLinear(value, unit, linearFormat, linearPrecision);
-=======
     return RS_Units::formatLinear(value, m_unit, m_linearFormat, m_linearPrecision);
->>>>>>> 048e44fe
 }
 
 QString RS_Snapper::formatWCSAngle(double wcsAngle) const{
@@ -1324,12 +1253,11 @@
         ucsAbsAngle = wcsAngle;
     }
     double ucsBasisAngle = viewport->toUCSBasisAngle(ucsAbsAngle, m_anglesBase, m_anglesCounterClockWise);
-<<<<<<< HEAD
-    return RS_Units::formatAngle(ucsBasisAngle, angleFormat, anglePrecision);
+    return RS_Units::formatAngle(ucsBasisAngle, m_angleFormat, m_anglePrecision);
 }
 
 QString RS_Snapper::formatAngleRaw(double angle) const {
-    return RS_Units::formatAngle(angle, angleFormat, anglePrecision);
+    return RS_Units::formatAngle(angle, m_angleFormat, m_anglePrecision);
 }
 // fixme - ucs-  move to coordinate mapper?
 QString RS_Snapper::formatVector(const RS_Vector &value) const{
@@ -1346,29 +1274,6 @@
     return formatLinear(x).append(" , ").append(formatLinear(y));
 }
 
-=======
-    return RS_Units::formatAngle(ucsBasisAngle, m_angleFormat, m_anglePrecision);
-}
-
-QString RS_Snapper::formatAngleRaw(double angle) const {
-    return RS_Units::formatAngle(angle, m_angleFormat, m_anglePrecision);
-}
-// fixme - ucs-  move to coordinate mapper?
-QString RS_Snapper::formatVector(const RS_Vector &value) const{
-    double x, y;
-    if (viewport->hasUCS()){
-        RS_Vector ucsValue = viewport->toUCS(value);
-        x = ucsValue.x;
-        y = ucsValue.y;
-    }
-    else {
-        x = value.x;
-        y = value.y;
-    }
-    return formatLinear(x).append(" , ").append(formatLinear(y));
-}
-
->>>>>>> 048e44fe
 QString RS_Snapper::formatVectorWCS(const RS_Vector &value) const {
     return QString("W ").append(formatLinear(value.x)).append(" , ").append(formatLinear(value.y));
 }
