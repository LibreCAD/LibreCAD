--- conflicted
+++ resolved
@@ -954,43 +954,25 @@
 }
 
 
-<<<<<<< HEAD
 LC_OverlayInfoCursor* RS_Snapper::obtainInfoCursor(){
     auto overlayContainer = viewport->getOverlaysDrawablesContainer(RS2::InfoCursor);
     LC_OverlayInfoCursor * result = nullptr;
     // fixme - this is not absolutely safe if someone put another cursor to overlay container! Rework later!!
     auto entity = overlayContainer->first(); // note - this is not absolutely safe if someone put another cursor to overlay container!
     result = dynamic_cast<LC_OverlayInfoCursor *>(entity);
-    if (result == nullptr){
+    if (result == nullptr && infoCursorOverlayPrefs != nullptr){
         result = new LC_OverlayInfoCursor(pImpData->snapCoord, &infoCursorOverlayPrefs->options);
         overlayContainer->add(result);
-=======
-LC_InfoCursor* RS_Snapper::obtainInfoCursor(){
-    auto overlayContainer = graphicView->getOverlayContainer(RS2::InfoCursor);
-    LC_InfoCursor * result = nullptr;
-    RS_Entity *entity = overlayContainer->firstEntity(); // note - this is not absolutely safe if someone put another cursor to overlay container!
-    result = dynamic_cast<LC_InfoCursor *>(entity);
-    if (result == nullptr && infoCursorOverlayPrefs != nullptr){
-        result = new LC_InfoCursor(container, pImpData->snapCoord, &infoCursorOverlayPrefs->options);
-        overlayContainer->addEntity(result);
->>>>>>> 926430a8
     }
     return result;
 }
 
 void RS_Snapper::drawInfoCursor(){
-<<<<<<< HEAD
     auto overlayContainer = viewport->getOverlaysDrawablesContainer(RS2::InfoCursor);
-    if (infoCursorOverlayPrefs->enabled) {
+    if (infoCursorOverlayPrefs != nullptr && infoCursorOverlayPrefs->enabled) {
         // fixme - this is not absolutely safe if someone put another cursor to overlay container! Rework later!!
         auto entity = overlayContainer->first();
         auto* infoCursor = dynamic_cast<LC_OverlayInfoCursor *>(entity);
-=======
-    auto overlayContainer = graphicView->getOverlayContainer(RS2::InfoCursor);
-    if (infoCursorOverlayPrefs != nullptr && infoCursorOverlayPrefs->enabled) {
-        RS_Entity *entity = overlayContainer->firstEntity(); // note - this is not absolutely safe if someone put another cursor to overlay container!
-        auto* infoCursor = dynamic_cast<LC_InfoCursor *>(entity);
->>>>>>> 926430a8
         if (infoCursor == nullptr) {
             infoCursor = new LC_OverlayInfoCursor(pImpData->snapCoord, &infoCursorOverlayPrefs->options);
             overlayContainer->add(infoCursor);
@@ -1153,13 +1135,8 @@
 }
 
 void RS_Snapper::updateCoordinateWidgetByRelZero(const RS_Vector& abs, bool updateFormat){
-<<<<<<< HEAD
     const RS_Vector &relative = abs - viewport->getRelativeZero();
-    if (infoCursorOverlayPrefs->enabled) {
-=======
-    const RS_Vector &relative = abs - graphicView->getRelativeZero();
     if (infoCursorOverlayPrefs != nullptr && infoCursorOverlayPrefs->enabled) {
->>>>>>> 926430a8
         preparePositionsInfoCursorOverlay(updateFormat, abs, relative);
     }
     RS_DIALOGFACTORY->updateCoordinateWidget(abs, relative, updateFormat);
@@ -1178,7 +1155,7 @@
 
     QString coordAbs = "";
     QString coordPolar = "";
-    if (prefs != nullptr && (prefs->showAbsolutePosition || prefs->showRelativePositionDistAngle || prefs->showRelativePositionDeltas)){
+    if (prefs != nullptr && prefs->showAbsolutePosition || prefs->showRelativePositionDistAngle || prefs->showRelativePositionDeltas){
         RS_Graphic* graphic = graphicView->getGraphic();
         if (graphic != nullptr) {
             if (updateFormat) {
@@ -1219,7 +1196,7 @@
             else{
                 relativeToUse = relative;
             }
-                        
+
             if (prefs->showRelativePositionDistAngle) {
                 QString lenStr = (showLabels ? tr("Dist: ") : "@ ") + formatLinear(relativeToUse.magnitude());
                 // as we're in ucs coordinates there, use raw formatAngle instead of method
