--- conflicted
+++ resolved
@@ -54,18 +54,6 @@
 #include "rs_preview.h"
 #include "rs_previewactioninterface.h"
 #include "rs_settings.h"
-<<<<<<< HEAD
-#include "lc_refline.h"
-#include "lc_refarc.h"
-#include "lc_refcircle.h"
-#include "rs_actioninterface.h"
-#include "lc_refellipse.h"
-#include "rs_constructionline.h"
-#include "lc_refconstructionline.h"
-#include "lc_quickinfowidget.h"
-#include "lc_overlayentitiescontainer.h"
-=======
->>>>>>> 926430a8
 
 // fixme - sand - consider more generic support of overlays and containers,
 // with them working with preview etc might be more generic.. currently, preview handles both preview and reference points..
