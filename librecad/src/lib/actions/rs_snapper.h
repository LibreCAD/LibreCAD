--- conflicted
+++ resolved
@@ -242,19 +242,11 @@
     LC_InfoCursorData infoCursorOverlayData = LC_InfoCursorData();
 
     // values cached for the efficiency
-<<<<<<< HEAD
-    RS2::LinearFormat linearFormat;
-    int linearPrecision;
-    RS2::AngleFormat angleFormat;
-    int anglePrecision;
-    RS2::Unit unit;
-=======
     RS2::LinearFormat m_linearFormat{};
     int m_linearPrecision= 0;
     RS2::AngleFormat m_angleFormat{};
     int m_anglePrecision = 0;
     RS2::Unit m_unit{};
->>>>>>> 048e44fe
     double m_anglesBase = 0.0;
     bool m_anglesCounterClockWise = true;
 
