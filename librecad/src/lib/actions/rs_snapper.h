

/****************************************************************************
**
** This file is part of the LibreCAD project, a 2D CAD program
**
** Copyright (C) 2015 Dongxu Li (dongxuli2011@gmail.com)
** Copyright (C) 2010 R. van Twisk (librecad@rvt.dds.nl)
** Copyright (C) 2001-2003 RibbonSoft. All rights reserved.
**
**
** This file may be distributed and/or modified under the terms of the
** GNU General Public License version 2 as published by the Free Software
** Foundation and appearing in the file gpl-2.0.txt included in the
** packaging of this file.
**
** This program is distributed in the hope that it will be useful,
** but WITHOUT ANY WARRANTY; without even the implied warranty of
** MERCHANTABILITY or FITNESS FOR A PARTICULAR PURPOSE.  See the
** GNU General Public License for more details.
**
** You should have received a copy of the GNU General Public License
** along with this program; if not, write to the Free Software
** Foundation, Inc., 51 Franklin Street, Fifth Floor, Boston, MA  02110-1301  USA
**
** This copyright notice MUST APPEAR in all copies of the script!
**
**********************************************************************/

#ifndef RS_SNAPPER_H
#define RS_SNAPPER_H

#include <memory>
#include <QObject>
#include <QList>
#include "rs.h"
#include "lc_cursoroverlayinfo.h"
#include "lc_graphicviewport.h"

class RS_Entity;
class RS_GraphicView;
class RS_Vector;
class RS_Preview;
class QMouseEvent;
class RS_EntityContainer;
class LC_GraphicViewport;


/**
  * This class holds information on how to snap the mouse.
  *
  * @author Kevin Cox
  */
struct RS_SnapMode {
    /* SnapModes for RS_SnapMode to Int conversion and vice versa
     *
     * The conversion is only used for save/restore of active snap modes in application settings.
     * Don't change existing mode order, because this will mess up settings on upgrades
     *
     * When adding new values, take care for correct implementation in \p toInt() and \p fromInt()
     */
    enum SnapModes {
        SnapIntersection    = 1 << 0,
        SnapOnEntity        = 1 << 1,
        SnapCenter          = 1 << 2,
        SnapDistance        = 1 << 3,
        SnapMiddle          = 1 << 4,
        SnapEndpoint        = 1 << 5,
        SnapGrid            = 1 << 6,
        SnapFree            = 1 << 7,
        RestrictHorizontal  = 1 << 8,
        RestrictVertical    = 1 << 9,
        RestrictOrthogonal  = RestrictHorizontal | RestrictVertical,
        SnapAngle           = 1 << 10
    };

    bool snapIntersection   {false}; //< Whether to snap to intersections or not.
    bool snapOnEntity       {false}; //< Whether to snap to entities or not.
    bool snapCenter         {false}; //< Whether to snap to centers or not.
    bool snapDistance       {false}; //< Whether to snap to distance from endpoints or not.
    bool snapMiddle         {false}; //< Whether to snap to midpoints or not.
    bool snapEndpoint       {false}; //< Whether to snap to endpoints or not.
    bool snapGrid           {false}; //< Whether to snap to grid or not.
    bool snapFree           {false}; //< Whether to snap freely
    bool snapAngle          {false}; //< Whether to snap along line under certain angle

    RS2::SnapRestriction restriction {RS2::RestrictNothing}; /// The restriction on the free snap.

    /**
      * Disable all snapping.
      *
      * This effectively puts the object into free snap mode.
      *
      * @returns A reference to itself.
      */
    RS_SnapMode const & clear(void);
    bool operator == (RS_SnapMode const& rhs) const;
    bool operator != (RS_SnapMode const& rhs) const;

    static unsigned toInt(const RS_SnapMode& s);    //< convert to int, to save settings
    static RS_SnapMode fromInt(unsigned int);   //< convert from int, to restore settings
};

using EntityTypeList = QList<RS2::EntityType>;

/**
 * This class is used for snapping functions in a graphic view.
 * Actions are usually derived from this base class if they need
 * to catch entities or snap to coordinates. Use the methods to
 * retrieve a graphic coordinate from a mouse coordinate.
 *
 * Possible snapping functions are described in RS_SnapMode.
 *
 * @author Andrew Mustun
 */
class RS_Snapper: public QObject{
    Q_OBJECT
public:
    RS_Snapper(RS_EntityContainer &container, RS_GraphicView &graphicView);
    virtual ~RS_Snapper();
    void init();
//!
//! \brief finish stop using snapper
//!
    void finish();

    /**
     * @return Pointer to the entity which was the key entity for the
     * last successful snapping action. If the snap mode is "end point"
     * the key entity is the entity whose end point was caught.
     * If the snap mode didn't require an entity (e.g. free, grid) this
     * method will return NULL.
     */
    RS_Entity *getKeyEntity() const{
        return keyEntity;
    }

    /** Sets a new snap mode. */
    void setSnapMode(const RS_SnapMode &snapMode);
    RS_SnapMode const *getSnapMode() const;
    RS_SnapMode *getSnapMode();

    /** Sets a new snap restriction. */
    void setSnapRestriction(RS2::SnapRestriction /*snapRes*/){
        //this->snapRes = snapRes;
    }

    /**
     * Sets the snap range in pixels for catchEntity().
     *
     * @see catchEntity()
     */
    void setSnapRange(int r){
        m_catchEntityGuiRange = r;
    }

    /**manually set snapPoint*/
    bool isSnapToGrid();
    RS_Vector snapPoint(const RS_Vector &coord, bool setSpot = false);
    RS_Vector snapPoint(QMouseEvent *e);
    RS_Vector snapFree(QMouseEvent *e);
    RS_Vector snapFree(const RS_Vector &coord);
    RS_Vector snapGrid(const RS_Vector &coord);
    RS_Vector snapEndpoint(const RS_Vector &coord);
    RS_Vector snapOnEntity(const RS_Vector &coord);
    RS_Vector snapCenter(const RS_Vector &coord);
    RS_Vector snapMiddle(const RS_Vector &coord);
    RS_Vector snapDist(const RS_Vector &coord);
    RS_Vector snapIntersection(const RS_Vector &coord);
    RS_Vector snapToAngle(const RS_Vector &coord, const RS_Vector &ref_coord, const double ang_res = 15.);
    RS_Vector snapToRelativeAngle(double baseAngle, const RS_Vector &currentCoord, const RS_Vector &referenceCoord, const double angularResolution = 15.);
    RS_Vector restrictOrthogonal(const RS_Vector &coord);
    RS_Vector restrictHorizontal(const RS_Vector &coord);
    RS_Vector restrictVertical(const RS_Vector &coord);
    RS_Vector restrictHorizontal(const RS_Vector &base, const RS_Vector &coord) const;
    RS_Vector restrictVertical(const RS_Vector &base, const RS_Vector &coord) const;
    RS_Vector restrictAngle(const RS_Vector &basePoint, const RS_Vector& snap, double angle);
    RS_Entity *catchEntity(
        const RS_Vector &pos,
        RS2::ResolveLevel level = RS2::ResolveNone);
    RS_Entity *catchEntity(
        QMouseEvent *e,
        RS2::ResolveLevel level = RS2::ResolveNone);
    // catch Entity closest to pos and of the given entity type of enType, only search for a particular entity type
    RS_Entity *catchEntity(
        const RS_Vector &pos, RS2::EntityType enType,
        RS2::ResolveLevel level = RS2::ResolveNone);
    RS_Entity *catchEntity(
        QMouseEvent *e, RS2::EntityType enType,
        RS2::ResolveLevel level = RS2::ResolveNone);
    RS_Entity *catchEntity(
        QMouseEvent *e, const EntityTypeList &enTypeList,
        RS2::ResolveLevel level = RS2::ResolveNone);
    RS_Entity * catchEntity(
        const RS_Vector &pos, const EntityTypeList &enTypeList,
        RS2::ResolveLevel level = RS2::ResolveNone);
    /**
     * Suspends this snapper while another action takes place.
     */
    virtual void suspend();

    /**
     * Resumes this snapper after it has been suspended.
     */
    virtual void resume();
    void hideSnapOptions();
    virtual void drawSnapper();
    void drawInfoCursor();
    bool hasNonDefaultAnglesBasis();
    LC_GraphicViewport* getViewPort() {return viewport;}
protected:
    void deleteSnapper();
    void deleteInfoCursor();
    double getSnapRange() const;
    RS_EntityContainer *container = nullptr;
    RS_GraphicView *graphicView = nullptr;
    LC_GraphicViewport* viewport = nullptr;
    RS_Entity *keyEntity = nullptr;
    RS_SnapMode snapMode{};

    double m_distanceBeforeSwitchToFreeSnap {5.0}; //< The distance to snap before defaulting to free snapping.
    double m_minGridCellSnapFactor = 0.25;
    /**
     * Snap distance for snapping to points with a
     * given distance from endpoints.
     */
    double m_SnapDistance = 1.;
    /**
     * Snap to equidistant middle points
     * default to 1, i.e., equidistant to start/end points
     */
    int middlePoints = 1;
    /**
     * Snap range for catching entities. In GUI units
     */
    int m_catchEntityGuiRange = 32;


    bool finished{false};

    LC_InfoCursorOverlayPrefs* infoCursorOverlayPrefs = nullptr;
    LC_InfoCursorData infoCursorOverlayData = LC_InfoCursorData();

<<<<<<< HEAD
    // values cached for the efficiency
    RS2::LinearFormat linearFormat;
    int linearPrecision;
    RS2::AngleFormat angleFormat;
    int anglePrecision;
    RS2::Unit unit;
    double m_anglesBase = 0.0;
    bool m_anglesCounterClockWise = true;

    bool m_ignoreSnapToGridIfNoGrid = false;
=======
    RS2::LinearFormat m_linearFormat{};
    int m_linearPrecision = 0;
    RS2::AngleFormat m_angleFormat{};
    int m_anglePrecision = 0;
    RS2::Unit m_unit{};
>>>>>>> a6e5bfc7

    RS_Vector toGraph(const QMouseEvent *e) const;
    void updateCoordinateWidget(const RS_Vector& abs, const RS_Vector& rel, bool updateFormat=false);
    void updateCoordinateWidgetByRelZero(const RS_Vector& abs, bool updateFormat=false);
    void updateCoordinateWidgetFormat();
    void invalidateSnapSpot();
    QString getSnapName(int snapType);
    QString getRestrictionName(int restriction);
    void preparePositionsInfoCursorOverlay(bool updateFormat, const RS_Vector &abs, const RS_Vector &relative);
    LC_OverlayInfoCursor* obtainInfoCursor();
    LC_InfoCursorOverlayPrefs* getInfoCursorOverlayPrefs() const;

    RS_Vector doSnapToAngle(const RS_Vector &currentCoord, const RS_Vector &referenceCoord, const double angularResolution);

    QString formatLinear(double value) const;
    QString formatWCSAngle(double wcsAngle) const;
    QString formatAngleRaw(double angle) const;
    QString formatVector(const RS_Vector& value) const;
    QString formatVectorWCS(const RS_Vector &value) const;
    QString formatRelative(const RS_Vector& value) const;
    QString formatPolar(const RS_Vector& value) const;
    QString formatRelativePolar(const RS_Vector& wcsAngle) const;
    void forceUpdateInfoCursor(const RS_Vector &pos);
    bool isInfoCursorForModificationEnabled() const;
    double toWorldAngle(double ucsAbsAngle) const;
    double toWorldAngleDegrees(double ucsAbsAngleDegrees) const;
    double toUCSAngle(double wcsAngle) const;
    double toUCSBasisAngle(double wcsAngle) const;
    double toUCSBasisAngleDegrees(double wcsAngle) const;
    double ucsAbsToBasisAngle(double ucsAbsAngle) const;
    double ucsBasisToAbsAngle(double ucsRelAngle) const;
    double adjustRelativeAngleSignByBasis(double relativeAngle) const;
    double toWorldAngleFromUCSBasisDegrees(double ucsBasisAngleDegrees) const;
    double toWorldAngleFromUCSBasis(double ucBasisAngle) const;
    RS_Vector toWorld(const RS_Vector& ucsPos) const;
    RS_Vector toWorldDelta(const RS_Vector &ucsDelta) const;
    RS_Vector toUCS(const RS_Vector& worldPos) const;
    RS_Vector toUCSDelta(const RS_Vector& worldPos) const;
    void calcRectCorners(const RS_Vector &worldCorner1, const RS_Vector &worldCorner3, RS_Vector &worldCorner2, RS_Vector &worldCorner4) const;
    double getCatchDistance(double catchDistance, int catchEntityGuiRange);
    double toGuiDX(double wcsDX) const;
    double toGraphDX(int wcsDX) const;
    void redraw(RS2::RedrawMethod method = RS2::RedrawMethod::RedrawAll)/* {graphicView->redraw(method);}*/;
    void redrawDrawing();
    void redrawAll();
    void enableCoordinateInput();
    void disableCoordinateInput();
    RS_Vector const &getRelativeZero() const;
    void initSettings();
    virtual void initFromSettings();
    virtual void initFromGraphic(RS_Graphic* graphic);
private:

    /**
     * @brief updateUnitFormat update format parameters (m_linearFormat etc.) from the current rs_graphic
     */
    void updateUnitFormat();

    struct ImpData;
    std::unique_ptr<ImpData> pImpData;
    struct Indicator;
    std::unique_ptr<Indicator> snap_indicator;
};

#endif
//EOF<|MERGE_RESOLUTION|>--- conflicted
+++ resolved
@@ -1,5 +1,3 @@
-
-
 /****************************************************************************
 **
 ** This file is part of the LibreCAD project, a 2D CAD program
@@ -167,6 +165,7 @@
     RS_Vector snapMiddle(const RS_Vector &coord);
     RS_Vector snapDist(const RS_Vector &coord);
     RS_Vector snapIntersection(const RS_Vector &coord);
+    //RS_Vector snapDirect(RS_Vector coord, bool abs);
     RS_Vector snapToAngle(const RS_Vector &coord, const RS_Vector &ref_coord, const double ang_res = 15.);
     RS_Vector snapToRelativeAngle(double baseAngle, const RS_Vector &currentCoord, const RS_Vector &referenceCoord, const double angularResolution = 15.);
     RS_Vector restrictOrthogonal(const RS_Vector &coord);
@@ -241,24 +240,16 @@
     LC_InfoCursorOverlayPrefs* infoCursorOverlayPrefs = nullptr;
     LC_InfoCursorData infoCursorOverlayData = LC_InfoCursorData();
 
-<<<<<<< HEAD
     // values cached for the efficiency
-    RS2::LinearFormat linearFormat;
-    int linearPrecision;
-    RS2::AngleFormat angleFormat;
-    int anglePrecision;
-    RS2::Unit unit;
+    RS2::LinearFormat m_linearFormat{};
+    int m_linearPrecision= 0;
+    RS2::AngleFormat m_angleFormat{};
+    int m_anglePrecision = 0;
+    RS2::Unit unit{};
     double m_anglesBase = 0.0;
     bool m_anglesCounterClockWise = true;
 
     bool m_ignoreSnapToGridIfNoGrid = false;
-=======
-    RS2::LinearFormat m_linearFormat{};
-    int m_linearPrecision = 0;
-    RS2::AngleFormat m_angleFormat{};
-    int m_anglePrecision = 0;
-    RS2::Unit m_unit{};
->>>>>>> a6e5bfc7
 
     RS_Vector toGraph(const QMouseEvent *e) const;
     void updateCoordinateWidget(const RS_Vector& abs, const RS_Vector& rel, bool updateFormat=false);
