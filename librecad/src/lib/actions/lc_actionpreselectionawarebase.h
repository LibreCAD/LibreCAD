--- conflicted
+++ resolved
@@ -28,16 +28,8 @@
 class LC_ActionPreSelectionAwareBase:public RS_ActionSelectBase{
     Q_OBJECT
 public:
-<<<<<<< HEAD
     LC_ActionPreSelectionAwareBase(const char *name, LC_ActionContext *actionContext, RS2::ActionType actionType = RS2::ActionNone,
         const QList<RS2::EntityType> &entityTypeList = {}, bool countSelectionDeep = false);
-=======
-    LC_ActionPreSelectionAwareBase(
-        const char *name, RS_EntityContainer &container, RS_GraphicView &graphicView,
-        const QList<RS2::EntityType> &entityTypeList = {}, bool countSelectionDeep = false,
-        RS2::ActionType actionType = RS2::ActionNone);
-
->>>>>>> b129a4d4
     ~LC_ActionPreSelectionAwareBase() override;
     void mousePressEvent(QMouseEvent*) override;
     void init(int status) override;
