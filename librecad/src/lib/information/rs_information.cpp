/****************************************************************************
**
** This file is part of the LibreCAD project, a 2D CAD program
**
** Copyright (C) 2015 A. Stebich (librecad@mail.lordofbikes.de)
** Copyright (C) 2010 R. van Twisk (librecad@rvt.dds.nl)
** Copyright (C) 2001-2003 RibbonSoft. All rights reserved.
**
**
** This file may be distributed and/or modified under the terms of the
** GNU General Public License version 2 as published by the Free Software
** Foundation and appearing in the file gpl-2.0.txt included in the
** packaging of this file.
**
** This program is distributed in the hope that it will be useful,
** but WITHOUT ANY WARRANTY; without even the implied warranty of
** MERCHANTABILITY or FITNESS FOR A PARTICULAR PURPOSE.  See the
** GNU General Public License for more details.
**
** You should have received a copy of the GNU General Public License
** along with this program; if not, write to the Free Software
** Foundation, Inc., 51 Franklin Street, Fifth Floor, Boston, MA  02110-1301  USA
**
** This copyright notice MUST APPEAR in all copies of the script!
**
**********************************************************************/

#include <random>
#include <vector>

#include "lc_quadratic.h"
#include "lc_rect.h"
#include "lc_splinepoints.h"
#include "rs_arc.h"
#include "rs_circle.h"
#include "rs_constructionline.h"
#include "rs_debug.h"
#include "rs_ellipse.h"
#include "rs_entitycontainer.h"
#include "rs_information.h"
#include "rs_line.h"
#include "rs_math.h"
#include "rs_polyline.h"
#include "rs_vector.h"

namespace {

// The tolerance in finding tangent point
// Tangent point is assumed, if the gap between to curves is less than this factor
// times the curve length
constexpr double g_tangentTolerance = 1e-7;

// whether the entity is circular (circle or arc)
bool isArc(RS_Entity const* e) {
    if (e==nullptr)
        return false;
    switch(e->rtti()) {
    case RS2::EntityArc:
    case RS2::EntityCircle:
        return true;
    default:
        return false;
    }
}

// whether the entity is a line
bool isLine(RS_Entity const* e) {
    return e != nullptr && e->rtti() == RS2::EntityLine;
}

// whether the entity is an ellipse
bool isEllipse(RS_Entity const* e) {
    return e != nullptr && e->rtti() == RS2::EntityEllipse;
}

/**
 * @brief The TangentFinder class, a helper class for tangent point finding
 * Assuming there's no intersection between the two curves (e1, e2)
 */
class TangentFinder {
    const RS_Entity* m_e1=nullptr;
    const RS_Entity* m_e2=nullptr;
public:
    TangentFinder(const RS_Entity* e1, const RS_Entity* e2):
        m_e1{e1}
      , m_e2{e2}
    {}

    // Find tangent point
    RS_VectorSolutions GetTangent() const;
};

// Type specific algorithms for tangent point finding
class TangentFinderAlgo {
public:

    virtual ~TangentFinderAlgo() = default;

    /**
     * @brief operator () main API to find a tangent point
     * @param e1 - the first entity
     * @param e2 - the second entity
     * @return std::pair<RS_VectorSolutions, bool> -
     *      RS_VectorSolutions, the tangent point found, could be empty
     *      bool, whether the algorithm has been applied. If true is returned,
     *      the algorithm has been applied, no extra algorithm is necessary;
     *      if false is applied, the current algorithm is not applicable due to
     *      mismatched entity types.
     */
    virtual std::pair<RS_VectorSolutions, bool> operator () (const RS_Entity* e1, const RS_Entity* e2) const = 0;
protected:

    // Find tangent points by trying offsets of two sides
    RS_VectorSolutions FindTangent(const RS_Entity* e1, const RS_Entity* e2) const {
        const double tol = g_tangentTolerance * std::min(e1->getLength(), e2->getLength());

        RS_VectorSolutions ret = FindOffsetIntersections(e1, e2, tol);

        if (ret.empty()) {
            ret = FindOffsetIntersections(e1, e2, -tol);
        }
        return ret;
    }

private:
    // Find tangent point by bisection of the offset distance
    // If two intersections are found, keep reducing the offset distance, until the two intersections
    // are close enough
    RS_VectorSolutions FindOffsetIntersections(const RS_Entity* e1, const RS_Entity* e2, double aOffsetValue) const {
        double offsetValue = aOffsetValue;
        std::unique_ptr<RS_Entity> offset = CreateOffset(e1, offsetValue);
        RS_VectorSolutions ret = LC_Quadratic::getIntersection(offset->getQuadratic(), e2->getQuadratic());
        if (ret.size() <= 1)
            return ret;
        double low = 0., high = offsetValue;
        while( ret.at(0).distanceTo(ret.at(1)) > 1e-7 && high - low > RS_TOLERANCE) {
            offsetValue = (low + high) * 0.5;
            offset = CreateOffset(e1, offsetValue);
            ret = LC_Quadratic::getIntersection(offset->getQuadratic(), e2->getQuadratic());
            switch(ret.size()) {
            case 0:
                low = offsetValue;
                break;
            case 1:
                return ret;
            default:
                high = offsetValue;
            }
        }
        RS_Vector tangent = (ret.at(0) + ret.at(1)) * 0.5;
        tangent = e2->getNearestPointOnEntity(tangent, false);
        return {tangent};
    }

    // Create an offset curve, according to the distance factor
    // The sign of the factor is used to indicate the two sides of offsets
    virtual std::unique_ptr<RS_Entity> CreateOffset([[maybe_unused]] const RS_Entity* e1, [[maybe_unused]] double offsetValue) const
    {
        return {};
    }
};

// Algorithm for cases with one entity being a line, and assuming the other entity is not a line
class TangentFinderAlgoLine : public TangentFinderAlgo
{
public:
    std::pair<RS_VectorSolutions, bool> operator () (const RS_Entity* e1, const RS_Entity* e2) const override
    {
        if (isLine(e2))
            std::swap(e1, e2);
        if (!isLine(e1))
            return {};
        // Line-Line doesn't have any tangent point
        if (isLine(e2))
            return {};

        RS_VectorSolutions ret = FindTangent(e1, e2);
        return {ret, true};
    }

    std::unique_ptr<RS_Entity> CreateOffset(const RS_Entity* e1, double offsetValue) const override {
        std::unique_ptr<RS_Entity> line{e1->clone()};
        auto normal = RS_Vector{e1->getDirection1() + M_PI/2.};
        line->move(normal * offsetValue);
        return line;
    }
};

// Algorithm for cases with one entity being circular, i.e. an arc or circle
class TangentFinderAlgoArc : public TangentFinderAlgo
{
public:
    std::pair<RS_VectorSolutions, bool> operator () (const RS_Entity* e1, const RS_Entity* e2) const override
    {
        if (isArc(e2))
            std::swap(e1, e2);
        if (!isArc(e1))
            return {};

        RS_VectorSolutions ret = FindTangent(e1, e2);

        return {ret, true};
    }

    std::unique_ptr<RS_Entity> CreateOffset(const RS_Entity* e1, double offsetValue) const override {
        std::unique_ptr<RS_Entity> circle{ e1->clone()};
        circle->setRadius(e1->getRadius()*(1. + offsetValue));
        return circle;
    }
};

// Algorithm for cases with one entity being an ellipse
class TangentFinderAlgoEllipse : public TangentFinderAlgo
{
public:
    std::pair<RS_VectorSolutions, bool> operator () (const RS_Entity* e1, const RS_Entity* e2) const override
    {
        if (isEllipse(e2))
            std::swap(e1, e2);
        if (!isEllipse(e1))
            return {};
        auto ellipse = static_cast<const RS_Ellipse*>(e1);
        RS_Circle c1{nullptr, {ellipse->getCenter(), ellipse->getMinorRadius() * (1.0 + g_tangentTolerance)}};
        std::unique_ptr<RS_Entity> other{e2->clone()};
        other->rotate(ellipse->getCenter(), -ellipse->getAngle());
        other->scale(ellipse->getCenter(), {ellipse->getRatio(), 1.});

        RS_VectorSolutions ret;
        bool processed=false;
       std::tie(ret, processed) = TangentFinderAlgoArc{}(&c1, other.get());
        ret.scale(ellipse->getCenter(), {1./ellipse->getRatio(), 1.});
        ret.rotate(ellipse->getCenter(), ellipse->getAngle());
        return {ret, true};
    }
};

RS_VectorSolutions TangentFinder::GetTangent() const
{
    // TODO: handle splinepoints, parabola, and hyperbola
    std::unique_ptr<TangentFinderAlgo> algos[] = {
        std::make_unique<TangentFinderAlgoLine>(),
        std::make_unique<TangentFinderAlgoArc>(),
        std::make_unique<TangentFinderAlgoEllipse>()
    };

    for(const std::unique_ptr<TangentFinderAlgo>& algo: algos) {
        const auto& [points, processed] = (*algo)(m_e1, m_e2);
        if (processed) {
            RS_VectorSolutions ret = points;
            //
            if (points.size() == 2) {
                RS_Vector center = (points.at(0) + points.at(1)) * 0.5;
                RS_Vector projection = m_e1->getNearestPointOnEntity(center, false);
                projection = m_e2->getNearestPointOnEntity(projection, false);
                ret = {projection};
            }
            if (!ret.empty())
                ret.setTangent(true);

            return ret;
        }
    }
    return {};
}
}

/**
 * Default constructor.
 *
 * @param container The container to which we will add
 *        entities. Usually that's an RS_Graphic entity but
 *        it can also be a polyline, text, ...
 */
RS_Information::RS_Information(RS_EntityContainer& container):
	container(&container)
{
}



/**
 * @return true: if the entity is a dimensioning entity.
 *         false: otherwise
 */
bool RS_Information::isDimension(RS2::EntityType type) {
	switch(type){
	case RS2::EntityDimAligned:
	case RS2::EntityDimLinear:
	case RS2::EntityDimRadial:
	case RS2::EntityDimDiametric:
	case RS2::EntityDimAngular:
	case RS2::EntityDimArc:
		return true;
	default:
		return false;
	}
}

/**
 * @retval true the entity can be trimmed.
 * i.e. it is in a graphic or in a polyline.
 */
bool RS_Information::isTrimmable(RS_Entity *e){
    if (e){
        if (e->getParent()){
            switch (e->getParent()->rtti()) {
                case RS2::EntityPolyline:
                case RS2::EntityContainer:
                case RS2::EntityGraphic:
                case RS2::EntityBlock:
                    return true;
                default:
                    return false;
            }
        }
    }

    return false;
}
// fixme - return more meaningful information regarding why two entities are not trimmable and show it in UI by action
/**
 * @retval true the two entities can be trimmed to each other;
 * i.e. they are in a graphic or in the same polyline.
 */
bool RS_Information::isTrimmable(RS_Entity *e1, RS_Entity *e2){
    if (e1 && e2){
        if (e1->getParent() && e2->getParent()){
            if (e1->getParent()->rtti() == RS2::EntityPolyline &&
                e2->getParent()->rtti() == RS2::EntityPolyline &&
                e1->getParent() == e2->getParent()){

                // in the same polyline
                RS_Polyline* pl = static_cast<RS_Polyline *>(e1->getParent());
                int idx1 = pl->findEntity(e1);
                int idx2 = pl->findEntity(e2);
                RS_DEBUG->print("RS_Information::isTrimmable: "
                                "idx1: %d, idx2: %d", idx1, idx2);
                bool adjacentSegments = abs(idx1 - idx2) == 1;
                if (adjacentSegments ||
                    (pl->isClosed() && abs(idx1 - idx2) == int(pl->count() - 1))){
                    // directly following entities
                    return true;
                } else {
                    // not directly following entities
                    return false;
                }
            } else if ((e1->getParent()->rtti() == RS2::EntityContainer ||
                        e1->getParent()->rtti() == RS2::EntityGraphic ||
                        e1->getParent()->rtti() == RS2::EntityBlock) &&
                       (e2->getParent()->rtti() == RS2::EntityContainer ||
                        e2->getParent()->rtti() == RS2::EntityGraphic ||
                        e2->getParent()->rtti() == RS2::EntityBlock)){

                // normal entities:
                return true;
            }
        } else {
            // independent entities with the same parent:
            return (e1->getParent() == e2->getParent());
        }
    }

    return false;
}


/**
 * Gets the nearest end point to the given coordinate.
 *
 * @param coord Coordinate (typically a mouse coordinate)
 *
 * @return the coordinate found or an invalid vector
 * if there are no elements at all in this graphics
 * container.
 */
RS_Vector RS_Information::getNearestEndpoint(const RS_Vector& coord,double* dist) const {
    return container->getNearestEndpoint(coord, dist);
}


/**
 * Gets the nearest point to the given coordinate which is on an entity.
 *
 * @param coord Coordinate (typically a mouse coordinate)
 * @param dist Pointer to a double which will contain the
 *        measured distance after return or nullptr
 * @param entity Pointer to a pointer which will point to the
 *        entity on which the point is or nullptr
 *
 * @return the coordinate found or an invalid vector
 * if there are no elements at all in this graphics
 * container.
 */
RS_Vector RS_Information::getNearestPointOnEntity(const RS_Vector& coord,
        bool onEntity,
        double* dist,
        RS_Entity** entity) const {

    return container->getNearestPointOnEntity(coord, onEntity, dist, entity);
}


/**
 * Gets the nearest entity to the given coordinate.
 *
 * @param coord Coordinate (typically a mouse coordinate)
 * @param dist Pointer to a double which will contain the
 *             masured distance after return
 * @param level Level of resolving entities.
 *
 * @return the entity found or nullptr if there are no elements
 * at all in this graphics container.
 */
RS_Entity* RS_Information::getNearestEntity(const RS_Vector& coord,
        double* dist,
        RS2::ResolveLevel level) const {

    return container->getNearestEntity(coord, dist, level);
}

/**
 * Calculates the intersection point(s) between two entities.
 *
 * @param onEntities true: only return intersection points which are
 *                   on both entities.
 *                   false: return all intersection points.
 *
 * @todo support more entities
 *
 * @return All intersections of the two entities. The tangent flag in
 * RS_VectorSolutions is set if one intersection is a tangent point.
 */
RS_VectorSolutions RS_Information::getIntersection(RS_Entity const* e1,
                                                   RS_Entity const* e2, bool onEntities) {

    RS_VectorSolutions ret;
    const double tol = 1.0e-4;

    if (!(e1 && e2) ) {
        RS_DEBUG->print("RS_Information::getIntersection() for nullptr entities");
        return ret;
    }
    if (e1->getId() == e2->getId()) {
        RS_DEBUG->print("RS_Information::getIntersection() of the same entity");
        return ret;
    }

    // unsupported entities / entity combinations:
    if (
        e1->rtti()==RS2::EntityMText || e2->rtti()==RS2::EntityMText ||
        e1->rtti()==RS2::EntityText || e2->rtti()==RS2::EntityText ||
        isDimension(e1->rtti()) || isDimension(e2->rtti())) {
        return ret;
    }

    if (onEntities && !(e1->isConstruction() || e2->isConstruction())) {
// a little check to avoid doing unneeded intersections, an attempt to avoid O(N^2) increasing of checking two-entity information
        LC_Rect const rect1{e1->getMin(), e1->getMax()};
        LC_Rect const rect2{e2->getMin(), e2->getMax()};

        if (onEntities && !rect1.intersects(rect2, RS_TOLERANCE)) {
            return ret;
        }
    }

    //avoid intersections between line segments the same spline
    /* ToDo: 24 Aug 2011, Dongxu Li, if rtti() is not defined for the parent, the following check for splines may still cause segfault */
    if ( e1->getParent() && e1->getParent() == e2->getParent()) {
        if ( e1->getParent()->rtti()==RS2::EntitySpline ) {
            //do not calculate intersections from neighboring lines of a spline
            if ( abs(e1->getParent()->findEntity(e1) - e1->getParent()->findEntity(e2)) <= 1 ) {
                return ret;
            }
        }
    }

<<<<<<< HEAD
    if(e1->rtti() == RS2::EntitySplinePoints || e2->rtti() == RS2::EntitySplinePoints)
    {
        ret = LC_SplinePoints::getIntersection(e1, e2);
    }
    else
    {
// issue #484 , quadratic intersection solver is not robust enough for quadratic-quadratic
// TODO, implement a robust algorithm for quadratic based solvers, and detecting entity type
// circles/arcs can be removed
        auto isArc = [](RS_Entity const* e) {
            auto type = e->rtti();
            return type == RS2::EntityCircle || type == RS2::EntityArc;
        };

        if(isArc(e1) && isArc(e2)){
//use specialized arc-arc intersection solver
            ret=getIntersectionArcArc(e1, e2);
        }else{
            const auto qf1=e1->getQuadratic();
            const auto qf2=e2->getQuadratic();
            ret=LC_Quadratic::getIntersection(qf1,qf2);
=======
	if(e1->rtti() == RS2::EntitySplinePoints || e2->rtti() == RS2::EntitySplinePoints)
	{
		ret = LC_SplinePoints::getIntersection(e1, e2);
	}
	else
	{
		// issue #484 , quadratic intersection solver is not robust enough for quadratic-quadratic
		// TODO, implement a robust algorithm for quadratic based solvers, and detecting entity type
		// circles/arcs can be removed
        // issue #523: TangentFinder cannot handle line-line
        bool isLineLine = e1->rtti() == RS2::EntityLine && e2->rtti() == RS2::EntityLine;
        if (isLineLine)
            ret = getIntersectionLineLine(e1, e2);

        if (isArc(e1)) {
            std::swap(e1, e2);
            if (isArc(e1)) {
                //use specialized arc-arc intersection solver
                ret=getIntersectionArcArc(e1, e2);
            } else if (e1->rtti() == RS2::EntityLine) {
                ret=getIntersectionLineArc(static_cast<const RS_Line*>(e1), static_cast<const RS_Arc*>(e2));
            }
        }

        if (ret.empty()) {
            ret=LC_Quadratic::getIntersection(e1->getQuadratic(), e2->getQuadratic());
            if (!isLineLine && ret.empty()) {
                // TODO: the following tangent point recovery only works if there's no other intersection
                // Issue #523: direct intersection finding may fail for tangent points
                // Accept small distance gap as tangent points. While this will allow some false tangent
                // points from close but non-contacting curves, it's more important to reliably find all
                // tangent points with rounding errors.
                ret = TangentFinder{e1, e2}.GetTangent();
            }
>>>>>>> 5c266d03
        }
    }
    RS_VectorSolutions ret2;
    for(const RS_Vector& vp: ret){
        if (!vp.valid) continue;
        if (onEntities) {
            //ignore intersections not on entity
            if (!(
                (e1->isConstruction(true) || e1->isPointOnEntity(vp, tol)) &&
                (e2->isConstruction(true) || e2->isPointOnEntity(vp, tol))
            )
                ) {
//				std::cout<<"Ignored intersection "<<vp<<std::endl;
//				std::cout<<"because: e1->isPointOnEntity(ret.get(i), tol)="<<e1->isPointOnEntity(vp, tol)
//					<<"\t(e2->isPointOnEntity(ret.get(i), tol)="<<e2->isPointOnEntity(vp, tol)<<std::endl;
                continue;
            }
        }
        // need to test whether the intersection is tangential
        RS_Vector direction1=e1->getTangentDirection(vp);
        RS_Vector direction2=e2->getTangentDirection(vp);
        if( direction1.valid && direction2.valid && fabs(fabs(direction1.dotP(direction2)) - sqrt(direction1.squared()*direction2.squared())) < sqrt(tol)*tol )
            ret2.setTangent(true);
        //TODO, make the following tangential test, nearest test work for all entity types

//        RS_Entity   *lpLine = nullptr,
//                    *lpCircle = nullptr;
//        if( RS2::EntityLine == e1->rtti() && RS2::EntityCircle == e2->rtti()) {
//            lpLine = e1;
//            lpCircle = e2;
//        }
//        else if( RS2::EntityCircle == e1->rtti() && RS2::EntityLine == e2->rtti()) {
//            lpLine = e2;
//            lpCircle = e1;
//        }
//        if( nullptr != lpLine && nullptr != lpCircle) {
//            double dist = 0.0;
//            RS_Vector nearest = lpLine->getNearestPointOnEntity( lpCircle->getCenter(), false, &dist);

//            // special case: line touches circle tangent
//            if( nearest.valid && fabs( dist - lpCircle->getRadius()) < tol) {
//                ret.set(i,nearest);
//                ret2.setTangent(true);
//            }
//        }
        ret2.push_back(vp);
    }

    return ret2;
}



/**
 * @return Intersection between two lines.
 */
RS_VectorSolutions RS_Information::getIntersectionLineLine(const RS_Entity* e1,
                                                           const RS_Entity* e2)
{
    if (e1 == nullptr || e2 == nullptr)
        return {};

    if (e1->rtti() != RS2::EntityLine || e2->rtti() != RS2::EntityLine)
        return {};

    if (!(e1 && e2)) {
        RS_DEBUG->print("RS_Information::getIntersectionLineLin() for nullptr entities");
        return {};
    }

    RS_Vector p1 = e1->getStartpoint();
    RS_Vector p2 = e1->getEndpoint();
    RS_Vector p3 = e2->getStartpoint();
    RS_Vector p4 = e2->getEndpoint();

    double num = ((p4.x-p3.x)*(p1.y-p3.y) - (p4.y-p3.y)*(p1.x-p3.x));
    double div = ((p4.y-p3.y)*(p2.x-p1.x) - (p4.x-p3.x)*(p2.y-p1.y));

    // parallel condition
    const double dAngle = static_cast<const RS_Line*>(e1)->getAngle1() - static_cast<const RS_Line*>(e2)->getAngle1();
    if (std::abs(div)>RS_TOLERANCE &&
            std::abs(std::remainder(dAngle, M_PI))>=RS_TOLERANCE_ANGLE) {
        double u = num / div;

        double xs = p1.x + u * (p2.x-p1.x);
        double ys = p1.y + u * (p2.y-p1.y);
        return {RS_Vector{xs, ys}};
    }

    // handle zero-length lines
    if (e1->getLength() < e2->getLength())
        std::swap(e1, e2);
    if (e1->getLength() <= RS_TOLERANCE) {
        // both are zero length lines. Still check distance from points
        if (p1.squaredTo(p3) <= RS_TOLERANCE2)
            return {p1};
        return {};
    }
    if (e2->getLength() <= RS_TOLERANCE) {
        // one line is zero length, only consider if it's close enough to the non-zero line
        RS_Vector projection = e1->getNearestPointOnEntity(e2->getStartpoint(), true);
        if (projection.squaredTo(e2->getStartpoint()) <= RS_TOLERANCE2)
            return {projection};
    }
    // lines are parallel
    return {};
}



/**
 * @return One or two intersection points between given entities.
 */
RS_VectorSolutions RS_Information::getIntersectionLineArc(const RS_Entity* line,
                                                          const RS_Entity* arc)
{

    if (line == nullptr || arc == nullptr)
        return {};

    if(line->rtti() != RS2::EntityLine || !isArc(arc))
        return {};

    RS_Vector p = line->getStartpoint();
    RS_Vector d = line->getEndpoint() - line->getStartpoint();
    const double d2=d.squared();
    RS_Vector c = arc->getCenter();
    const double r = arc->getRadius();
    RS_Vector delta = p - c;
    if (d2<RS_TOLERANCE2) {
        //line too short, still check the whether the line touches the arc
        if ( std::abs(delta.squared() - r*r) < 2.*RS_TOLERANCE*r ){
            return RS_VectorSolutions({line->getMiddlePoint()});
        }
        return {};
    }

    // Arc center projection on line
    double dist=0.;
    RS_Vector projection = line->getNearestPointOnEntity(c, false, &dist);
    RS_Vector dP = projection - c;
    dP -= d *(d.dotP(dP)/d2); // reduce rounding errors
    projection = c + dP;

    const double dr = dP.magnitude() - r;
    const double tol = 1e-5 * r;
    if (dr > tol )
        return {};

    if (dr < - tol) {
        // two solutions
        const double dt = std::sqrt(r*r - dP.squared());
        const RS_Vector dT = d*(dt/d.magnitude());
        return RS_VectorSolutions({ projection + dT, projection - dT});
    }

    // Tangential
    RS_VectorSolutions ret{projection};
    ret.setTangent(true);
    return ret;
}



/**
 * @return One or two intersection points between given entities.
 */
RS_VectorSolutions RS_Information::getIntersectionArcArc(RS_Entity const* e1,
                                                         RS_Entity const* e2) {

    if (!(e1 && e2))
        return {};

    if(!isArc(e1) || !isArc(e2))
        return {};

    RS_Vector c1 = e1->getCenter();
    RS_Vector c2 = e2->getCenter();

    double r1 = e1->getRadius();
    double r2 = e2->getRadius();

    RS_Vector u = c2 - c1;

    // concentric
    if (u.magnitude()<1.0e-7*(r1 + r2))
        return {};

    // perpendicular to the line passing both centers
    auto v = RS_Vector{u.y, -u.x};

    const double r12 = r1*r1;
    const double r22 = r2*r2;
    // r1/|u|*cos(angle): the angle is at the arc center 1, between an intersection and the line passing arc centers
    double s = 0.5 * ((r12 - r22)/u.squared() + 1.0);
    // term = (r12/|u|^2)*sin^2(angle)
    double term = r12/u.squared() - s*s;

    // no intersection:
    if (term<- RS_TOLERANCE) {
        return {};
    }

    // one or two intersections:
    double t1 = std::sqrt(std::max(0., term));

    RS_Vector sol1 = c1 + u*s + v*t1;
    RS_Vector sol2 = c1 + u*s - v*t1;

    if (sol1.distanceTo(sol2)<1.0e-5*(r1+r2)) {
        RS_VectorSolutions ret{sol1};
        ret.setTangent(true);
        return ret;
    }

    return {sol1, sol2};
}

// find intersections between ellipse/arc/circle using quartic equation solver
//
// @author Dongxu Li <dongxuli2011@gmail.com>
//

RS_VectorSolutions RS_Information::getIntersectionEllipseEllipse(
		RS_Ellipse const* e1, RS_Ellipse const* e2) {
    RS_VectorSolutions ret;

	if (!(e1 && e2) ) {
        return ret;
    }
    if (
        (e1->getCenter() - e2 ->getCenter()).squared() < RS_TOLERANCE2 &&
        (e1->getMajorP() - e2 ->getMajorP()).squared() < RS_TOLERANCE2 &&
        fabs(e1->getRatio() - e2 ->getRatio()) < RS_TOLERANCE
    ) { // overlapped ellipses, do not do overlap
        return ret;
    }
	RS_Ellipse ellipse01(nullptr,e1->getData());

    RS_Ellipse *e01= & ellipse01;
    if( e01->getMajorRadius() < e01->getMinorRadius() ) e01->switchMajorMinor();
	RS_Ellipse ellipse02(nullptr,e2->getData());
    RS_Ellipse *e02= &ellipse02;
    if( e02->getMajorRadius() < e02->getMinorRadius() ) e02->switchMajorMinor();
    //transform ellipse2 to ellipse1's coordinates
    RS_Vector shiftc1=- e01->getCenter();
    double shifta1=-e01->getAngle();
    e02->move(shiftc1);
    e02->rotate(shifta1);
//    RS_Vector majorP2=e02->getMajorP();
    double a1=e01->getMajorRadius();
    double b1=e01->getMinorRadius();
    double x2=e02->getCenter().x,
           y2=e02->getCenter().y;
    double a2=e02->getMajorRadius();
    double b2=e02->getMinorRadius();

    if( e01->getMinorRadius() < RS_TOLERANCE || e01 -> getRatio()< RS_TOLERANCE) {
        // treat e01 as a line
        RS_Line line{e1->getParent(), {{-a1,0.}, {a1,0.}}};
        ret= getIntersectionEllipseLine(&line, e02);
        ret.rotate(-shifta1);
        ret.move(-shiftc1);
        return ret;
    }
    if( e02->getMinorRadius() < RS_TOLERANCE || e02 -> getRatio()< RS_TOLERANCE) {
        // treat e02 as a line
        RS_Line line{e1->getParent(), {{-a2,0.}, {a2,0.}}};
        line.rotate({0.,0.}, e02->getAngle());
        line.move(e02->getCenter());
        ret = getIntersectionEllipseLine(&line, e01);
        ret.rotate(-shifta1);
        ret.move(-shiftc1);
        return ret;
    }

    //ellipse01 equation:
    //	x^2/(a1^2) + y^2/(b1^2) - 1 =0
    double t2= - e02->getAngle();
    //ellipse2 equation:
    // ( (x - u) cos(t) - (y - v) sin(t))^2/a^2 + ( (x - u) sin(t) + (y-v) cos(t))^2/b^2 =1
    // ( cos^2/a^2 + sin^2/b^2) x^2 +
    // ( sin^2/a^2 + cos^2/b^2) y^2 +
    //  2 sin cos (1/b^2 - 1/a^2) x y +
    //  ( ( 2 v sin cos - 2 u cos^2)/a^2 - ( 2v sin cos + 2 u sin^2)/b^2) x +
    //  ( ( 2 u sin cos - 2 v sin^2)/a^2 - ( 2u sin cos + 2 v cos^2)/b^2) y +
    //  (u cos - v sin)^2/a^2 + (u sin + v cos)^2/b^2 -1 =0
    // detect whether any ellipse radius is zero
    double cs=cos(t2),si=sin(t2);
    double ucs=x2*cs,usi=x2*si,
           vcs=y2*cs,vsi=y2*si;
    double cs2=cs*cs,si2=1-cs2;
    double tcssi=2.*cs*si;
    double ia2=1./(a2*a2),ib2=1./(b2*b2);
    std::vector<double> m(0,0.);
    m.push_back( 1./(a1*a1)); //ma000
    m.push_back( 1./(b1*b1)); //ma011
    m.push_back(cs2*ia2 + si2*ib2); //ma100
    m.push_back(cs*si*(ib2 - ia2)); //ma101
    m.push_back(si2*ia2 + cs2*ib2); //ma111
    m.push_back(( y2*tcssi - 2.*x2*cs2)*ia2 - ( y2*tcssi+2*x2*si2)*ib2); //mb10
    m.push_back( ( x2*tcssi - 2.*y2*si2)*ia2 - ( x2*tcssi+2*y2*cs2)*ib2); //mb11
    m.push_back((ucs - vsi)*(ucs-vsi)*ia2+(usi+vcs)*(usi+vcs)*ib2 -1.); //mc1
	auto vs0=RS_Math::simultaneousQuadraticSolver(m);
    shifta1 = - shifta1;
    shiftc1 = - shiftc1;
	for(RS_Vector vp: vs0){
        vp.rotate(shifta1);
        vp.move(shiftc1);
        ret.push_back(vp);
    }
    return ret;
}

//wrapper to do Circle-Ellipse and Arc-Ellipse using Ellipse-Ellipse intersection
RS_VectorSolutions RS_Information::getIntersectionCircleEllipse(RS_Circle* c1,
        RS_Ellipse* e1) {
    RS_VectorSolutions ret;
	if (!(c1 && e1)) return ret;

	RS_Ellipse const e2{c1->getParent(),
			{c1->getCenter(), {c1->getRadius(),0.},
			1.0,
			0., 2.*M_PI,
			false}};
	return getIntersectionEllipseEllipse(e1, &e2);
}

RS_VectorSolutions RS_Information::getIntersectionArcEllipse(RS_Arc * a1,
        RS_Ellipse* e1) {
    RS_VectorSolutions ret;
	if (!(a1 && e1)) {
        return ret;
	}
	RS_Ellipse const e2{a1->getParent(),
			{a1->getCenter(),
			{a1->getRadius(), 0.},
			1.0,
			a1->getAngle1(), a1->getAngle2(),
			a1->isReversed()}};
	return getIntersectionEllipseEllipse(e1, &e2);
}





/**
 * @return One or two intersection points between given entities.
 */
RS_VectorSolutions RS_Information::getIntersectionEllipseLine(RS_Line* line,
        RS_Ellipse* ellipse) {

    RS_VectorSolutions ret;

	if (!(line && ellipse)) return ret;

    // rotate into normal position:

    double rx = ellipse->getMajorRadius();
    if(rx<RS_TOLERANCE) {
        //zero radius ellipse
        RS_Vector vp(line->getNearestPointOnEntity(ellipse->getCenter(), true));
        if((vp-ellipse->getCenter()).squared() <RS_TOLERANCE2){
            //center on line
            ret.push_back(vp);
        }
        return ret;
    }
    RS_Vector angleVector = ellipse->getMajorP().scale(RS_Vector(1./rx,-1./rx));
    double ry = rx*ellipse->getRatio();
    RS_Vector center = ellipse->getCenter();
    RS_Vector a1 = line->getStartpoint().rotate(center, angleVector);
    RS_Vector a2 = line->getEndpoint().rotate(center, angleVector);
//    RS_Vector origin = a1;
    RS_Vector dir = a2-a1;
    RS_Vector diff = a1 - center;
    RS_Vector mDir = RS_Vector(dir.x/(rx*rx), dir.y/(ry*ry));
    RS_Vector mDiff = RS_Vector(diff.x/(rx*rx), diff.y/(ry*ry));

    double a = RS_Vector::dotP(dir, mDir);
    double b = RS_Vector::dotP(dir, mDiff);
    double c = RS_Vector::dotP(diff, mDiff) - 1.0;
    double d = b*b - a*c;

//    std::cout<<"RS_Information::getIntersectionEllipseLine(): d="<<d<<std::endl;
    if (d < - 1.e3*RS_TOLERANCE*sqrt(RS_TOLERANCE)) {
        RS_DEBUG->print("RS_Information::getIntersectionLineEllipse: outside 0");
        return ret;
    }
    if( d < 0. ) d=0.;
    double root = sqrt(d);
    double t_a = -b/a;
    double t_b = root/a;
    //        double t_b = (-b + root) / a;

    ret.push_back(a1.lerp(a2,t_a+t_b));
    RS_Vector vp(a1.lerp(a2,t_a-t_b));
    if ( (ret.get(0)-vp).squared()>RS_TOLERANCE2) {
        ret.push_back(vp);
    }
    angleVector.y *= -1.;
    ret.rotate(center, angleVector);
//    std::cout<<"found Ellipse-Line intersections: "<<ret.getNumber()<<std::endl;
//    std::cout<<ret<<std::endl;
    RS_DEBUG->print("RS_Information::getIntersectionEllipseLine(): done");
    return ret;
}


/**
 * Checks if the given coordinate is inside the given contour.
 *
 * @param point Coordinate to check.
 * @param contour One or more entities which shape a contour.
 *         If the given contour is not closed, the result is undefined.
 *         The entities don't need to be in a specific order.
 * @param onContour Will be set to true if the given point it exactly
 *         on the contour.
 */
bool RS_Information::isPointInsideContour(const RS_Vector& point,
        RS_EntityContainer* contour, bool* onContour) {

	if (!contour) {
        RS_DEBUG->print(RS_Debug::D_WARNING,
						"RS_Information::isPointInsideContour: contour is nullptr");
        return false;
    }

    if (point.x < contour->getMin().x || point.x > contour->getMax().x ||
            point.y < contour->getMin().y || point.y > contour->getMax().y) {
        return false;
    }

    double width = contour->getSize().x+1.0;

    bool sure;
    int counter;
    int tries = 0;
    double rayAngle = 0.0;
    do {
        sure = true;

        // create ray:
		RS_Vector v = RS_Vector::polar(width*10.0, rayAngle);
		RS_Line ray{point, point+v};
        counter = 0;
        RS_VectorSolutions sol;

		if (onContour) {
            *onContour = false;
        }

        for (RS_Entity* e = contour->firstEntity(RS2::ResolveAll);
				e;
                e = contour->nextEntity(RS2::ResolveAll)) {

            // intersection(s) from ray with contour entity:
            sol = RS_Information::getIntersection(&ray, e, true);

            for (int i=0; i<=1; ++i) {
                RS_Vector p = sol.get(i);

                if (p.valid) {
                    // point is on the contour itself
                    if (p.distanceTo(point)<1.0e-5) {
						if (onContour) {
                            *onContour = true;
                        }
                    } else {
                        if (e->rtti()==RS2::EntityLine) {
                            RS_Line* line = (RS_Line*)e;

                            // ray goes through startpoint of line:
                            if (p.distanceTo(line->getStartpoint())<1.0e-4) {
                                if (RS_Math::correctAngle(line->getAngle1())<M_PI) {
                                    sure = false;
                                }
                            }

                            // ray goes through endpoint of line:
                            else if (p.distanceTo(line->getEndpoint())<1.0e-4) {
                                if (RS_Math::correctAngle(line->getAngle2())<M_PI) {
                                    sure = false;
                                }
                            }
                            // else: ray goes through the line


                                counter++;
                            
                        } else if (e->rtti()==RS2::EntityArc) {
                            RS_Arc* arc = (RS_Arc*)e;

                            if (p.distanceTo(arc->getStartpoint())<1.0e-4) {
                                double dir = arc->getDirection1();
                                if ((dir<M_PI && dir>=1.0e-5) ||
                                        ((dir>2*M_PI-1.0e-5 || dir<1.0e-5) &&
                                         arc->getCenter().y>p.y)) {
                                    counter++;
                                    sure = false;
                                }
                            }
                            else if (p.distanceTo(arc->getEndpoint())<1.0e-4) {
                                double dir = arc->getDirection2();
                                if ((dir<M_PI && dir>=1.0e-5) ||
                                        ((dir>2*M_PI-1.0e-5 || dir<1.0e-5) &&
                                         arc->getCenter().y>p.y)) {
                                    counter++;
                                    sure = false;
                                }
                            } else {
                                counter++;
                            }
                        } else if (e->rtti()==RS2::EntityCircle) {
                            // tangent:
                            if (i==0 && sol.get(1).valid==false) {
                                if (!sol.isTangent()) {
                                    counter++;
                                } else {
                                    sure = false;
                                }
                            } else if (i==1 || sol.get(1).valid==true) {
                                counter++;
                            }
                        } else if (e->rtti()==RS2::EntityEllipse) {
                            RS_Ellipse* ellipse=static_cast<RS_Ellipse*>(e);
                            if(ellipse->isArc()){
                                if (p.distanceTo(ellipse->getStartpoint())<1.0e-4) {
                                    double dir = ellipse->getDirection1();
                                    if ((dir<M_PI && dir>=1.0e-5) ||
                                            ((dir>2*M_PI-1.0e-5 || dir<1.0e-5) &&
                                             ellipse->getCenter().y>p.y)) {
                                        counter++;
                                        sure = false;
                                    }
                                }
                                else if (p.distanceTo(ellipse->getEndpoint())<1.0e-4) {
                                    double dir = ellipse->getDirection2();
                                    if ((dir<M_PI && dir>=1.0e-5) ||
                                            ((dir>2*M_PI-1.0e-5 || dir<1.0e-5) &&
                                             ellipse->getCenter().y>p.y)) {
                                        counter++;
                                        sure = false;
                                    }
                                } else {
                                    counter++;
                                }
                            }else{
                                // tangent:
                                if (i==0 && sol.get(1).valid==false) {
                                    if (!sol.isTangent()) {
                                        counter++;
                                    } else {
                                        sure = false;
                                    }
                                } else if (i==1 || sol.get(1).valid==true) {
                                    counter++;
                                }
                            }
                        }
                    }
                }
            }
        }

        rayAngle+=0.02;
        tries++;
    }
    while (!sure && rayAngle<2*M_PI && tries<6);

    // remove double intersections:
    /*
       QList<RS_Vector> is2;
       bool done;
    RS_Vector* av;
       do {
           done = true;
           double minDist = RS_MAXDOUBLE;
           double dist;
		av = nullptr;
		   for (RS_Vector* v = is.first(); v; v = is.next()) {
               dist = point.distanceTo(*v);
               if (dist<minDist) {
                   minDist = dist;
                   done = false;
                        av = v;
               }
           }

		if (!done && av) {
                is2.append(*av);
        }
       } while (!done);
    */

    return ((counter%2)==1);
}


RS_VectorSolutions RS_Information::createQuadrilateral(const RS_EntityContainer& container)
{
	RS_VectorSolutions ret;
	if(container.count()!=4) return ret;
	RS_EntityContainer c(container);
	std::vector<RS_Line*> lines;
	for(auto e: c){
		if(e->rtti()!=RS2::EntityLine) return ret;
		lines.push_back(static_cast<RS_Line*>(e));
	}
	if(lines.size()!=4) return ret;

	//find intersections
	std::vector<RS_Vector> vertices;
	for(auto it=lines.begin()+1; it != lines.end(); ++it){
		for(auto jt=lines.begin(); jt != it; ++jt){
			RS_VectorSolutions const& sol=RS_Information::getIntersectionLineLine(*it, *jt);
			if(sol.size()){
				vertices.push_back(sol.at(0));
			}
		}
	}

//	std::cout<<"vertices.size()="<<vertices.size()<<std::endl;

	switch (vertices.size()){
	default:
		return ret;
	case 4:
		break;
	case 5:
	case 6:
		for(RS_Line* pl: lines){
			const double a0=pl->getDirection1();
			std::vector<std::vector<RS_Vector>::iterator> left;
			std::vector<std::vector<RS_Vector>::iterator> right;
			for(auto it=vertices.begin(); it != vertices.end(); ++it){
				RS_Vector const& dir=*it - pl->getNearestPointOnEntity(*it, false);
				if(dir.squared()<RS_TOLERANCE15) continue;
//				std::cout<<"angle="<<remainder(dir.angle() - a0, 2.*M_PI)<<std::endl;
				if(remainder(dir.angle() - a0, 2.*M_PI) > 0.)
					left.push_back(it);
				else
					right.push_back(it);

				if(left.size()==2 && right.size()==1){
					vertices.erase(right[0]);
					break;
				} else if(left.size()==1 && right.size()==2){
					vertices.erase(left[0]);
					break;
				}
			}
			if(vertices.size()==4) break;
		}
		break;
	}

	//order vertices
	RS_Vector center{0., 0.};
	for(const RS_Vector& vp: vertices)
		center += vp;
	center *= 0.25;
	std::sort(vertices.begin(), vertices.end(), [&center](const RS_Vector& a,
			  const RS_Vector&b)->bool{
		return center.angleTo(a)<center.angleTo(b);
	}
	);
	for(const RS_Vector& vp: vertices){
		ret.push_back(vp);
//		std::cout<<"vp="<<vp<<std::endl;
	}
	return ret;
}<|MERGE_RESOLUTION|>--- conflicted
+++ resolved
@@ -474,7 +474,6 @@
         }
     }
 
-<<<<<<< HEAD
     if(e1->rtti() == RS2::EntitySplinePoints || e2->rtti() == RS2::EntitySplinePoints)
     {
         ret = LC_SplinePoints::getIntersection(e1, e2);
@@ -484,28 +483,6 @@
 // issue #484 , quadratic intersection solver is not robust enough for quadratic-quadratic
 // TODO, implement a robust algorithm for quadratic based solvers, and detecting entity type
 // circles/arcs can be removed
-        auto isArc = [](RS_Entity const* e) {
-            auto type = e->rtti();
-            return type == RS2::EntityCircle || type == RS2::EntityArc;
-        };
-
-        if(isArc(e1) && isArc(e2)){
-//use specialized arc-arc intersection solver
-            ret=getIntersectionArcArc(e1, e2);
-        }else{
-            const auto qf1=e1->getQuadratic();
-            const auto qf2=e2->getQuadratic();
-            ret=LC_Quadratic::getIntersection(qf1,qf2);
-=======
-	if(e1->rtti() == RS2::EntitySplinePoints || e2->rtti() == RS2::EntitySplinePoints)
-	{
-		ret = LC_SplinePoints::getIntersection(e1, e2);
-	}
-	else
-	{
-		// issue #484 , quadratic intersection solver is not robust enough for quadratic-quadratic
-		// TODO, implement a robust algorithm for quadratic based solvers, and detecting entity type
-		// circles/arcs can be removed
         // issue #523: TangentFinder cannot handle line-line
         bool isLineLine = e1->rtti() == RS2::EntityLine && e2->rtti() == RS2::EntityLine;
         if (isLineLine)
@@ -514,8 +491,8 @@
         if (isArc(e1)) {
             std::swap(e1, e2);
             if (isArc(e1)) {
-                //use specialized arc-arc intersection solver
-                ret=getIntersectionArcArc(e1, e2);
+			//use specialized arc-arc intersection solver
+			ret=getIntersectionArcArc(e1, e2);
             } else if (e1->rtti() == RS2::EntityLine) {
                 ret=getIntersectionLineArc(static_cast<const RS_Line*>(e1), static_cast<const RS_Arc*>(e2));
             }
@@ -531,19 +508,18 @@
                 // tangent points with rounding errors.
                 ret = TangentFinder{e1, e2}.GetTangent();
             }
->>>>>>> 5c266d03
-        }
-    }
+		}
+	}
     RS_VectorSolutions ret2;
-    for(const RS_Vector& vp: ret){
-        if (!vp.valid) continue;
-        if (onEntities) {
+	for(const RS_Vector& vp: ret){
+		if (!vp.valid) continue;
+		if (onEntities) {
             //ignore intersections not on entity
             if (!(
-                (e1->isConstruction(true) || e1->isPointOnEntity(vp, tol)) &&
-                (e2->isConstruction(true) || e2->isPointOnEntity(vp, tol))
-            )
-                ) {
+                        (e1->isConstruction(true) || e1->isPointOnEntity(vp, tol)) &&
+                        (e2->isConstruction(true) || e2->isPointOnEntity(vp, tol))
+                        )
+                    ) {
 //				std::cout<<"Ignored intersection "<<vp<<std::endl;
 //				std::cout<<"because: e1->isPointOnEntity(ret.get(i), tol)="<<e1->isPointOnEntity(vp, tol)
 //					<<"\t(e2->isPointOnEntity(ret.get(i), tol)="<<e2->isPointOnEntity(vp, tol)<<std::endl;
@@ -551,8 +527,8 @@
             }
         }
         // need to test whether the intersection is tangential
-        RS_Vector direction1=e1->getTangentDirection(vp);
-        RS_Vector direction2=e2->getTangentDirection(vp);
+		RS_Vector direction1=e1->getTangentDirection(vp);
+		RS_Vector direction2=e2->getTangentDirection(vp);
         if( direction1.valid && direction2.valid && fabs(fabs(direction1.dotP(direction2)) - sqrt(direction1.squared()*direction2.squared())) < sqrt(tol)*tol )
             ret2.setTangent(true);
         //TODO, make the following tangential test, nearest test work for all entity types
@@ -691,6 +667,7 @@
     // Tangential
     RS_VectorSolutions ret{projection};
     ret.setTangent(true);
+//        std::cout<<"Tangential point: "<<ret<<std::endl;
     return ret;
 }
 
