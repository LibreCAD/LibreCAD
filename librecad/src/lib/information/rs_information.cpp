/****************************************************************************
**
** This file is part of the LibreCAD project, a 2D CAD program
**
** Copyright (C) 2015 A. Stebich (librecad@mail.lordofbikes.de)
** Copyright (C) 2010 R. van Twisk (librecad@rvt.dds.nl)
** Copyright (C) 2001-2003 RibbonSoft. All rights reserved.
**
**
** This file may be distributed and/or modified under the terms of the
** GNU General Public License version 2 as published by the Free Software
** Foundation and appearing in the file gpl-2.0.txt included in the
** packaging of this file.
**
** This program is distributed in the hope that it will be useful,
** but WITHOUT ANY WARRANTY; without even the implied warranty of
** MERCHANTABILITY or FITNESS FOR A PARTICULAR PURPOSE.  See the
** GNU General Public License for more details.
**
** You should have received a copy of the GNU General Public License
** along with this program; if not, write to the Free Software
** Foundation, Inc., 51 Franklin Street, Fifth Floor, Boston, MA  02110-1301  USA
**
** This copyright notice MUST APPEAR in all copies of the script!
**
**********************************************************************/


#include "rs_information.h"

#include "lc_parabola.h"
#include "lc_quadratic.h"
#include "lc_rect.h"
#include "lc_splinepoints.h"
#include "rs_arc.h"
#include "rs_circle.h"
#include "rs_debug.h"
#include "rs_ellipse.h"
#include "rs_entity.h"
#include "rs_entitycontainer.h"
#include "rs_line.h"
#include "rs_math.h"
#include "rs_polyline.h"

class LC_Parabola;

namespace {

// The tolerance in finding tangent point
// Tangent point is assumed, if the gap between to curves is less than this factor
// times the curve length
constexpr double g_tangentTolerance = 1e-7;

// whether the entity is circular (circle or arc)
bool isArc(RS_Entity const* e) {
    if (e==nullptr)
        return false;
    switch(e->rtti()) {
    case RS2::EntityArc:
    case RS2::EntityCircle:
        return true;
    default:
        return false;
    }
}

// whether the entity is a line
bool isLine(RS_Entity const* e) {
    return e != nullptr && e->rtti() == RS2::EntityLine;
}

// whether the entity is an ellipse
bool isEllipse(RS_Entity const* e) {
    return e != nullptr && e->rtti() == RS2::EntityEllipse;
}

// whether the entity is an ellipse
bool isParabola(RS_Entity const* e) {
    return e != nullptr && e->rtti() == RS2::EntityParabola;
}

/**
 * @brief The TangentFinder class, a helper class for tangent point finding
 * Assuming there's no intersection between the two curves (e1, e2)
 */
class TangentFinder {
    const RS_Entity* m_e1=nullptr;
    const RS_Entity* m_e2=nullptr;
public:
    TangentFinder(const RS_Entity* e1, const RS_Entity* e2):
        m_e1{e1}
      , m_e2{e2}
    {}

    // Find tangent point
    RS_VectorSolutions GetTangent() const;
};

// Type specific algorithms for tangent point finding
class TangentFinderAlgo {
public:

    virtual ~TangentFinderAlgo() = default;

    /**
     * @brief operator () main API to find a tangent point
     * @param e1 - the first entity
     * @param e2 - the second entity
     * @return std::pair<RS_VectorSolutions, bool> -
     *      RS_VectorSolutions, the tangent point found, could be empty
     *      bool, whether the algorithm has been applied. If true is returned,
     *      the algorithm has been applied, no extra algorithm is necessary;
     *      if false is applied, the current algorithm is not applicable due to
     *      mismatched entity types.
     */
    virtual std::pair<RS_VectorSolutions, bool> operator () (const RS_Entity* e1, const RS_Entity* e2) const = 0;
protected:

    // Find tangent points by trying offsets of two sides
    RS_VectorSolutions FindTangent(const RS_Entity* e1, const RS_Entity* e2) const {
        const double tol = g_tangentTolerance * std::min(e1->getLength(), e2->getLength());

        RS_VectorSolutions ret = FindOffsetIntersections(e1, e2, tol);

        if (ret.empty()) {
            ret = FindOffsetIntersections(e1, e2, -tol);
        }
        return ret;
    }

private:
    // Find tangent point by bisection of the offset distance
    // If two intersections are found, keep reducing the offset distance, until the two intersections
    // are close enough
    RS_VectorSolutions FindOffsetIntersections(const RS_Entity* e1, const RS_Entity* e2, double aOffsetValue) const {
        double offsetValue = aOffsetValue;
        std::unique_ptr<RS_Entity> offset = CreateOffset(e1, offsetValue);
        RS_VectorSolutions ret = LC_Quadratic::getIntersection(offset->getQuadratic(), e2->getQuadratic());
        if (ret.size() <= 1)
            return ret;

        // invariant: offset: low (zero intersection), high: 2 intersection
        double low = 0., high = offsetValue;
        while( ret.at(0).distanceTo(ret.at(1)) > 1e-7 && high - low > RS_TOLERANCE) {
            offsetValue = (low + high) * 0.5;
            offset = CreateOffset(e1, offsetValue);
            RS_VectorSolutions retMid = LC_Quadratic::getIntersection(offset->getQuadratic(), e2->getQuadratic());
            switch(retMid.size()) {
            case 0:
                low = offsetValue;
                break;
            case 1:
                retMid.setTangent(true);
                return retMid;
            default:
                ret = std::move(retMid);
                high = offsetValue;
            }
        }
        RS_Vector tangent = (ret.at(0) + ret.at(1)) * 0.5;
        tangent = e2->getNearestPointOnEntity(tangent, false);
        ret = RS_VectorSolutions{tangent};
        ret.setTangent(true);
        return ret;
    }

    // Create an offset curve, according to the distance factor
    // The sign of the factor is used to indicate the two sides of offsets
    virtual std::unique_ptr<RS_Entity> CreateOffset([[maybe_unused]] const RS_Entity* e1, [[maybe_unused]] double offsetValue) const
    {
        return {};
    }
};

// Algorithm for cases with one entity being a line, and assuming the other entity is not a line
class TangentFinderAlgoLine : public TangentFinderAlgo
{
public:
    std::pair<RS_VectorSolutions, bool> operator () (const RS_Entity* e1, const RS_Entity* e2) const override
    {
        if (isLine(e2))
            std::swap(e1, e2);
        if (!isLine(e1))
            return {};
        // Line-Line doesn't have any tangent point
        if (isLine(e2))
            return {};

        RS_VectorSolutions ret = FindTangent(e1, e2);
        return {ret, true};
    }

    std::unique_ptr<RS_Entity> CreateOffset(const RS_Entity* e1, double offsetValue) const override {
        std::unique_ptr<RS_Entity> line{e1->clone()};
        auto normal = RS_Vector{e1->getDirection1() + M_PI/2.};
        line->move(normal * offsetValue);
        return line;
    }
};

// Algorithm for cases with one entity being circular, i.e. an arc or circle
class TangentFinderAlgoArc : public TangentFinderAlgo
{
public:
    std::pair<RS_VectorSolutions, bool> operator () (const RS_Entity* e1, const RS_Entity* e2) const override
    {
        if (isArc(e2))
            std::swap(e1, e2);
        if (!isArc(e1))
            return {};

        RS_VectorSolutions ret = FindTangent(e1, e2);

        return {ret, true};
    }

    std::unique_ptr<RS_Entity> CreateOffset(const RS_Entity* e1, double offsetValue) const override {
        std::unique_ptr<RS_Entity> circle{ e1->clone()};
        circle->setRadius(e1->getRadius()*(1. + offsetValue));
        return circle;
    }
};

// Algorithm for cases with one entity being an ellipse
class TangentFinderAlgoEllipse : public TangentFinderAlgo
{
public:
    std::pair<RS_VectorSolutions, bool> operator () (const RS_Entity* e1, const RS_Entity* e2) const override
    {
        if (isEllipse(e2))
            std::swap(e1, e2);
        if (!isEllipse(e1))
            return {};
        auto ellipse = static_cast<const RS_Ellipse*>(e1);
        RS_Circle c1{nullptr, {ellipse->getCenter(), ellipse->getMinorRadius() * (1.0 + g_tangentTolerance)}};
        std::unique_ptr<RS_Entity> other{e2->clone()};
        other->rotate(ellipse->getCenter(), -ellipse->getAngle());
        other->scale(ellipse->getCenter(), {ellipse->getRatio(), 1.});

        RS_VectorSolutions ret;
        bool processed=false;
       std::tie(ret, processed) = TangentFinderAlgoArc{}(&c1, other.get());
        ret.scale(ellipse->getCenter(), {1./ellipse->getRatio(), 1.});
        ret.rotate(ellipse->getCenter(), ellipse->getAngle());
        return {ret, true};
    }
};

// Algorithm for cases with one entity being a parabola
class TangentFinderAlgoParabola : public TangentFinderAlgo
{
public:
    std::pair<RS_VectorSolutions, bool> operator () (const RS_Entity* e1, const RS_Entity* e2) const override
    {
        if (isParabola(e2))
            std::swap(e1, e2);
        if (!isParabola(e1))
            return {};

        RS_VectorSolutions ret = FindTangent(e1, e2);

        return {ret, true};
    }

    std::unique_ptr<RS_Entity> CreateOffset(const RS_Entity* e1, double offsetValue) const override {

        auto parabola = static_cast<const LC_Parabola*>(e1);
        return parabola->approximateOffset(offsetValue);
    }
};

RS_VectorSolutions TangentFinder::GetTangent() const
{
    // TODO: handle splinepoints, parabola, and hyperbola
    std::unique_ptr<TangentFinderAlgo> algos[] = {
        std::make_unique<TangentFinderAlgoLine>(),
        std::make_unique<TangentFinderAlgoArc>(),
        std::make_unique<TangentFinderAlgoEllipse>(),
        std::make_unique<TangentFinderAlgoParabola>()
    };

    for(const std::unique_ptr<TangentFinderAlgo>& algo: algos) {
        const auto& [points, processed] = (*algo)(m_e1, m_e2);
        if (processed) {
            RS_VectorSolutions ret = points;
            //
            if (points.size() == 2) {
                RS_Vector center = (points.at(0) + points.at(1)) * 0.5;
                RS_Vector projection = m_e1->getNearestPointOnEntity(center, false);
                projection = m_e2->getNearestPointOnEntity(projection, false);
                ret = {projection};
            }
            if (!ret.empty())
                ret.setTangent(true);

            return ret;
        }
    }
    return {};
}
}

/**
 * Default constructor.
 *
 * @param container The container to which we will add
 *        entities. Usually that's an RS_Graphic entity but
 *        it can also be a polyline, text, ...
 */
RS_Information::RS_Information(RS_EntityContainer& container):
	container(&container)
{
}



/**
 * @return true: if the entity is a dimensioning entity.
 *         false: otherwise
 */
bool RS_Information::isDimension(RS2::EntityType type) {
<<<<<<< HEAD
	switch(type){
	case RS2::EntityDimAligned:
	case RS2::EntityDimLinear:
	case RS2::EntityDimOrdinate:
	case RS2::EntityDimRadial:
	case RS2::EntityDimDiametric:
	case RS2::EntityDimAngular:
	case RS2::EntityDimArc:
	case RS2::EntityTolerance:
		return true;
	default:
		return false;
	}
=======
    return RS2::isDimensionalEntity(type);
>>>>>>> a5f967ef
}

/**
 * @retval true the entity can be trimmed.
 * i.e. it is in a graphic or in a polyline.
 */
bool RS_Information::isTrimmable(RS_Entity *e){
    if (e){
        if (e->getParent()){
            switch (e->getParent()->rtti()) {
                case RS2::EntityPolyline:
                case RS2::EntityContainer:
                case RS2::EntityGraphic:
                case RS2::EntityBlock:
                    return true;
                default:
                    return false;
            }
        }
    }

    return false;
}
// fixme - return more meaningful information regarding why two entities are not trimmable and show it in UI by action
/**
 * @retval true the two entities can be trimmed to each other;
 * i.e. they are in a graphic or in the same polyline.
 */
bool RS_Information::isTrimmable(RS_Entity *e1, RS_Entity *e2){
    if (e1 && e2){
        if (e1->getParent() && e2->getParent()){
            if (e1->getParent()->rtti() == RS2::EntityPolyline &&
                e2->getParent()->rtti() == RS2::EntityPolyline &&
                e1->getParent() == e2->getParent()){

                // in the same polyline
                RS_Polyline* pl = static_cast<RS_Polyline *>(e1->getParent());
                int idx1 = pl->findEntity(e1);
                int idx2 = pl->findEntity(e2);
                RS_DEBUG->print("RS_Information::isTrimmable: "
                                "idx1: %d, idx2: %d", idx1, idx2);
                bool adjacentSegments = abs(idx1 - idx2) == 1;
                if (adjacentSegments ||
                    (pl->isClosed() && abs(idx1 - idx2) == int(pl->count() - 1))){
                    // directly following entities
                    return true;
                } else {
                    // not directly following entities
                    return false;
                }
            } else if ((e1->getParent()->rtti() == RS2::EntityContainer ||
                        e1->getParent()->rtti() == RS2::EntityGraphic ||
                        e1->getParent()->rtti() == RS2::EntityBlock) &&
                       (e2->getParent()->rtti() == RS2::EntityContainer ||
                        e2->getParent()->rtti() == RS2::EntityGraphic ||
                        e2->getParent()->rtti() == RS2::EntityBlock)){

                // normal entities:
                return true;
            }
        } else {
            // independent entities with the same parent:
            return (e1->getParent() == e2->getParent());
        }
    }

    return false;
}


/**
 * Gets the nearest end point to the given coordinate.
 *
 * @param coord Coordinate (typically a mouse coordinate)
 *
 * @return the coordinate found or an invalid vector
 * if there are no elements at all in this graphics
 * container.
 */
RS_Vector RS_Information::getNearestEndpoint(const RS_Vector& coord,double* dist) const {
    return container->getNearestEndpoint(coord, dist);
}


/**
 * Gets the nearest point to the given coordinate which is on an entity.
 *
 * @param coord Coordinate (typically a mouse coordinate)
 * @param dist Pointer to a double which will contain the
 *        measured distance after return or nullptr
 * @param entity Pointer to a pointer which will point to the
 *        entity on which the point is or nullptr
 *
 * @return the coordinate found or an invalid vector
 * if there are no elements at all in this graphics
 * container.
 */
RS_Vector RS_Information::getNearestPointOnEntity(const RS_Vector& coord,
        bool onEntity,
        double* dist,
        RS_Entity** entity) const {

    return container->getNearestPointOnEntity(coord, onEntity, dist, entity);
}


/**
 * Gets the nearest entity to the given coordinate.
 *
 * @param coord Coordinate (typically a mouse coordinate)
 * @param dist Pointer to a double which will contain the
 *             masured distance after return
 * @param level Level of resolving entities.
 *
 * @return the entity found or nullptr if there are no elements
 * at all in this graphics container.
 */
RS_Entity* RS_Information::getNearestEntity(const RS_Vector& coord,
        double* dist,
        RS2::ResolveLevel level) const {

    return container->getNearestEntity(coord, dist, level);
}

/**
 * Calculates the intersection point(s) between two entities.
 *
 * @param onEntities true: only return intersection points which are
 *                   on both entities.
 *                   false: return all intersection points.
 *
 * @todo support more entities
 *
 * @return All intersections of the two entities. The tangent flag in
 * RS_VectorSolutions is set if one intersection is a tangent point.
 */
RS_VectorSolutions RS_Information::getIntersection(RS_Entity const* e1,
                                                   RS_Entity const* e2, bool onEntities) {

    RS_VectorSolutions ret;
    const double tol = 1.0e-4;

    if (!(e1 && e2) ) {
        RS_DEBUG->print("RS_Information::getIntersection() for nullptr entities");
        return ret;
    }
    if (e1->getId() == e2->getId()) {
        RS_DEBUG->print("RS_Information::getIntersection() of the same entity");
        return ret;
    }

    // unsupported entities / entity combinations:
    RS2::EntityType e1Type = e1->rtti();
    RS2::EntityType e2Type = e2->rtti();
    if (
        e1Type == RS2::EntityMText || e2Type == RS2::EntityMText ||
        e1Type == RS2::EntityText || e2Type == RS2::EntityText ||
        isDimension(e1Type) || isDimension(e2Type)) {
        return ret;
    }

    if (onEntities && !(e1->isConstruction() || e2->isConstruction() || e1Type == RS2::EntityConstructionLine || e2Type == RS2::EntityConstructionLine)) {
// a little check to avoid doing unneeded intersections, an attempt to avoid O(N^2) increasing of checking two-entity information
        LC_Rect const rect1{e1->getMin(), e1->getMax()};
        LC_Rect const rect2{e2->getMin(), e2->getMax()};

        if (onEntities && !rect1.intersects(rect2, RS_TOLERANCE)) {
            return ret;
        }
    }

    //avoid intersections between line segments the same spline
    /* ToDo: 24 Aug 2011, Dongxu Li, if rtti() is not defined for the parent, the following check for splines may still cause segfault */
    if ( e1->getParent() && e1->getParent() == e2->getParent()) {
        if ( e1->getParent()->rtti()==RS2::EntitySpline ) {
            //do not calculate intersections from neighboring lines of a spline
            if ( abs(e1->getParent()->findEntity(e1) - e1->getParent()->findEntity(e2)) <= 1 ) {
                return ret;
            }
        }
    }

    if(e1Type == RS2::EntitySplinePoints || e2Type == RS2::EntitySplinePoints){
        ret = LC_SplinePoints::getIntersection(e1, e2);
    }
    else {
// issue #484 , quadratic intersection solver is not robust enough for quadratic-quadratic
// TODO, implement a robust algorithm for quadratic based solvers, and detecting entity type
// circles/arcs can be removed
        // issue #523: TangentFinder cannot handle line-line
        bool firstIsLine = e1Type == RS2::EntityLine || e1Type == RS2::EntityConstructionLine;
        bool secondIsLine = e2Type == RS2::EntityLine || e2Type == RS2::EntityConstructionLine;
        bool isLineLine = firstIsLine && secondIsLine;
        if (isLineLine) {
            ret = getIntersectionLineLine(e1, e2);
        } else if (isArc(e1)) {
            std::swap(e1, e2);
            if (isArc(e1)) {
//use specialized arc-arc intersection solver
                ret = getIntersectionArcArc(e1, e2);
            } else if (e1Type == RS2::EntityLine || e1Type == RS2::EntityConstructionLine) {
                ret = getIntersectionLineArc(static_cast<const RS_Line *>(e1), static_cast<const RS_Arc *>(e2));
            }
        }

        if (ret.empty()) {
            ret = LC_Quadratic::getIntersection(e1->getQuadratic(), e2->getQuadratic());
            if (!isLineLine && ret.empty()) {
                // TODO: the following tangent point recovery only works if there's no other intersection
                // Issue #523: direct intersection finding may fail for tangent points
                // Accept small distance gap as tangent points. While this will allow some false tangent
                // points from close but non-contacting curves, it's more important to reliably find all
                // tangent points with rounding errors.
                ret = TangentFinder{e1, e2}.GetTangent();
            }
        }

    }
    RS_VectorSolutions ret2;
	for(const RS_Vector& vp: ret){
		if (!vp.valid) continue;
		if (onEntities) {
            //ignore intersections not on entity
            if (!(
                        (e1->isConstruction(true) || e1->isPointOnEntity(vp, tol)) &&
                        (e2->isConstruction(true) || e2->isPointOnEntity(vp, tol))
                        )
                    ) {
//				std::cout<<"Ignored intersection "<<vp<<std::endl;
//				std::cout<<"because: e1->isPointOnEntity(ret.get(i), tol)="<<e1->isPointOnEntity(vp, tol)
//					<<"\t(e2->isPointOnEntity(ret.get(i), tol)="<<e2->isPointOnEntity(vp, tol)<<std::endl;
                continue;
            }
        }
        // need to test whether the intersection is tangential
		RS_Vector direction1=e1->getTangentDirection(vp);
		RS_Vector direction2=e2->getTangentDirection(vp);
        if( direction1.valid && direction2.valid && fabs(fabs(direction1.dotP(direction2)) - sqrt(direction1.squared()*direction2.squared())) < sqrt(tol)*tol )
            ret2.setTangent(true);
        //TODO, make the following tangential test, nearest test work for all entity types

//        RS_Entity   *lpLine = nullptr,
//                    *lpCircle = nullptr;
//        if( RS2::EntityLine == e1->rtti() && RS2::EntityCircle == e2->rtti()) {
//            lpLine = e1;
//            lpCircle = e2;
//        }
//        else if( RS2::EntityCircle == e1->rtti() && RS2::EntityLine == e2->rtti()) {
//            lpLine = e2;
//            lpCircle = e1;
//        }
//        if( nullptr != lpLine && nullptr != lpCircle) {
//            double dist = 0.0;
//            RS_Vector nearest = lpLine->getNearestPointOnEntity( lpCircle->getCenter(), false, &dist);

//            // special case: line touches circle tangent
//            if( nearest.valid && fabs( dist - lpCircle->getRadius()) < tol) {
//                ret.set(i,nearest);
//                ret2.setTangent(true);
//            }
//        }
        ret2.push_back(vp);
    }

    return ret2;
}



/**
 * @return Intersection between two lines.
 */
RS_VectorSolutions RS_Information::getIntersectionLineLine(const RS_Entity* e1,
                                                           const RS_Entity* e2)
{
    if (e1 == nullptr || e2 == nullptr)
        return {};

    if (e1->rtti() != RS2::EntityLine || e2->rtti() != RS2::EntityLine)
        return {};

    if (!(e1 && e2)) {
        RS_DEBUG->print("RS_Information::getIntersectionLineLin() for nullptr entities");
        return {};
    }

    RS_Vector p1 = e1->getStartpoint();
    RS_Vector p2 = e1->getEndpoint();
    RS_Vector p3 = e2->getStartpoint();
    RS_Vector p4 = e2->getEndpoint();

    double num = ((p4.x-p3.x)*(p1.y-p3.y) - (p4.y-p3.y)*(p1.x-p3.x));
    double div = ((p4.y-p3.y)*(p2.x-p1.x) - (p4.x-p3.x)*(p2.y-p1.y));

    // parallel condition
    const double dAngle = static_cast<const RS_Line*>(e1)->getAngle1() - static_cast<const RS_Line*>(e2)->getAngle1();
    if (std::abs(div)>RS_TOLERANCE &&
            std::abs(std::remainder(dAngle, M_PI))>=RS_TOLERANCE_ANGLE) {
        double u = num / div;

        double xs = p1.x + u * (p2.x-p1.x);
        double ys = p1.y + u * (p2.y-p1.y);
        return {RS_Vector{xs, ys}};
    }

    // handle zero-length lines
    if (e1->getLength() < e2->getLength())
        std::swap(e1, e2);
    if (e1->getLength() <= RS_TOLERANCE) {
        // both are zero length lines. Still check distance from points
        if (p1.squaredTo(p3) <= RS_TOLERANCE2)
            return {p1};
        return {};
    }
    if (e2->getLength() <= RS_TOLERANCE) {
        // one line is zero length, only consider if it's close enough to the non-zero line
        RS_Vector projection = e1->getNearestPointOnEntity(e2->getStartpoint(), true);
        if (projection.squaredTo(e2->getStartpoint()) <= RS_TOLERANCE2)
            return {projection};
    }
    // lines are parallel
    return {};
}



/**
 * @return One or two intersection points between given entities.
 */
RS_VectorSolutions RS_Information::getIntersectionLineArc(const RS_Entity* line,
                                                          const RS_Entity* arc)
{

    if (line == nullptr || arc == nullptr)
        return {};

    if(line->rtti() != RS2::EntityLine || !isArc(arc))
        return {};

    RS_Vector p = line->getStartpoint();
    RS_Vector d = line->getEndpoint() - line->getStartpoint();
    const double d2=d.squared();
    RS_Vector c = arc->getCenter();
    const double r = arc->getRadius();
    RS_Vector delta = p - c;
    if (d2<RS_TOLERANCE2) {
        //line too short, still check the whether the line touches the arc
        if ( std::abs(delta.squared() - r*r) < 2.*RS_TOLERANCE*r ){
            return RS_VectorSolutions({line->getMiddlePoint()});
        }
        return {};
    }

    // Arc center projection on line
    double dist=0.;
    RS_Vector projection = line->getNearestPointOnEntity(c, false, &dist);
    RS_Vector dP = projection - c;
    dP -= d *(d.dotP(dP)/d2); // reduce rounding errors
    projection = c + dP;

    const double dr = dP.magnitude() - r;
    const double tol = 1e-5 * r;
    if (dr > tol )
        return {};

    if (dr < - tol) {
        // two solutions
        const double dt = std::sqrt(r*r - dP.squared());
        const RS_Vector dT = d*(dt/d.magnitude());
        return RS_VectorSolutions({ projection + dT, projection - dT});
    }

    // Tangential
    RS_VectorSolutions ret{projection};
    ret.setTangent(true);
//        std::cout<<"Tangential point: "<<ret<<std::endl;
    return ret;
}



/**
 * @return One or two intersection points between given entities.
 */
RS_VectorSolutions RS_Information::getIntersectionArcArc(RS_Entity const* e1,
                                                         RS_Entity const* e2) {

    if (!(e1 && e2))
        return {};

    if(!isArc(e1) || !isArc(e2))
        return {};

    RS_Vector c1 = e1->getCenter();
    RS_Vector c2 = e2->getCenter();

    double r1 = e1->getRadius();
    double r2 = e2->getRadius();

    RS_Vector u = c2 - c1;

    // concentric
    if (u.magnitude()<1.0e-7*(r1 + r2))
        return {};

    // perpendicular to the line passing both centers
    auto v = RS_Vector{u.y, -u.x};

    const double r12 = r1*r1;
    const double r22 = r2*r2;
    // r1/|u|*cos(angle): the angle is at the arc center 1, between an intersection and the line passing arc centers
    double s = 0.5 * ((r12 - r22)/u.squared() + 1.0);
    // term = (r12/|u|^2)*sin^2(angle)
    double term = r12/u.squared() - s*s;

    // no intersection:
    if (term<- RS_TOLERANCE) {
        return {};
    }

    // one or two intersections:
    double t1 = std::sqrt(std::max(0., term));

    RS_Vector sol1 = c1 + u*s + v*t1;
    RS_Vector sol2 = c1 + u*s - v*t1;

    if (sol1.distanceTo(sol2)<1.0e-5*(r1+r2)) {
        RS_VectorSolutions ret{sol1};
        ret.setTangent(true);
        return ret;
    }

    return {sol1, sol2};
}

// find intersections between ellipse/arc/circle using quartic equation solver
//
// @author Dongxu Li <dongxuli2011@gmail.com>
//

RS_VectorSolutions RS_Information::getIntersectionEllipseEllipse(
		RS_Ellipse const* e1, RS_Ellipse const* e2) {
    RS_VectorSolutions ret;

	if (!(e1 && e2) ) {
        return ret;
    }
    if (
        (e1->getCenter() - e2 ->getCenter()).squared() < RS_TOLERANCE2 &&
        (e1->getMajorP() - e2 ->getMajorP()).squared() < RS_TOLERANCE2 &&
        fabs(e1->getRatio() - e2 ->getRatio()) < RS_TOLERANCE
    ) { // overlapped ellipses, do not do overlap
        return ret;
    }
	RS_Ellipse ellipse01(nullptr,e1->getData());

    RS_Ellipse *e01= & ellipse01;
    if( e01->getMajorRadius() < e01->getMinorRadius() ) e01->switchMajorMinor();
	RS_Ellipse ellipse02(nullptr,e2->getData());
    RS_Ellipse *e02= &ellipse02;
    if( e02->getMajorRadius() < e02->getMinorRadius() ) e02->switchMajorMinor();
    //transform ellipse2 to ellipse1's coordinates
    RS_Vector shiftc1=- e01->getCenter();
    double shifta1=-e01->getAngle();
    e02->move(shiftc1);
    e02->rotate(shifta1);
//    RS_Vector majorP2=e02->getMajorP();
    double a1=e01->getMajorRadius();
    double b1=e01->getMinorRadius();
    double x2=e02->getCenter().x,
           y2=e02->getCenter().y;
    double a2=e02->getMajorRadius();
    double b2=e02->getMinorRadius();

    if( e01->getMinorRadius() < RS_TOLERANCE || e01 -> getRatio()< RS_TOLERANCE) {
        // treat e01 as a line
        RS_Line line{e1->getParent(), {{-a1,0.}, {a1,0.}}};
        ret= getIntersectionEllipseLine(&line, e02);
        ret.rotate(-shifta1);
        ret.move(-shiftc1);
        return ret;
    }
    if( e02->getMinorRadius() < RS_TOLERANCE || e02 -> getRatio()< RS_TOLERANCE) {
        // treat e02 as a line
        RS_Line line{e1->getParent(), {{-a2,0.}, {a2,0.}}};
        line.rotate({0.,0.}, e02->getAngle());
        line.move(e02->getCenter());
        ret = getIntersectionEllipseLine(&line, e01);
        ret.rotate(-shifta1);
        ret.move(-shiftc1);
        return ret;
    }

    //ellipse01 equation:
    //	x^2/(a1^2) + y^2/(b1^2) - 1 =0
    double t2= - e02->getAngle();
    //ellipse2 equation:
    // ( (x - u) cos(t) - (y - v) sin(t))^2/a^2 + ( (x - u) sin(t) + (y-v) cos(t))^2/b^2 =1
    // ( cos^2/a^2 + sin^2/b^2) x^2 +
    // ( sin^2/a^2 + cos^2/b^2) y^2 +
    //  2 sin cos (1/b^2 - 1/a^2) x y +
    //  ( ( 2 v sin cos - 2 u cos^2)/a^2 - ( 2v sin cos + 2 u sin^2)/b^2) x +
    //  ( ( 2 u sin cos - 2 v sin^2)/a^2 - ( 2u sin cos + 2 v cos^2)/b^2) y +
    //  (u cos - v sin)^2/a^2 + (u sin + v cos)^2/b^2 -1 =0
    // detect whether any ellipse radius is zero
    double cs=cos(t2),si=sin(t2);
    double ucs=x2*cs,usi=x2*si,
           vcs=y2*cs,vsi=y2*si;
    double cs2=cs*cs,si2=1-cs2;
    double tcssi=2.*cs*si;
    double ia2=1./(a2*a2),ib2=1./(b2*b2);
    std::vector<double> m(0,0.);
    m.push_back( 1./(a1*a1)); //ma000
    m.push_back( 1./(b1*b1)); //ma011
    m.push_back(cs2*ia2 + si2*ib2); //ma100
    m.push_back(cs*si*(ib2 - ia2)); //ma101
    m.push_back(si2*ia2 + cs2*ib2); //ma111
    m.push_back(( y2*tcssi - 2.*x2*cs2)*ia2 - ( y2*tcssi+2*x2*si2)*ib2); //mb10
    m.push_back( ( x2*tcssi - 2.*y2*si2)*ia2 - ( x2*tcssi+2*y2*cs2)*ib2); //mb11
    m.push_back((ucs - vsi)*(ucs-vsi)*ia2+(usi+vcs)*(usi+vcs)*ib2 -1.); //mc1
	auto vs0=RS_Math::simultaneousQuadraticSolver(m);
    shifta1 = - shifta1;
    shiftc1 = - shiftc1;
	for(RS_Vector vp: vs0){
        vp.rotate(shifta1);
        vp.move(shiftc1);
        ret.push_back(vp);
    }
    return ret;
}

//wrapper to do Circle-Ellipse and Arc-Ellipse using Ellipse-Ellipse intersection
RS_VectorSolutions RS_Information::getIntersectionCircleEllipse(RS_Circle* c1,
        RS_Ellipse* e1) {
    RS_VectorSolutions ret;
	if (!(c1 && e1)) return ret;

	RS_Ellipse const e2{c1->getParent(),
			{c1->getCenter(), {c1->getRadius(),0.},
			1.0,
			0., 2.*M_PI,
			false}};
	return getIntersectionEllipseEllipse(e1, &e2);
}

RS_VectorSolutions RS_Information::getIntersectionArcEllipse(RS_Arc * a1,
        RS_Ellipse* e1) {
    RS_VectorSolutions ret;
	if (!(a1 && e1)) {
        return ret;
	}
	RS_Ellipse const e2{a1->getParent(),
			{a1->getCenter(),
			{a1->getRadius(), 0.},
			1.0,
			a1->getAngle1(), a1->getAngle2(),
			a1->isReversed()}};
	return getIntersectionEllipseEllipse(e1, &e2);
}





/**
 * @return One or two intersection points between given entities.
 */
RS_VectorSolutions RS_Information::getIntersectionEllipseLine(RS_Line* line,
        RS_Ellipse* ellipse) {

    RS_VectorSolutions ret;

	if (!(line && ellipse)) return ret;

    // rotate into normal position:

    double rx = ellipse->getMajorRadius();
    if(rx<RS_TOLERANCE) {
        //zero radius ellipse
        RS_Vector vp(line->getNearestPointOnEntity(ellipse->getCenter(), true));
        if((vp-ellipse->getCenter()).squared() <RS_TOLERANCE2){
            //center on line
            ret.push_back(vp);
        }
        return ret;
    }
    RS_Vector angleVector = ellipse->getMajorP().scale(RS_Vector(1./rx,-1./rx));
    double ry = rx*ellipse->getRatio();
    RS_Vector center = ellipse->getCenter();
    RS_Vector a1 = line->getStartpoint().rotate(center, angleVector);
    RS_Vector a2 = line->getEndpoint().rotate(center, angleVector);
//    RS_Vector origin = a1;
    RS_Vector dir = a2-a1;
    RS_Vector diff = a1 - center;
    RS_Vector mDir = RS_Vector(dir.x/(rx*rx), dir.y/(ry*ry));
    RS_Vector mDiff = RS_Vector(diff.x/(rx*rx), diff.y/(ry*ry));

    double a = RS_Vector::dotP(dir, mDir);
    double b = RS_Vector::dotP(dir, mDiff);
    double c = RS_Vector::dotP(diff, mDiff) - 1.0;
    double d = b*b - a*c;

//    std::cout<<"RS_Information::getIntersectionEllipseLine(): d="<<d<<std::endl;
    if (d < - 1.e3*RS_TOLERANCE*sqrt(RS_TOLERANCE)) {
        RS_DEBUG->print("RS_Information::getIntersectionLineEllipse: outside 0");
        return ret;
    }
    if( d < 0. ) d=0.;
    double root = sqrt(d);
    double t_a = -b/a;
    double t_b = root/a;
    //        double t_b = (-b + root) / a;

    ret.push_back(a1.lerp(a2,t_a+t_b));
    RS_Vector vp(a1.lerp(a2,t_a-t_b));
    if ( (ret.get(0)-vp).squared()>RS_TOLERANCE2) {
        ret.push_back(vp);
    }
    angleVector.y *= -1.;
    ret.rotate(center, angleVector);
//    std::cout<<"found Ellipse-Line intersections: "<<ret.getNumber()<<std::endl;
//    std::cout<<ret<<std::endl;
    RS_DEBUG->print("RS_Information::getIntersectionEllipseLine(): done");
    return ret;
}


/**
 * Checks if the given coordinate is inside the given contour.
 *
 * @param point Coordinate to check.
 * @param contour One or more entities which shape a contour.
 *         If the given contour is not closed, the result is undefined.
 *         The entities don't need to be in a specific order.
 * @param onContour Will be set to true if the given point it exactly
 *         on the contour.
 */
bool RS_Information::isPointInsideContour(const RS_Vector& point,
        RS_EntityContainer* contour, bool* onContour) {

	if (!contour) {
        RS_DEBUG->print(RS_Debug::D_WARNING,
						"RS_Information::isPointInsideContour: contour is nullptr");
        return false;
    }

    if (point.x < contour->getMin().x || point.x > contour->getMax().x ||
            point.y < contour->getMin().y || point.y > contour->getMax().y) {
        return false;
    }

    double width = contour->getSize().x+1.0;

    bool sure;
    int counter;
    int tries = 0;
    double rayAngle = 0.0;
    do {
        sure = true;

        // create ray:
		RS_Vector v = RS_Vector::polar(width*10.0, rayAngle);
		RS_Line ray{point, point+v};
        counter = 0;
        RS_VectorSolutions sol;

		if (onContour) {
            *onContour = false;
        }

        for (RS_Entity* e = contour->firstEntity(RS2::ResolveAll);
				e;
                e = contour->nextEntity(RS2::ResolveAll)) {

            // intersection(s) from ray with contour entity:
            sol = RS_Information::getIntersection(&ray, e, true);

            for (int i=0; i<=1; ++i) {
                RS_Vector p = sol.get(i);

                if (p.valid) {
                    // point is on the contour itself
                    if (p.distanceTo(point)<1.0e-5) {
						if (onContour) {
                            *onContour = true;
                        }
                    } else {
                        if (e->rtti()==RS2::EntityLine) {
                            RS_Line* line = (RS_Line*)e;

                            // ray goes through startpoint of line:
                            if (p.distanceTo(line->getStartpoint())<1.0e-4) {
                                if (RS_Math::correctAngle(line->getAngle1())<M_PI) {
                                    sure = false;
                                }
                            }

                            // ray goes through endpoint of line:
                            else if (p.distanceTo(line->getEndpoint())<1.0e-4) {
                                if (RS_Math::correctAngle(line->getAngle2())<M_PI) {
                                    sure = false;
                                }
                            }
                            // else: ray goes through the line


                                counter++;
                            
                        } else if (e->rtti()==RS2::EntityArc) {
                            RS_Arc* arc = (RS_Arc*)e;

                            if (p.distanceTo(arc->getStartpoint())<1.0e-4) {
                                double dir = arc->getDirection1();
                                if ((dir<M_PI && dir>=1.0e-5) ||
                                        ((dir>2*M_PI-1.0e-5 || dir<1.0e-5) &&
                                         arc->getCenter().y>p.y)) {
                                    counter++;
                                    sure = false;
                                }
                            }
                            else if (p.distanceTo(arc->getEndpoint())<1.0e-4) {
                                double dir = arc->getDirection2();
                                if ((dir<M_PI && dir>=1.0e-5) ||
                                        ((dir>2*M_PI-1.0e-5 || dir<1.0e-5) &&
                                         arc->getCenter().y>p.y)) {
                                    counter++;
                                    sure = false;
                                }
                            } else {
                                counter++;
                            }
                        } else if (e->rtti()==RS2::EntityCircle) {
                            // tangent:
                            if (i==0 && sol.get(1).valid==false) {
                                if (!sol.isTangent()) {
                                    counter++;
                                } else {
                                    sure = false;
                                }
                            } else if (i==1 || sol.get(1).valid==true) {
                                counter++;
                            }
                        } else if (e->rtti()==RS2::EntityEllipse) {
                            RS_Ellipse* ellipse=static_cast<RS_Ellipse*>(e);
                            if(ellipse->isArc()){
                                if (p.distanceTo(ellipse->getStartpoint())<1.0e-4) {
                                    double dir = ellipse->getDirection1();
                                    if ((dir<M_PI && dir>=1.0e-5) ||
                                            ((dir>2*M_PI-1.0e-5 || dir<1.0e-5) &&
                                             ellipse->getCenter().y>p.y)) {
                                        counter++;
                                        sure = false;
                                    }
                                }
                                else if (p.distanceTo(ellipse->getEndpoint())<1.0e-4) {
                                    double dir = ellipse->getDirection2();
                                    if ((dir<M_PI && dir>=1.0e-5) ||
                                            ((dir>2*M_PI-1.0e-5 || dir<1.0e-5) &&
                                             ellipse->getCenter().y>p.y)) {
                                        counter++;
                                        sure = false;
                                    }
                                } else {
                                    counter++;
                                }
                            }else{
                                // tangent:
                                if (i==0 && sol.get(1).valid==false) {
                                    if (!sol.isTangent()) {
                                        counter++;
                                    } else {
                                        sure = false;
                                    }
                                } else if (i==1 || sol.get(1).valid==true) {
                                    counter++;
                                }
                            }
                        }
                    }
                }
            }
        }

        rayAngle+=0.02;
        tries++;
    }
    while (!sure && rayAngle<2*M_PI && tries<6);

    // remove double intersections:
    /*
       QList<RS_Vector> is2;
       bool done;
    RS_Vector* av;
       do {
           done = true;
           double minDist = RS_MAXDOUBLE;
           double dist;
		av = nullptr;
		   for (RS_Vector* v = is.first(); v; v = is.next()) {
               dist = point.distanceTo(*v);
               if (dist<minDist) {
                   minDist = dist;
                   done = false;
                        av = v;
               }
           }

		if (!done && av) {
                is2.append(*av);
        }
       } while (!done);
    */

    return ((counter%2)==1);
}


RS_VectorSolutions RS_Information::createQuadrilateral(const RS_EntityContainer& container)
{
	RS_VectorSolutions ret;
	if(container.count()!=4) return ret;
	RS_EntityContainer c(container);
	std::vector<RS_Line*> lines;
	for(auto e: c){
		if(e->rtti()!=RS2::EntityLine) return ret;
		lines.push_back(static_cast<RS_Line*>(e));
	}
	if(lines.size()!=4) return ret;

	//find intersections
	std::vector<RS_Vector> vertices;
	for(auto it=lines.begin()+1; it != lines.end(); ++it){
		for(auto jt=lines.begin(); jt != it; ++jt){
			RS_VectorSolutions const& sol=RS_Information::getIntersectionLineLine(*it, *jt);
			if(sol.size()){
				vertices.push_back(sol.at(0));
			}
		}
	}

//	std::cout<<"vertices.size()="<<vertices.size()<<std::endl;

	switch (vertices.size()){
	default:
		return ret;
	case 4:
		break;
	case 5:
	case 6:
		for(RS_Line* pl: lines){
			const double a0=pl->getDirection1();
			std::vector<std::vector<RS_Vector>::iterator> left;
			std::vector<std::vector<RS_Vector>::iterator> right;
			for(auto it=vertices.begin(); it != vertices.end(); ++it){
				RS_Vector const& dir=*it - pl->getNearestPointOnEntity(*it, false);
				if(dir.squared()<RS_TOLERANCE15) continue;
//				std::cout<<"angle="<<remainder(dir.angle() - a0, 2.*M_PI)<<std::endl;
				if(remainder(dir.angle() - a0, 2.*M_PI) > 0.)
					left.push_back(it);
				else
					right.push_back(it);

				if(left.size()==2 && right.size()==1){
					vertices.erase(right[0]);
					break;
				} else if(left.size()==1 && right.size()==2){
					vertices.erase(left[0]);
					break;
				}
			}
			if(vertices.size()==4) break;
		}
		break;
	}

	//order vertices
	RS_Vector center{0., 0.};
	for(const RS_Vector& vp: vertices)
		center += vp;
	center *= 0.25;
	std::sort(vertices.begin(), vertices.end(), [&center](const RS_Vector& a,
			  const RS_Vector&b)->bool{
		return center.angleTo(a)<center.angleTo(b);
	}
	);
	for(const RS_Vector& vp: vertices){
		ret.push_back(vp);
//		std::cout<<"vp="<<vp<<std::endl;
	}
	return ret;
}<|MERGE_RESOLUTION|>--- conflicted
+++ resolved
@@ -319,23 +319,7 @@
  *         false: otherwise
  */
 bool RS_Information::isDimension(RS2::EntityType type) {
-<<<<<<< HEAD
-	switch(type){
-	case RS2::EntityDimAligned:
-	case RS2::EntityDimLinear:
-	case RS2::EntityDimOrdinate:
-	case RS2::EntityDimRadial:
-	case RS2::EntityDimDiametric:
-	case RS2::EntityDimAngular:
-	case RS2::EntityDimArc:
-	case RS2::EntityTolerance:
-		return true;
-	default:
-		return false;
-	}
-=======
     return RS2::isDimensionalEntity(type);
->>>>>>> a5f967ef
 }
 
 /**
