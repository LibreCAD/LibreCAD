--- conflicted
+++ resolved
@@ -177,11 +177,7 @@
 }
 
 void LC_GridSystem::drawGridLines(RS_Painter *painter, LC_GraphicViewport *view) {
-<<<<<<< HEAD
-    doDrawLines(painter, view, gridLattice);
-=======
     doDrawLines(painter, view, gridLattice.get());
->>>>>>> 048e44fe
 }
 
 void LC_GridSystem::doDrawLines(RS_Painter *painter, [[maybe_unused]]LC_GraphicViewport *view, LC_Lattice* linesLattice) {
