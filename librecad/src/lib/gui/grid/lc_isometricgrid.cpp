/*******************************************************************************
 *
 This file is part of the LibreCAD project, a 2D CAD program

 Copyright (C) 2024 LibreCAD.org
 Copyright (C) 2024 sand1024

 This program is free software; you can redistribute it and/or
 modify it under the terms of the GNU General Public License
 as published by the Free Software Foundation; either version 2
 of the License, or (at your option) any later version.

 This program is distributed in the hope that it will be useful,
 but WITHOUT ANY WARRANTY; without even the implied warranty of
 MERCHANTABILITY or FITNESS FOR A PARTICULAR PURPOSE.  See the
 GNU General Public License for more details.

 You should have received a copy of the GNU General Public License
 along with this program; if not, write to the Free Software
 Foundation, Inc., 51 Franklin Street, Fifth Floor, Boston, MA  02110-1301, USA.
 ******************************************************************************/

#include "lc_isometricgrid.h"
#include "rs_math.h"
#include "lc_lattice.h"
#include "rs_painter.h"
#include "lc_graphicviewport.h"

LC_IsometricGrid::LC_IsometricGrid(LC_GridSystem::LC_GridOptions *options, int iso_projection):LC_GridSystem(options) {
    if (iso_projection >= ISO_LEFT && iso_projection < ISO_LAST) {
        projection = iso_projection;
    } else {
        projection = ISO_TOP;
    }

    drawRightLine = projection == ISO_TOP || projection == ISO_RIGHT;
    drawLeftLine = projection == ISO_TOP || projection == ISO_LEFT;
    drawTopLines = projection == ISO_RIGHT || projection == ISO_LEFT || gridOptions->drawIsometricVerticalsAlways;

    gridLattice = std::make_unique<LC_Lattice>();
}

void LC_IsometricGrid::setCellSize(const RS_Vector &gridWidth, const RS_Vector &metaGridWidth) {
    // for isometric grid, we ignore irregular grid (so far, may be latter better support of them will be added).
    // and thus we use only Y coordinate
    double gridY = gridWidth.y;
    if (gridY != gridWidth.x){
        gridCellSize = RS_Vector(gridY, gridY);
        metaGridCellSize = RS_Vector(metaGridWidth.y, metaGridWidth.y);
    }
    else {
        LC_GridSystem::setCellSize(gridWidth, metaGridWidth);
    }
}

RS_Vector LC_IsometricGrid::snapGrid(const RS_Vector &coord) const {
    RS_Vector normalizedPosition(coord - gridBasePoint);

    //use remainder instead of fmod to locate the left-bottom corner for both positive and negative displacement

    double xInSnapCell = remainder(normalizedPosition.x, 2 * gridDeltaX.x);
    double yInSnapCell = remainder(normalizedPosition.y, 2 * gridDeltaY.y);
    RS_Vector positionInSnapCell(xInSnapCell, yInSnapCell);

    RS_Vector foundCellPoint = snapVectorSolution.getClosest(positionInSnapCell);

    RS_Vector result = gridBasePoint + foundCellPoint + normalizedPosition - positionInSnapCell;
    return result;
}

void LC_IsometricGrid::prepareGridOther(const RS_Vector &viewZero, const RS_Vector &viewSize) {
    double angle30Deg = M_PI / 6;
    double deltaY = viewSize.y - viewZero.y;
    double offsetY = viewSize.y - metaGridMin.y;
    double offsetX = viewZero.x - metaGridMin.x;

//    if (deltaX / space.x > 1e3 || deltaY / space.y > 1e3) {
//        return;
//    }

    double tan30Deg = tan(angle30Deg);
    double dxLeft = fabs(offsetY / tan30Deg);
    double dxRight = fabs(deltaY / tan30Deg) - dxLeft;

    gridDeltaLeft = dxLeft;
    gridDeltaRight = dxRight;

    RS_Vector viewMaxPoint = RS_Vector(viewSize.x, viewZero.y);
    const RS_Vector metaGridViewOffset = RS_Vector(offsetX, offsetY);

    gridBasePoint = metaGridMin;

    numPointsInMetagridX = RS_Math::round(metaGridCellSize.x / gridCellSize.x) - 1;
    numPointsInMetagridY = RS_Math::round(metaGridCellSize.y / gridCellSize.y) - 1;


    calculateTilesGridMetrics(viewMaxPoint, metaGridViewOffset);
    gridLattice->update(30, 60, gridCellSize, 0);
    prepareSnapSolution();
}

void LC_IsometricGrid::determineMetaGridBoundaries(const RS_Vector &viewZero, const RS_Vector &viewSize) {
    isometricCell = RS_Vector(metaGridCellSize.x * 2, 0);
    double angle30Deg = M_PI / 6;
    isometricCell.rotate(angle30Deg);
    double metaHorizontalX = isometricCell.x;
    double metaVerticalY = isometricCell.y;


    metaGridMin.x = truncToStep(viewZero.x, metaHorizontalX);
    metaGridMax.x = truncToStep(viewSize.x, metaHorizontalX);
    metaGridMax.y = truncToStep(viewZero.y, metaVerticalY);
    metaGridMin.y = truncToStep(viewSize.y, metaVerticalY);

    if (metaGridMin.x < viewZero.x) {
        metaGridMin.x += metaHorizontalX;
    }
    if (metaGridMax.x > viewSize.x) {
        metaGridMax.x -= metaHorizontalX;
    }
    if (viewSize.y > metaGridMin.y) {
        metaGridMin.y += metaVerticalY;
    }
    if (metaGridMax.y > viewZero.y) {
        metaGridMax.y -= metaVerticalY;
    }

    metaGridViewOffset = RS_Vector(-metaHorizontalX, +metaVerticalY);
}

void LC_IsometricGrid::createCellVector(const RS_Vector &gridWidth) {
    cellVector.set(sqrt(3.) * gridWidth.y, fabs(gridWidth.y)); // fixme - sqrt(3) - is it approximation there?
}

void LC_IsometricGrid::determineGridPointsAmount([[maybe_unused]]const RS_Vector &vector) {
}

int LC_IsometricGrid::determineTotalPointsAmount([[maybe_unused]]bool drawGridWithoutGaps) {
    double metaHorizontalX = isometricCell.x;
    double metaVerticalY = isometricCell.y;

    int numTilesByX = (int) ((metaGridMax.x - metaGridMin.x) / metaHorizontalX) + 2;
    int numTilesByY = (int) ((metaGridMax.y - metaGridMin.y) / metaVerticalY) + 2;


    int numPointsTotal = numTilesByX * numTilesByY * numPointsInMetagridX * numPointsInMetagridY * 4;
    return numPointsTotal;
}

void LC_IsometricGrid::createGridLinesNoGaps(const RS_Vector &min, const RS_Vector &max) {

    double minX = min.x;
    double maxX = max.x;
    double minY = min.y;
    double maxY = max.y;


    double height = maxY;
    double width = maxX;
    double uiGridDeltaLeft = gridDeltaLeft;
    double uiGridDeltaRight = gridDeltaRight;

    double metaHorizontalX = isometricCell.x;
    double metaGridHalfWidthX = metaHorizontalX / 2;

    // just project a rough amount of lines will be drawn and so amount of points in lattice to reserve
    int numLinesX = width/metaGridHalfWidthX * 2;
    int numPointsProjection = numLinesX * numLinesX * 2;

    gridLattice->update(30, 60, gridCellSize, numPointsProjection);

    RS_Vector deltaX = gridLattice->getDeltaX() * 2;

    double distanceToMetaGridTolerance = deltaX.x * 0.9;

    if (drawTopLines){
        double halfMetaX = metaHorizontalX/2;
        double nextMetaX = metaGridMin.x + halfMetaX;
        double gridByX = deltaX.x/2;
        double currentX = metaGridMin.x + gridByX;
        double verticalTolerance = distanceToMetaGridTolerance /2;
        while (true){
            if (currentX > width) {
                break;
            }
            double distanceToMetaLine = std::abs(currentX - nextMetaX);
            if (distanceToMetaLine > verticalTolerance) {
                gridLattice->addLine(currentX, minY, currentX, height);
                currentX += gridByX;
            }
            else{
                nextMetaX += halfMetaX;
                if (!gridOptions->drawMetaGrid){
                    gridLattice->addLine(currentX, minY, currentX, height);
                }
                currentX += gridByX;
            }
        }
        // draw from minX to left
        nextMetaX = metaGridMin.x - halfMetaX;
        currentX = metaGridMin.x - gridByX;
        while (true) {
            double rightPoint = currentX + uiGridDeltaLeft;
            if (rightPoint < minX) {
                break;
            }
            double distanceToMetaLine = std::abs(currentX - nextMetaX);
            if (distanceToMetaLine > verticalTolerance) {
                gridLattice->addLine(currentX, minY, currentX, height);
                currentX -= gridByX;
            } else {
                nextMetaX -= halfMetaX;
                if (!gridOptions->drawMetaGrid){
                    gridLattice->addLine(currentX, minY, currentX, height);
                }
                currentX -= gridByX;
            }
        }

        if (!gridOptions->drawMetaGrid){
            gridLattice->addLine(metaGridMin.x, minY, metaGridMin.x, height);
        }
    }

    if (drawLeftLine) {
//  draw from minx to right
        double nextMetaX = metaGridMin.x + metaHorizontalX;
        double currentX = metaGridMin.x + deltaX.x;
        while (true) {
            double leftPoint = currentX - uiGridDeltaRight;
            if (leftPoint > width) {
                break;
            }
            double distanceToMetaLine = std::abs(currentX - nextMetaX);
            if (distanceToMetaLine > distanceToMetaGridTolerance) {
                gridLattice->addLine(currentX + uiGridDeltaLeft, height, currentX - uiGridDeltaRight, minY);
                currentX += deltaX.x;
            } else {
                nextMetaX += metaHorizontalX;
                if (!gridOptions->drawMetaGrid){
                    gridLattice->addLine(currentX + uiGridDeltaLeft, height, currentX - uiGridDeltaRight, minY);
                }
                currentX += deltaX.x;
            }
        }

        nextMetaX = metaGridMin.x - metaHorizontalX;
        currentX = metaGridMin.x - deltaX.x;

        // draw from minX to left
        while (true) {
            double rightPoint = currentX + uiGridDeltaLeft;
            if (rightPoint < minX) {
                break;
            }
            double distanceToMetaLine = std::abs(currentX - nextMetaX);
            if (distanceToMetaLine > distanceToMetaGridTolerance) {
                gridLattice->addLine(currentX + uiGridDeltaLeft, height, currentX - uiGridDeltaRight, minY);
                currentX -= deltaX.x;
            } else {
                nextMetaX -= metaHorizontalX;
                if (!gridOptions->drawMetaGrid){
                    gridLattice->addLine(currentX + uiGridDeltaLeft, height, currentX - uiGridDeltaRight, minY);
                }
                currentX -= deltaX.x;
            }
        }

        if (!gridOptions->drawMetaGrid){
            gridLattice->addLine(metaGridMin.x + uiGridDeltaLeft, height, metaGridMin.x - uiGridDeltaRight, minY);
        }
    }

    if (drawRightLine) {
//  draw from minx to right
        double nextMetaX = metaGridMin.x + metaHorizontalX;
        double currentX = metaGridMin.x + deltaX.x;
        while (true) {
            double leftPoint = currentX - uiGridDeltaLeft;
            if (leftPoint > width) {
                break;
            }
            double distanceToMetaLine = std::abs(currentX - nextMetaX);
            if (distanceToMetaLine > distanceToMetaGridTolerance) {
                gridLattice->addLine(currentX - uiGridDeltaLeft, height, currentX + uiGridDeltaRight, minY);
                currentX += deltaX.x;
            } else {
                nextMetaX += metaHorizontalX;
                if (!gridOptions->drawMetaGrid){
                    gridLattice->addLine(currentX - uiGridDeltaLeft, height, currentX + uiGridDeltaRight, minY);
                }
                currentX += deltaX.x;
            }
        }

        nextMetaX = metaGridMin.x - metaHorizontalX;
        currentX = metaGridMin.x - deltaX.x;

        // draw from minX to left
        while (true) {
            double rightPoint = currentX + uiGridDeltaRight;
            if (rightPoint < minX) {
                break;
            }
            double distanceToMetaLine = std::abs(currentX - nextMetaX);
            if (distanceToMetaLine > distanceToMetaGridTolerance) {
                gridLattice->addLine(currentX - uiGridDeltaLeft, height, currentX + uiGridDeltaRight, minY);
                currentX -= deltaX.x;
            } else {
                nextMetaX -= metaHorizontalX;
                if (!gridOptions->drawMetaGrid){
                    gridLattice->addLine(currentX - uiGridDeltaLeft, height, currentX + uiGridDeltaRight, minY);
                }
                currentX -= deltaX.x;
            }
        }

        if (!gridOptions->drawMetaGrid){
            gridLattice->addLine(metaGridMin.x - uiGridDeltaLeft, height, metaGridMin.x + uiGridDeltaRight, minY);
        }
    }
}


void LC_IsometricGrid::createMetaGridLines(const RS_Vector& min, const RS_Vector &max) {

    double x;

    double minX = min.x;
    double maxX = max.x;
    double minY = min.y;
    double maxY = max.y;


    double height = maxY;
    double width = maxX;
    double uiGridDeltaLeft = gridDeltaLeft;
    double uiGridDeltaRight = gridDeltaRight;

    double metaHorizontalX = isometricCell.x;
    double metaGridHalfWidthX = metaHorizontalX / 2;

    // just project a rough amount of lines will be drawn and so amount of points in lattice to reserve
    int numLinesX = (width - min.x)/metaGridHalfWidthX * 2;
    int numPointsProjection = numLinesX * numLinesX * 2;

    metaGridLattice->update(30, 60, metaGridCellSize, numPointsProjection);


    for (x = metaGridMin.x; x < width; x += metaHorizontalX) {
        if (drawRightLine) {
            metaGridLattice->addLine(x - uiGridDeltaLeft, height, x + uiGridDeltaRight, minY);
        }

        if (drawLeftLine) {
            metaGridLattice->addLine(x + uiGridDeltaLeft, height, x - uiGridDeltaRight, minY);
        }

        // vertical grid lines:qc
        if (drawTopLines) {
            double halfX = x - metaGridHalfWidthX;
            metaGridLattice->addLine(x, minY, x, height);
            metaGridLattice->addLine(halfX, minY, halfX, height);
        }
    }

    double lastX = x;
    if (drawTopLines) {
        // draw rightmost possible vertical line
        x -= metaGridHalfWidthX;
        if (x < width) {
            metaGridLattice->addLine(x, minY, x, height);
        }
    }

    if (drawRightLine) {
        // paint left top corner
        double currentX = metaGridMin.x - metaHorizontalX;
        while (true) {
            double rightPoint = currentX + uiGridDeltaRight;
            if (rightPoint < minX) {
                break;
            }
            metaGridLattice->addLine(currentX - uiGridDeltaLeft, height, rightPoint, minY);
            currentX -= metaHorizontalX;
        }

        // paint left bottom corner
        currentX = lastX;
        while (true) {
            double leftPoint = currentX - uiGridDeltaLeft;
            if (leftPoint > width) {
                break;
            }
            metaGridLattice->addLine(leftPoint, height, currentX + uiGridDeltaRight, minY);
            currentX += metaHorizontalX;
        }
    }

    if (drawLeftLine) {
//  draw right top corner
        double currentX = lastX;
        while (true) {
            double leftPoint = currentX - uiGridDeltaRight;
            if (leftPoint > width) {
                break;
            }
            metaGridLattice->addLine(currentX + uiGridDeltaLeft, height, currentX - uiGridDeltaRight, minY);
            currentX += metaHorizontalX;
        }

// fill left bottom corner
        currentX = metaGridMin.x;
        while (true) {
            double rightPoint = currentX + uiGridDeltaLeft;
            if (rightPoint < 0) {
                break;
            }
            metaGridLattice->addLine(rightPoint, height, currentX - uiGridDeltaRight, minY);
            currentX -= metaHorizontalX;
        }
    }
}

void LC_IsometricGrid::createGridLines(const RS_Vector &min, const RS_Vector &max, const RS_Vector &gridWidth,  bool drawGridWithoutGaps, const RS_Vector& lineInTileOffset) {
    int linesCount = numPointsInMetagridX + numPointsInMetagridY;
    if (drawGridWithoutGaps){
        createGridLinesNoGaps(min, max);
    }
    else{
        if (drawTopLines){
            linesCount = linesCount * 4;
        }
        gridLattice->updateForLines(30, 60, gridWidth, lineInTileOffset, linesCount * 2);
        if (drawTopLines){
            fillTilesRowsByLinesNoDiagonals();
        }
        else{
            fillTilesRowsBylines();
        }
    }
}
#define DEBUG_ISO_META_

#ifdef DEBUG_ISO_META
#include "rs_pen.h"
#include "lc_defaults.h"
#endif

<<<<<<< HEAD
void LC_IsometricGrid::drawMetaGridLines(RS_Painter *painter, LC_GraphicViewport *view) {
    doDrawLines(painter, view, metaGridLattice);
=======
void LC_IsometricGrid::drawMetaGridLines(RS_Painter *painter, RS_GraphicView *view) {
    doDrawLines(painter, view, metaGridLattice.get());
>>>>>>> d7c24a19

#ifdef DEBUG_ISO_META

    double firstX = view->toGuiX(metaGridMin.x);

    double uiGridDeltaLeft = view->toGuiDX(gridDeltaLeft);
    double uiGridDeltaRight = view->toGuiDX(gridDeltaRight);

    painter->setPen({RS_Color(QColor("blue")), RS2::LineWidth::Width00, RS2::LineType::SolidLine,});
    if (drawRightLine) {
        painter->drawLine(firstX - uiGridDeltaLeft, view->getHeight(), firstX + uiGridDeltaRight, 0);
    }

    if (drawLeftLine) {
        painter->drawLine(firstX + uiGridDeltaLeft, view->getHeight(), firstX - uiGridDeltaRight, 0);
    }

    painter->setPen({RS_Color(QColor("yellow")), RS2::LineWidth::Width00, RS2::LineType::SolidLine,});
    painter->drawLine(view->toGui(metaGridMin), view->toGui(metaGridMax));
    painter->drawLine(view->toGui(metaGridMin), view->toGui(metaGridMax.x, metaGridMin.y));

    painter->setPen({RS_Color(QColor("cyan")), RS2::LineWidth::Width00, RS2::LineType::SolidLine,});
    painter->drawPoint(view->toGui(gridBasePoint), LC_DEFAULTS_PDMode, LC_DEFAULTS_PDSize);
#endif
}

void LC_IsometricGrid::createGridPoints(const RS_Vector &min, const RS_Vector &max,const RS_Vector &gridWidth,  bool drawGridWithoutGaps, int totalPoints) {
    gridLattice->update(30, 60, gridWidth, totalPoints);
    if (drawGridWithoutGaps){
        fillPointsNoGaps(min, max);
    }
    else {
        if (drawTopLines) {
            fillTilesRowsByPointsExceptDiagonal();
        } else {
            fillTilesRowsByPoints();
        }
    }
}

void LC_IsometricGrid::prepareSnapSolution() {
    gridDeltaX = gridLattice->getDeltaX();
    gridDeltaY = gridLattice->getDeltaY();
    snapVectorSolution = RS_VectorSolutions({RS_Vector(0,0), gridDeltaY, gridDeltaX, -gridDeltaX, -gridDeltaY});
}

void LC_IsometricGrid::calculateTilesGridMetrics(const RS_Vector &maxCorner, const RS_Vector &offset) {
    double metaHorizontalX = isometricCell.x / 2;
    double metaVerticalY = isometricCell.y / 2;
    double minX = metaGridMin.x - isometricCell.x;
    double minY = metaGridMin.y - isometricCell.y;

    tileNumPointsByX = numPointsInMetagridX;
    tileNumPointsByY = numPointsInMetagridY;

    // fixme - check size of lines that are actually drawn
    if (!drawRightLine) {
        tileNumPointsByY++;
    }

    if (!drawLeftLine) {
        tileNumPointsByX++;
    }

    tilesRowShift = metaHorizontalX / 2;
    bool firstRowIsNearToMin = std::abs(offset.y) < metaVerticalY;
    if (firstRowIsNearToMin) {
        double shift = metaHorizontalX;
        if (metaHorizontalX > offset.x) {
            shift = -metaHorizontalX;
        }
        tilesStartPoint = RS_Vector(minX + shift - tilesRowShift, minY);
    } else {
        double shift = 0;
        if (metaHorizontalX > offset.x) {
            shift =  metaHorizontalX;
        }
        tilesStartPoint = RS_Vector(minX + shift - metaHorizontalX * 2 + tilesRowShift, minY - metaVerticalY);
    }
    tilesMaxPoint = RS_Vector(maxCorner.x + metaHorizontalX, maxCorner.y);

    tilesDelta = RS_Vector(isometricCell.x, metaVerticalY);
}


void LC_IsometricGrid::fillTilesRowsByPointsExceptDiagonal() {
    RS_Vector startPoint = tilesStartPoint;
    double currentY = startPoint.y;
    RS_Vector basePoint = startPoint;

    double maxX = tilesMaxPoint.x;
    double maxY = tilesMaxPoint.y;
    double rowShift = tilesRowShift;

    double tilesDeltaX = tilesDelta.x;
    double tilesDeltaY = tilesDelta.y;

    while (currentY < maxY) {
        double currentX = startPoint.x - rowShift;
        basePoint.x = currentX;
        while (currentX < maxX) {
            gridLattice->fillWithoutDiagonal(tileNumPointsByX, tileNumPointsByY, basePoint, false, false, true, numPointsInMetagridX);
            currentX += tilesDeltaX;
            basePoint.x = currentX;
        }
        currentY += tilesDeltaY;
        basePoint.y = currentY;
        rowShift = -rowShift;        
    }
}

void LC_IsometricGrid::fillTilesRowsByPoints() {
    RS_Vector startPoint = tilesStartPoint;
    double currentY = startPoint.y;
    RS_Vector basePoint = startPoint;

    double maxX = tilesMaxPoint.x;
    double maxY = tilesMaxPoint.y;
    double rowShift = tilesRowShift;
    double tilesDeltaX = tilesDelta.x;
    double tilesDeltaY = tilesDelta.y;

    while (currentY < maxY) {
        double currentX = startPoint.x - rowShift;
        basePoint.x = currentX;
        while (currentX < maxX) {
            gridLattice->fill(tileNumPointsByX, tileNumPointsByY, basePoint, false, false);
            currentX += tilesDeltaX;
            basePoint.x = currentX;
        }
        currentY += tilesDeltaY;
        basePoint.y = currentY;
        rowShift = -rowShift;    
    }
}

void LC_IsometricGrid::fillTilesRowsByLinesNoDiagonals() {
    RS_Vector startPoint = tilesStartPoint;
    double currentY = startPoint.y;
    RS_Vector basePoint = startPoint;

    double maxX = tilesMaxPoint.x;
    double maxY = tilesMaxPoint.y;
    double rowShift = tilesRowShift;

    double tilesDeltaX = tilesDelta.x;
    double tilesDeltaY = tilesDelta.y;

    int numPointsX = tileNumPointsByX;
    int numPointsY = tileNumPointsByY;

    if (!drawRightLine){
        numPointsY --;
    }
    if (!drawLeftLine){
        numPointsX --;
    }

    while (currentY < maxY) {
        double currentX = startPoint.x - rowShift;
        basePoint.x = currentX;
        while (currentX < maxX) {
            gridLattice->fillAllByLinesExceptDiagonal(numPointsX, numPointsY, basePoint, false, false, !drawLeftLine, !drawRightLine);
            currentX += tilesDeltaX;
            basePoint.x = currentX;
        }
        currentY += tilesDeltaY;
        basePoint.y = currentY;
        rowShift = -rowShift;        
    }
}

void LC_IsometricGrid::fillTilesRowsBylines() {
    RS_Vector startPoint = tilesStartPoint;
    double currentY = startPoint.y;
    RS_Vector basePoint = startPoint;

    double maxX = tilesMaxPoint.x;
    double maxY = tilesMaxPoint.y;
    double rowShift = tilesRowShift;

    double tilesDeltaX = tilesDelta.x;
    double tilesDeltaY = tilesDelta.y;

    while (currentY < maxY) {
        double currentX = startPoint.x - rowShift;
        basePoint.x = currentX;
        while (currentX < maxX) {
            gridLattice->fillByLines(tileNumPointsByX, tileNumPointsByY, basePoint, false, false, !drawLeftLine, !drawRightLine);
            currentX += tilesDeltaX;
            basePoint.x = currentX;
        }
        currentY += tilesDeltaY;
        basePoint.y = currentY;
        rowShift = -rowShift;    
    }
}

void LC_IsometricGrid::fillPointsNoGaps(const RS_Vector &min, const RS_Vector &max) {
    RS_Vector deltaX = gridLattice->getDeltaX();
    RS_Vector deltaY = gridLattice->getDeltaY();
    double pointsDeltaX = deltaX.x;
    double pointsDeltaY = deltaY.y;

    RS_Vector leftBottomCorner = RS_Vector(min.x, max.y);

    RS_Vector offset = leftBottomCorner-metaGridMin;

    double startX =  min.x - remainder(offset.x, pointsDeltaX*2)+pointsDeltaX/2;
    double startY =  max.y - remainder(offset.y, pointsDeltaY*2)+pointsDeltaY;

    double maxX = max.x;    

    double shiftByX = pointsDeltaX*2;
    double rowShift = deltaY.x/2;
    double currentY = startY;
    while (currentY < min.y) {
        double currentX = startX - rowShift;
        while (currentX < maxX) {
            gridLattice->addPoint(currentX, currentY);
            currentX += shiftByX;
        }
        currentY += pointsDeltaY;
        rowShift = -rowShift;    
    }
}<|MERGE_RESOLUTION|>--- conflicted
+++ resolved
@@ -447,13 +447,8 @@
 #include "lc_defaults.h"
 #endif
 
-<<<<<<< HEAD
 void LC_IsometricGrid::drawMetaGridLines(RS_Painter *painter, LC_GraphicViewport *view) {
-    doDrawLines(painter, view, metaGridLattice);
-=======
-void LC_IsometricGrid::drawMetaGridLines(RS_Painter *painter, RS_GraphicView *view) {
     doDrawLines(painter, view, metaGridLattice.get());
->>>>>>> d7c24a19
 
 #ifdef DEBUG_ISO_META
 
