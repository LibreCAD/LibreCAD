/****************************************************************************
**
** This file is part of the LibreCAD project, a 2D CAD program
**
** Copyright (C) 2015 A. Stebich (librecad@mail.lordofbikes.de)
** Copyright (C) 2010 R. van Twisk (librecad@rvt.dds.nl)
** Copyright (C) 2001-2003 RibbonSoft. All rights reserved.
**
**
** This file may be distributed and/or modified under the terms of the
** GNU General Public License version 2 as published by the Free Software
** Foundation and appearing in the file gpl-2.0.txt included in the
** packaging of this file.
**
** This program is distributed in the hope that it will be useful,
** but WITHOUT ANY WARRANTY; without even the implied warranty of
** MERCHANTABILITY or FITNESS FOR A PARTICULAR PURPOSE.  See the
** GNU General Public License for more details.
**
** You should have received a copy of the GNU General Public License
** along with this program; if not, write to the Free Software
** Foundation, Inc., 51 Franklin Street, Fifth Floor, Boston, MA  02110-1301  USA
**
** This copyright notice MUST APPEAR in all copies of the script!
**
**********************************************************************/

#include<climits>
#include<cmath>

#include <QApplication>
#include <QMouseEvent>
#include <QtAlgorithms>
#include "rs_graphicview.h"

#include "rs_color.h"
#include "rs_debug.h"
#include "rs_dialogfactory.h"
#include "rs_eventhandler.h"
#include "rs_graphic.h"
#include "rs_grid.h"
#include "rs_line.h"
#include "rs_linetypepattern.h"
#include "rs_math.h"
#include "rs_painter.h"
#include "rs_snapper.h"
#include "rs_settings.h"
#include "rs_units.h"
#include "lc_linemath.h"
#include "dxf_format.h"

#ifdef EMU_C99
#include "emu_c99.h"
#endif

#ifdef DEBUG_RENDERING
#define DEBUG_RENDERING_DETAILS
#endif

struct RS_GraphicView::ColorData {
    /** background color (any color) */
    RS_Color background;
    /** foreground color (black or white) */
    RS_Color foreground;
    /** grid color */
    RS_Color gridColor = Qt::gray;
    /** meta grid color */
    RS_Color metaGridColor;
    /** selected color */
    RS_Color selectedColor;
    /** highlighted color */
    RS_Color highlightedColor;
    /** Start handle color */
    RS_Color startHandleColor;
    /** Intermediate (not start/end vertex) handle color */
    RS_Color handleColor;
    /** End handle color */
    RS_Color endHandleColor;
    /** reference entities on preview color */
    RS_Color previewReferenceEntitiesColor;

    /** reference entities on preview color */
    RS_Color previewReferenceHighlightedEntitiesColor;

    /** Relative-zero marker color */
    RS_Color relativeZeroColor;

    /** colors for axis extensions */
    RS_Color xAxisExtensionColor;
    RS_Color yAxisExtensionColor;

    /** overlaybox */

    RS_Color overlayBoxLine;
    RS_Color overlayBoxFill;
    RS_Color overlayBoxLineInverted;
    RS_Color overlayBoxFillInverted;

    /* Relative-zero hidden state */
    bool hideRelativeZero = false;
};

/**
 * Constructor.
 */
RS_GraphicView::RS_GraphicView(QWidget *parent, Qt::WindowFlags f)
    :QWidget(parent, f), eventHandler{new RS_EventHandler{this}},
    m_colorData{std::make_unique<ColorData>()},
    grid{std::make_unique<RS_Grid>(this)},
    defaultSnapMode{std::make_unique<RS_SnapMode>()},
    drawingMode(RS2::ModeFull),
    savedViews(16),
    previousViewTime{std::make_unique<QDateTime>(QDateTime::currentDateTime())} {
//    loadSettings();
}

void RS_GraphicView::loadSettings() {

    LC_GROUP("Appearance");
    {
        this->m_colorData->hideRelativeZero = LC_GET_BOOL("hideRelativeZero");
        extendAxisLines = LC_GET_BOOL("ExtendAxisLines", false);
        entityHandleHalfSize = LC_GET_INT("EntityHandleSize", 4) / 2;
        relativeZeroRadius = LC_GET_INT("RelZeroMarkerRadius", 5);
        zeroShortAxisMarkSize = LC_GET_INT("ZeroShortAxisMarkSize", 20);
<<<<<<< HEAD
        extendAxisModeX = LC_GET_INT("ExtendModeXAxis",0);
        extendAxisModeY = LC_GET_INT("ExtendModeYAxis",0);
        ignoreDraftForHighlight = LC_GET_BOOL("IgnoreDraftForHighlight", false);
        draftLinesMode = LC_GET_BOOL("DraftLinesMode", false);
    }
    LC_GROUP_END();
    LC_GROUP("Render");{
        minRenderableTextHeightInPx = LC_GET_INT("MinRenderableTextHeightPx", 4);
        int minArcRadius100 = LC_GET_INT("MinArcRadius", 80);
        minArcDrawingRadius = minArcRadius100 / 100.0;

        int minCircleRadius100 = LC_GET_INT("MinCircleRadius", 200);
        minCircleDrawingRadius = minCircleRadius100 / 100.0;

        int minLineLen100 = LC_GET_INT("MinLineLen", 200);
        minLineDrawingLen = minLineLen100 / 100.0;

        int minEllipseMajor100 = LC_GET_INT("MinEllipseMajor", 200);
        minEllipseMajorRadius = minEllipseMajor100 / 100.0;

        int minEllipseMinor100 = LC_GET_INT("MinEllipseMinor", 200);
        minEllipseMinorRadius = minEllipseMinor100 / 100.0;
=======
        minRenderableTextHeightInPx = LC_GET_INT("MinRenderableTextHeightPx", 4);

        extendAxisModeX = LC_GET_INT("ExtendModeXAxis",0);
        extendAxisModeY = LC_GET_INT("ExtendModeYAxis",0);
>>>>>>> 03b175bc
    }
    LC_GROUP_END();
    LC_GROUP_GUARD("Colors");
    {
        setBackground(QColor(LC_GET_STR("background", RS_Settings::background)));
        setSelectedColor(QColor(LC_GET_STR("select", RS_Settings::select)));
        setHighlightedColor(QColor(LC_GET_STR("highlight", RS_Settings::highlight)));
        setStartHandleColor(QColor(LC_GET_STR("start_handle", RS_Settings::start_handle)));
        setHandleColor(QColor(LC_GET_STR("handle", RS_Settings::handle)));
        setEndHandleColor(QColor(LC_GET_STR("end_handle", RS_Settings::end_handle)));
        setRelativeZeroColor(QColor(LC_GET_STR("relativeZeroColor", RS_Settings::relativeZeroColor)));
        setPreviewReferenceEntitiesColor(QColor(LC_GET_STR("previewReferencesColor", RS_Settings::previewRefColor)));
        setPreviewReferenceHighlightedEntitiesColor(QColor(LC_GET_STR("previewReferencesHighlightColor", RS_Settings::previewRefHighlightColor)));
        setXAxisExtensionColor(QColor(LC_GET_STR("grid_x_axisColor", "red")));
        setYAxisExtensionColor(QColor(LC_GET_STR("grid_y_axisColor", "green")));
<<<<<<< HEAD


        int overlayTransparency = LC_GET_INT("overlay_box_transparency",90);

        setOverlayBoxLineColor(QColor(LC_GET_STR("overlay_box_line", RS_Settings::overlayBoxLine)));
        QColor tmp = QColor(LC_GET_STR("overlay_box_fill", RS_Settings::overlayBoxFill));
        RS_Color fillColor(tmp.red(), tmp.green(), tmp.blue(), overlayTransparency);
        setOverlayBoxFillColor(fillColor);

        setOverlayBoxLineInvertedColor(QColor(LC_GET_STR("overlay_box_line_inv", RS_Settings::overlayBoxLineInverted)));
        tmp = QColor(LC_GET_STR("overlay_box_fill_inv", RS_Settings::overlayBoxFillInverted));
        RS_Color fillColorInverted(tmp.red(), tmp.green(), tmp.blue(), overlayTransparency);
        setOverlayBoxFillInvertedColor(fillColorInverted);
=======
>>>>>>> 03b175bc
    }

    if (grid != nullptr){
        grid->loadSettings();
    }
}

RS_GraphicView::~RS_GraphicView(){
    qDeleteAll(overlayEntities);
}

/**
 * Must be called by any derived class in the destructor.
 */
void RS_GraphicView::cleanUp() {
    m_bIsCleanUp = true;
}

/**
 * Sets the pointer to the graphic which contains the entities
 * which are visualized by this widget.
 */
void RS_GraphicView::setContainer(RS_EntityContainer *container) {
    this->container = container;
//adjustOffsetControls();
}

/**
 * Sets the zoom factor in X for this visualization of the graphic.
 */
void RS_GraphicView::setFactorX(double f) {
    if (!zoomFrozen) {
        factor.x = std::abs(f);
        invalidate();
    }
}

/**
 * Sets the zoom factor in Y for this visualization of the graphic.
 */
void RS_GraphicView::setFactorY(double f) {
    if (!zoomFrozen) {
        factor.y = std::abs(f);
        invalidate();
    }
}

void RS_GraphicView::setOffset(int ox, int oy) {
//    DEBUG_HEADER
//    RS_DEBUG->print(/*RS_Debug::D_WARNING, */"set offset from (%d, %d) to (%d, %d)", getOffsetX(), getOffsetY(), ox, oy);
    setOffsetX(ox);
    setOffsetY(oy);
}

/**
 * @return true if the grid is switched on.
 */
bool RS_GraphicView::isGridOn() const {
    if (container) {
        RS_Graphic *graphic = container->getGraphic();
        if (graphic != nullptr) {
            return graphic->isGridOn();
        }
    }
    return true;
}

/**
 * @return true if the grid is isometric
 *
 *@Author: Dongxu Li
 */
bool RS_GraphicView::isGridIsometric() const {
    return grid->isIsometric();
}


void RS_GraphicView::setIsoViewType(RS2::IsoGridViewType chType) {
    grid->setIsoViewType(chType);
}

RS2::IsoGridViewType RS_GraphicView::getIsoViewType() const {
    return grid->getIsoViewType();
}

/**
 * Centers the drawing in x-direction.
 */
void RS_GraphicView::centerOffsetX() {
    if (container && !zoomFrozen) {
        offsetX = (int) (((getWidth() - borderLeft - borderRight)
                          - (container->getSize().x * factor.x)) / 2.0
                         - (container->getMin().x * factor.x)) + borderLeft;
        invalidate();
    }
}

/**
 * Centers the drawing in y-direction.
 */
void RS_GraphicView::centerOffsetY() {
    if (container && !zoomFrozen) {
        offsetY = (int) ((getHeight() - borderTop - borderBottom
                          - (container->getSize().y * factor.y)) / 2.0
                         - (container->getMin().y * factor.y)) + borderBottom;
        invalidate();
    }
}

/**
 * Centers the given coordinate in the view in x-direction.
 */
void RS_GraphicView::centerX(double v) {
    if (!zoomFrozen) {
        offsetX = (int) ((v * factor.x)
                         - (double) (getWidth() - borderLeft - borderRight) / 2.0);
        invalidate();
    }
}

/**
 * Centers the given coordinate in the view in y-direction.
 */
void RS_GraphicView::centerY(double v) {
    if (!zoomFrozen) {
        offsetY = (int) ((v * factor.y)
                         - (double) (getHeight() - borderTop - borderBottom) / 2.0);
        invalidate();
    }
}

/**
 * @return Current action or nullptr.
 */
RS_ActionInterface *RS_GraphicView::getDefaultAction() {
    if (eventHandler) {
        return eventHandler->getDefaultAction();
    } else {
        return nullptr;
    }
}

/**
 * Sets the default action of the event handler.
 */
void RS_GraphicView::setDefaultAction(RS_ActionInterface *action) {
    if (eventHandler) {
        eventHandler->setDefaultAction(action);
    }
}

/**
 * @return Current action or nullptr.
 */
RS_ActionInterface *RS_GraphicView::getCurrentAction() {
    if (eventHandler) {
        return eventHandler->getCurrentAction();
    } else {
        return nullptr;
    }
}

/**
 * Sets the current action of the event handler.
 */
void RS_GraphicView::setCurrentAction(RS_ActionInterface *action) {
    if (eventHandler) {
        eventHandler->setCurrentAction(action);
    }
}

/**
 * Kills all running selection actions. Called when a selection action
 * is launched to reduce confusion.
 */
void RS_GraphicView::killSelectActions() {
    if (eventHandler) {
        eventHandler->killSelectActions();
    }
}

/**
 * Kills all running actions.
 */
void RS_GraphicView::killAllActions() {
    if (eventHandler) {
        eventHandler->killAllActions();
    }
}

/**
 * Go back in menu or current action.
 */
void RS_GraphicView::back() {
    if (eventHandler && eventHandler->hasAction()) {
        eventHandler->back();
    }
}

/**
 * Go forward with the current action.
 */
void RS_GraphicView::enter() {
    if (eventHandler && eventHandler->hasAction()) {
        eventHandler->enter();
    }
}

void keyPressEvent(QKeyEvent *event);



void RS_GraphicView::keyPressEvent(QKeyEvent *event) {
    if (eventHandler && eventHandler->hasAction()) {
        eventHandler->keyPressEvent(event);
    }
}

/**
 * Called by the actual GUI class which implements a command line.
 */
void RS_GraphicView::commandEvent(RS_CommandEvent *e) {
    if (eventHandler) {
        eventHandler->commandEvent(e);
    }
}

/**
 * Enables coordinate input in the command line.
 */
void RS_GraphicView::enableCoordinateInput() {
    if (eventHandler) {
        eventHandler->enableCoordinateInput();
    }
}

/**
 * Disables coordinate input in the command line.
 */
void RS_GraphicView::disableCoordinateInput() {
    if (eventHandler) {
        eventHandler->disableCoordinateInput();
    }
}

/**
 * zooms in by factor f
 */
void RS_GraphicView::zoomIn(double f, const RS_Vector &center) {
    if (f < 1.0e-6) {
        RS_DEBUG->print(RS_Debug::D_WARNING,
                        "RS_GraphicView::zoomIn: invalid factor");
        return;
    }

    RS_Vector c = center;
    if (!c.valid) {
        //find mouse position
        c = getMousePosition();
    }

    zoomWindow(
        toGraph(0, 0)
            .scale(c, RS_Vector(1.0 / f, 1.0 / f)),
        toGraph(getWidth(), getHeight())
            .scale(c, RS_Vector(1.0 / f, 1.0 / f)));

//adjustOffsetControls();
//adjustZoomControls();
// updateGrid();
    redraw(); // fixme - is it needed there? already called in zoom window
}

/**
 * zooms in by factor f in x
 */
void RS_GraphicView::zoomInX(double f) {
    factor.x *= f;
    offsetX = (int) ((offsetX - getWidth() / 2) * f) + getWidth() / 2;
    adjustOffsetControls();
    adjustZoomControls();
    invalidate();
    redraw();
}

/**
 * zooms in by factor f in y
 */
void RS_GraphicView::zoomInY(double f) {
    factor.y *= f;
    offsetY = (int) ((offsetY - getHeight() / 2) * f) + getHeight() / 2;
    adjustOffsetControls();
    adjustZoomControls();
    invalidate();
    redraw();
}

/**
 * zooms out by factor f
 */
void RS_GraphicView::zoomOut(double f, const RS_Vector &center) {
    if (f < 1.0e-6) {
        RS_DEBUG->print(RS_Debug::D_WARNING,
                        "RS_GraphicView::zoomOut: invalid factor");
        return;
    }
    zoomIn(1 / f, center);
}

/**
 * zooms out by factor f in x
 */
void RS_GraphicView::zoomOutX(double f) {
    if (f < 1.0e-6) {
        RS_DEBUG->print(RS_Debug::D_WARNING,
                        "RS_GraphicView::zoomOutX: invalid factor");
        return;
    }
    factor.x /= f;
    offsetX = (int) (offsetX / f);
    adjustOffsetControls();
    adjustZoomControls();
    invalidate();
    redraw();
}

/**
 * zooms out by factor f y
 */
void RS_GraphicView::zoomOutY(double f) {
    if (f < 1.0e-6) {
        RS_DEBUG->print(RS_Debug::D_WARNING,
                        "RS_GraphicView::zoomOutY: invalid factor");
        return;
    }
    factor.y /= f;
    offsetY = (int) (offsetY / f);
    adjustOffsetControls();
    adjustZoomControls();
    invalidate();
    redraw();
}

/**
 * performs autozoom
 *
 * @param axis include axis in zoom
 * @param keepAspectRatio true: keep aspect ratio 1:1
 *                        false: factors in x and y are stretched to the max
 */
#include <iostream>

void RS_GraphicView::zoomAuto(bool axis, bool keepAspectRatio) {

    RS_DEBUG->print("RS_GraphicView::zoomAuto");

    if (container) {
        container->calculateBorders();

        double sx, sy;
        if (axis) {
            auto const dV = container->getMax() - container->getMin();
            sx = std::max(dV.x, 0.);
            sy = std::max(dV.y, 0.);
        } else {
            sx = container->getSize().x;
            sy = container->getSize().y;
        }
//		    std::cout<<" RS_GraphicView::zoomAuto("<<sx<<","<<sy<<")"<<std::endl;
//			std::cout<<" RS_GraphicView::zoomAuto("<<axis<<","<<keepAspectRatio<<")"<<std::endl;

        double fx = 1., fy = 1.;
        unsigned short fFlags = 0;

        if (sx > RS_TOLERANCE) {
            fx = (getWidth() - borderLeft - borderRight) / sx;
        } else {
            fFlags += 1; //invalid x factor
        }

        if (sy > RS_TOLERANCE) {
            fy = (getHeight() - borderTop - borderBottom) / sy;
        } else {
            fFlags += 2; //invalid y factor
        }
//    std::cout<<"0: fx= "<<fx<<"\tfy="<<fy<<std::endl;

        RS_DEBUG->print("f: %f/%f", fx, fy);

        switch (fFlags) {
            case 1:
                fx = fy;
                break;
            case 2:
                fy = fx;
                break;
            case 3:
                return; //do not do anything, invalid factors
            default:
                if (keepAspectRatio) {
                    fx = fy = std::min(fx, fy);
                }
//                break;
        }
//    std::cout<<"1: fx= "<<fx<<"\tfy="<<fy<<std::endl;

        RS_DEBUG->print("f: %f/%f", fx, fy);
//exclude invalid factors
        fFlags = 0;
        if (fx < RS_TOLERANCE || fx > RS_MAXDOUBLE) {
            fx = 1.0;
            fFlags += 1;
        }
        if (fy < RS_TOLERANCE || fy > RS_MAXDOUBLE) {
            fy = 1.0;
            fFlags += 2;
        }
        if (fFlags == 3) return;
        saveView();
//        std::cout<<"2: fx= "<<fx<<"\tfy="<<fy<<std::endl;
        setFactorX(fx);
        setFactorY(fy);

        RS_DEBUG->print("f: %f/%f", fx, fy);


//        RS_DEBUG->print("adjustZoomControls");
        adjustZoomControls();
//        RS_DEBUG->print("centerOffsetX");
        centerOffsetX();
//        RS_DEBUG->print("centerOffsetY");
        centerOffsetY();
//        RS_DEBUG->print("adjustOffsetControls");
        adjustOffsetControls();
//        RS_DEBUG->print("updateGrid");
//    updateGrid();

        redraw();
    }
    RS_DEBUG->print("RS_GraphicView::zoomAuto OK");
}

/**
 * Shows previous view.
 */
void RS_GraphicView::zoomPrevious() {

    RS_DEBUG->print("RS_GraphicView::zoomPrevious");

    if (container) {
        restoreView();
    }
}

/**
 * Saves the current view as previous view to which we can
 * switch back later with @see restoreView().
 */
void RS_GraphicView::saveView() {
    if (getGraphic()) getGraphic()->setModified(true);
    QDateTime noUpdateWindow = QDateTime::currentDateTime().addMSecs(-500);
//do not update view within 500 milliseconds
    if (*previousViewTime > noUpdateWindow) return;
    *previousViewTime = QDateTime::currentDateTime();
    savedViews[savedViewIndex] = std::make_tuple(offsetX, offsetY, factor);
    savedViewIndex = (savedViewIndex + 1) % savedViews.size();
    if (savedViewCount < savedViews.size()) savedViewCount++;

    if (savedViewCount == 1) {
        emit previous_zoom_state(true);
    }
}


/**
 * Restores the view previously saved with
 * @see saveView().
 */
void RS_GraphicView::restoreView() {
    if (savedViewCount == 0) return;
    savedViewCount--;
    if (savedViewCount == 0) {
        emit previous_zoom_state(false);
    }
    savedViewIndex = (savedViewIndex + savedViews.size() - 1) % savedViews.size();

    offsetX = std::get<0>(savedViews[savedViewIndex]);
    offsetY = std::get<1>(savedViews[savedViewIndex]);
    factor = std::get<2>(savedViews[savedViewIndex]);

    adjustOffsetControls();
    adjustZoomControls();
    invalidate();
    redraw();
}


/*	*
 *	Function name:
 *	Description:		Performs autozoom in Y axis only.
 *	Author(s):			..., Claude Sylvain
 *	Created:				?
 *	Last modified:		23 July 2011
 *
 *	Parameters:			bool axis:
 *								Axis in zoom.
 *
 *	Returns:				void
 *	*/

void RS_GraphicView::zoomAutoY(bool axis) {
    if (container) {
        double visibleHeight = 0.0;
        double minY = RS_MAXDOUBLE;
        double maxY = RS_MINDOUBLE;
        bool noChange = false;

        for (auto e: *container) {

            if (e->rtti() == RS2::EntityLine) {
                auto *l = (RS_Line *) e;
                double x1, x2;
                x1 = toGuiX(l->getStartpoint().x);
                x2 = toGuiX(l->getEndpoint().x);

                if (((x1 > 0.0) && (x1 < (double) getWidth())) ||
                    ((x2 > 0.0) && (x2 < (double) getWidth()))) {
                    minY = std::min(minY, l->getStartpoint().y);
                    minY = std::min(minY, l->getEndpoint().y);
                    maxY = std::max(maxY, l->getStartpoint().y);
                    maxY = std::max(maxY, l->getEndpoint().y);
                }
            }
        }

        if (axis) {
            visibleHeight = std::max(maxY, 0.0) - std::min(minY, 0.0);
        } else {
            visibleHeight = maxY - minY;
        }

        if (visibleHeight < 1.0) {
            noChange = true;
        }

        double fy = 1.0;
        if (visibleHeight > 1.0e-6) {
            fy = (getHeight() - borderTop - borderBottom)
                 / visibleHeight;
            if (factor.y < 0.000001) {
                noChange = true;
            }
        }

        if (noChange == false) {
            setFactorY(fy);
            offsetY = (int) ((getHeight() - borderTop - borderBottom
                              - (visibleHeight * factor.y)) / 2.0
                             - (minY * factor.y)) + borderBottom;
            adjustOffsetControls();
            adjustZoomControls();
            invalidate();

        }
        RS_DEBUG->print("Auto zoom y ok");
    }
}

/**
 * Zooms the area given by v1 and v2.
 *
 * @param keepAspectRatio true: keeps the aspect ratio 1:1
 *                        false: zooms exactly the selected range to the
 *                               current graphic view
 */
void RS_GraphicView::zoomWindow(
    RS_Vector v1, RS_Vector v2,
    bool keepAspectRatio) {


    double zoomX = 480.0;    // Zoom for X-Axis
    double zoomY = 640.0;    // Zoom for Y-Axis   (Set smaller one)
    int zoomBorder = 0;

// Switch left/right and top/bottom is necessary:
    if (v1.x > v2.x) {
        std::swap(v1.x, v2.x);
    }
    if (v1.y > v2.y) {
        std::swap(v1.y, v2.y);
    }

// Get zoom in X and zoom in Y:
    if (v2.x - v1.x > 1.0e-6) {
        zoomX = getWidth() / (v2.x - v1.x);
    }
    if (v2.y - v1.y > 1.0e-6) {
        zoomY = getHeight() / (v2.y - v1.y);
    }

// Take smaller zoom:
    if (keepAspectRatio) {
        if (zoomX < zoomY) {
            if (getWidth() != 0) {
                zoomX = zoomY = ((double) (getWidth() - 2 * zoomBorder)) /
                                (double) getWidth() * zoomX;
            }
        } else {
            if (getHeight() != 0) {
                zoomX = zoomY = ((double) (getHeight() - 2 * zoomBorder)) /
                                (double) getHeight() * zoomY;
            }
        }
    }

    zoomX = std::abs(zoomX);
    zoomY = std::abs(zoomY);

// Borders in pixel after zoom
    int pixLeft = (int) (v1.x * zoomX);
    int pixTop = (int) (v2.y * zoomY);
    int pixRight = (int) (v2.x * zoomX);
    int pixBottom = (int) (v1.y * zoomY);
    if (pixLeft == INT_MIN || pixLeft == INT_MAX ||
        pixRight == INT_MIN || pixRight == INT_MAX ||
        pixTop == INT_MIN || pixTop == INT_MAX ||
        pixBottom == INT_MIN || pixBottom == INT_MAX) {
        RS_DIALOGFACTORY->commandMessage("Requested zooming factor out of range. Zooming not changed");
        return;
    }
    saveView();

// Set new offset for zero point:
    offsetX = -pixLeft + (getWidth() - pixRight + pixLeft) / 2;
    offsetY = -pixTop + (getHeight() - pixBottom + pixTop) / 2;
    factor.x = zoomX;
    factor.y = zoomY;

    adjustOffsetControls();
    adjustZoomControls();
    invalidate();

    redraw();
}

/**
 * Centers the point v1.
 */
void RS_GraphicView::zoomPan(int dx, int dy) {
//offsetX+=(int)toGuiDX(v1.x);
//offsetY+=(int)toGuiDY(v1.y);

    offsetX += dx;
    offsetY -= dy;

    adjustOffsetControls();
//adjustZoomControls();
//    updateGrid();

    redraw();
}

/**
 * Scrolls in the given direction.
 */
void RS_GraphicView::zoomScroll(RS2::Direction direction) {
    switch (direction) {
        case RS2::Up:
            offsetY -= 50;
            break;
        case RS2::Down:
            offsetY += 50;
            break;
        case RS2::Right:
            offsetX += 50;
            break;
        case RS2::Left:
            offsetX -= 50;
            break;
    }
    adjustOffsetControls();
    adjustZoomControls();
//    updateGrid();

    redraw();
}


/**
 * Zooms to page extends.
 */
void RS_GraphicView::zoomPage() {

    RS_DEBUG->print("RS_GraphicView::zoomPage");
    if (!container) {
        return;
    }

    RS_Graphic *graphic = container->getGraphic();
    if (!graphic) {
        return;
    }

    RS_Vector s = graphic->getPrintAreaSize() / graphic->getPaperScale();

    double fx, fy;

    if (s.x > RS_TOLERANCE) {
        fx = (getWidth() - borderLeft - borderRight) / s.x;
    } else {
        fx = 1.0;
    }

    if (s.y > RS_TOLERANCE) {
        fy = (getHeight() - borderTop - borderBottom) / s.y;
    } else {
        fy = 1.0;
    }

    RS_DEBUG->print("f: %f/%f", fx, fy);

    fx = fy = std::min(fx, fy);

    RS_DEBUG->print("f: %f/%f", fx, fy);

    if (fx < RS_TOLERANCE) {
        fx = fy = 1.0;
    }

    setFactorX(fx);
    setFactorY(fy);

    RS_DEBUG->print("f: %f/%f", fx, fy);

    centerOffsetX();
    centerOffsetY();
    // fixme - remove debug code
//    LC_ERR << "Normal Zoom " << offsetX << " , " << offsetY << " Factor: " << fx;;
    adjustOffsetControls();
    adjustZoomControls();
//    updateGrid();

    redraw();
}

void RS_GraphicView::zoomPageEx() {

    RS_DEBUG->print("RS_GraphicView::zoomPage");
    if (!container) {
        return;
    }

    RS_Graphic *graphic = container->getGraphic();
    if (!graphic) {
        return;
    }

    RS2::Unit dest = graphic->getUnit();
    double marginsWidth = RS_Units::convert(graphic->getMarginLeft() + graphic->getMarginRight(), RS2::Millimeter, dest);
    double marginsHeight = RS_Units::convert(graphic->getMarginTop() +graphic->getMarginBottom(), RS2::Millimeter, dest);

    const RS_Vector &printAreaSize = graphic->getPrintAreaSize(true);
    double paperScale = graphic->getPaperScale();
    RS_Vector printAreaSizeInViewCoordinates = (printAreaSize + RS_Vector(marginsWidth, marginsHeight, 0)) / paperScale;

    double fx, fy;

    int widthToFit = getWidth() - borderLeft - borderRight;

    if (printAreaSizeInViewCoordinates.x > RS_TOLERANCE) {
        fx = widthToFit / printAreaSizeInViewCoordinates.x;
    } else {
        fx = 1.0;
    }

    int heightToFit = getHeight() - borderTop - borderBottom;
    if (printAreaSizeInViewCoordinates.y > RS_TOLERANCE) {
        fy = heightToFit / printAreaSizeInViewCoordinates.y;
    } else {
        fy = 1.0;
    }

    RS_DEBUG->print("f: %f/%f", fx, fy);

    fx = fy = std::min(fx, fy);

    RS_DEBUG->print("f: %f/%f", fx, fy);

    if (fx < RS_TOLERANCE) {
        fx = fy = 1.0;
    }

    setFactorX(fx);
    setFactorY(fy);

    RS_DEBUG->print("f: %f/%f", fx, fy);

    const RS_Vector &paperInsertionBase = graphic->getPaperInsertionBase();



    offsetX = (int) ((getWidth() - borderLeft - borderRight - (printAreaSizeInViewCoordinates.x) * factor.x) / 2.0 +
                     (paperInsertionBase.x * factor.x / paperScale)) + borderLeft;

    fy = factor.y;

    offsetY =
        (int) ((getHeight() - borderTop - borderBottom - (printAreaSizeInViewCoordinates.y) * fy) / 2.0 + paperInsertionBase.y * fy / paperScale) + borderBottom;

    invalidate();
    redraw();
}


/**
 * Draws the entities within the given range.
 */
void RS_GraphicView::drawWindow_DEPRECATED(RS_Vector v1, RS_Vector v2) {
    RS_DEBUG->print("RS_GraphicView::drawWindow() begin");
    if (container) {
        for (auto se: *container) {
            if (se->isInWindow(v1, v2)) {
                drawEntity(nullptr, se);
            }
        }
    }
    RS_DEBUG->print("RS_GraphicView::drawWindow() end");
}

/**
 * Draws the entities.
 * This function can only be called from within the paint event
 *
 */
void RS_GraphicView::drawLayer1(RS_Painter *painter) {
#ifdef DEBUG_RENDERING_DETAILS
    drawLayer1Timer.start();
#endif
    // drawing paper border:
    if (isPrintPreview()) {
        drawPaper(painter);
    } else {
        //increase grid point size on for DPI>96
        auto dpiX = int(qApp->screens().front()->logicalDotsPerInch());
        const bool isHiDpi = dpiX > 96;
//        DEBUG_HEADER
//        RS_DEBUG->print(RS_Debug::D_ERROR, "dpiX=%d\n",dpiX);
        const RS_Pen penSaved = painter->getPen();

        // fixme - sand - review as overall rendering pipeline. It might be that
        // it will be better to use more fine-grained painting and draw grid in own
        // pixmap, and have draft sign somewhere else?
<<<<<<< HEAD
        if (grid && isGridOn() && !hasNoGrid) {
=======
        if (grid && isGridOn()) {
>>>>>>> 03b175bc
            grid->calculateGrid();
            grid->drawGrid(painter);
            // fixme - review
            QString info = grid->getInfo();
            updateGridStatusWidget(info);
        }

        if (isHiDpi) {
            RS_Pen pen = penSaved;
            pen.setWidth(RS2::Width01);
            painter->setPen(pen);
        }

        if (isDraftMode())
            drawDraftSign(painter);

        if (isHiDpi)
            painter->setPen(penSaved);
    }
#ifdef DEBUG_RENDERING_DETAILS
    layer1Time += drawLayer1Timer.elapsed();
#endif
}

/*	*
 *	Function name:
 *	Description: 		Do the drawing, step 2/3.
 *	Author(s):			..., Claude Sylvain
 *	Created:				?
 *	Last modified:		23 July 2011
 *
 *	Parameters:			RS_Painter *painter:
 *								...
 *
 *	Returns:				void
 *	*/

void RS_GraphicView::drawLayer2(RS_Painter *painter) {
#ifdef DEBUG_RENDERING_DETAILS
    drawLayer2Timer.start();
#endif
    screenPDSize = determinePointScreenSize(painter, pdsize);
    double patternOffset = 0.;
    lastPaintEntityPen = RS_Pen();
    lastPaintEntityPen.setFlags(RS2::FlagInvalid);
    lastPaintedHighlighted = false;
    lastPaintedSelected = false;
    lastPaintOverlay = false;
    container->draw(painter, this, patternOffset);
#ifdef DEBUG_RENDERING_DETAILS
    layer2Time += drawLayer2Timer.elapsed();
#endif
}

void RS_GraphicView::drawLayer3(RS_Painter *painter) {
#ifdef DEBUG_RENDERING_DETAILS
    drawLayer3Timer.start();
#endif
   // drawing zero points:
    if (!isPrintPreview()) {
        drawRelativeZero(painter);
        lastPaintEntityPen = RS_Pen();
        drawOverlay(painter);
    }
#ifdef DEBUG_RENDERING_DETAILS
    layer3Time += drawLayer3Timer.elapsed();
#endif
}

void RS_GraphicView::setPenForOverlayEntity(RS_Painter *painter, RS_Entity *e, double &patternOffset) {
    // todo - potentially, for overlays (preview etc) we may have simpler processing for pens rather than for normal drawing,
    // todo - therefore, review this later
    int rtti = e->rtti();
    switch (rtti) {
        case RS2::EntityRefEllipse:
        case RS2::EntityRefPoint:
        case RS2::EntityRefLine:
        case RS2::EntityRefCircle:
        case RS2::EntityRefArc: {
            // todo - if not ref point are enabled, draw as transparent? Actually, if actions are correct, we should not be there..
            RS_Pen pen = e->getPen(true);
            if (e->isHighlighted()) {
                pen.setColor(m_colorData->previewReferenceHighlightedEntitiesColor);
            } else {
                pen.setColor(m_colorData->previewReferenceEntitiesColor);
            }
            pen.setLineType(RS2::SolidLine);
            pen.setWidth(RS2::LineWidth::Width00);
            e->setPen(pen);

//            pen.setScreenWidth(0.0);
            painter->setPen(pen);
            break;
        }
        default: {
            if (draftMode){
                if (ignoreDraftForHighlight) {
                    setPenForEntity(painter, e, patternOffset, true);
                }
                else{
                    setPenForDraftEntity(painter, e, patternOffset, true);
                }
            }
            else{
                if (draftLinesMode){
                    setPenForDraftEntity(painter, e, patternOffset, true);
                }
                else {
                    setPenForEntity(painter, e, patternOffset, true);
                }
            }
        }
    }
}

namespace{
    const RS_Color bgColorInPrintPreview(255,255, 255);
}

/*	*
 *	Function name:
 *
 *	Description:	- Sets the pen of the painter object to the suitable pen
 *						  for the given entity.
 *
 *	Author(s):		..., Claude Sylvain
 *	Created:			?
 *	Last modified:	17 November 2011
 *
 *	Parameters:		RS_Painter *painter:
 *							...
 *
 *						RS_Entity *e:
 *							...
 *
 *	Returns:			void
 */
void RS_GraphicView::setPenForPrintingEntity(RS_Painter *painter, RS_Entity *e, double &patternOffset) {
#ifdef DEBUG_RENDERING
    setPenTimer.start();
#endif
// Getting pen from entity (or layer)
    
    RS_Pen pen = e->getPenResolved();
    RS_Pen originalPen = pen;
    bool highlighted = e->getFlag(RS2::FlagHighlighted);
    bool selected = e->getFlag(RS2::FlagSelected);
    if (lastPaintedHighlighted == highlighted && lastPaintedSelected == selected) {
        if (lastPaintEntityPen.isSameAs(pen, patternOffset)) {
            return;
        }
    }
    else{
        lastPaintedHighlighted = highlighted;
        lastPaintedSelected = selected;        
    }
    // Avoid negative widths
    double width = pen.getWidth();
//    int w = std::max(static_cast<int>(pen.getWidth()), 0);

// - Scale pen width.
// - By default pen width is not scaled on print and print preview.
//   This is the standard (AutoCAD like) behaviour.
// bug# 3437941
// ------------------------------------------------------------

    if (pen.getAlpha() == 1.0) {
        if (width >0) {
            double wf = 1.0; // Width factor.

            if (paperScale > RS_TOLERANCE) {
                if (scaleLineWidth) {
                    wf = defaultWidthFactor;
                } else {
                    wf = 1.0 / paperScale;
                }
            }
            double screenWidth = toGuiDX(width * unitFactor100 * wf);

            /*// prevent drawing with 1-width which is slow:
            if (RS_Math::round(pen.getScreenWidth()) == 1) {
                pen.setScreenWidth(0.0);
            }*/
            if (screenWidth < 1){ // fixme - not sure about this check. However, without it, lines will stay transparent and then disappear on zooming out. Probably some other threshold value (instead 1) should be used?
                screenWidth = 0.0;
            }
            pen.setScreenWidth(screenWidth);
        }
        else{
            pen.setScreenWidth(0.0);
        }
    }
    else{
        // fixme - if we'll support transparency, add necessary processing there
        if (RS_Math::round(pen.getScreenWidth()) == 1) {
            pen.setScreenWidth(0.0);
        }
    }

    RS_Color backgroundColor;
    if (printPreview /*|| inPrintingMode*/){ //  todo - should we change color for printer mode too?
        backgroundColor = bgColorInPrintPreview; // same color as used for drawing print area in drawPaper
    }
    else{
        backgroundColor =  m_colorData->background;
    }

    if (pen.getColor().isEqualIgnoringFlags(m_colorData->background) || (pen.getColor().toIntColor() == RS_Color::Black
                                                                         && pen.getColor().colorDistance(m_colorData->background) < RS_Color::MinColorDistance)) {
        pen.setColor(this->m_colorData->foreground);
    }

    if (pen.getLineType() != RS2::SolidLine){
        pen.setDashOffset(patternOffset * defaultWidthFactor);
    }

// deleting not drawing:
    if (deleteMode || e->getFlag(RS2::FlagTransparent) ) {
        pen.setColor(backgroundColor);
    }
// LC_ERR << "PEN " << pen.getColor().name() << "Width: " << pen.getWidth() <<  " | " << pen.getScreenWidth() << " LT " << pen.getLineType();
    lastPaintEntityPen.updateBy(originalPen);
    painter->setPen(pen);
#ifdef DEBUG_RENDERING
    setPenTime += setPenTimer.nsecsElapsed();
#endif
}

void RS_GraphicView::setPenForDraftEntity(RS_Painter *painter, RS_Entity *e, double &patternOffset, bool inOverlay) {
#ifdef DEBUG_RENDERING
    setPenTimer.start();
#endif
    RS_Pen pen = e->getPenResolved();
    RS_Pen originalPen = pen;
    bool highlighted = e->getFlag(RS2::FlagHighlighted);
    bool selected = e->getFlag(RS2::FlagSelected);
    bool overlayPaint = inOverlay || inOverlayDrawing;
// try to avoid pen setup if the pen and entity flags are the same as for previous entity. This is important for performance reasons, so we'll reuse
    // painter pen set previously. This check assumed that that all previous entity drawing were performed via this function and no
    // arbitrary QPainter::setPen was called between drawing entities.
    if (lastPaintedHighlighted == highlighted && lastPaintedSelected == selected && lastPaintOverlay == overlayPaint) {
        if (lastPaintEntityPen.isSameAs(pen, patternOffset)) {
            return;
        }
    }
    else{
        lastPaintedHighlighted = highlighted;
        lastPaintedSelected = selected;
        lastPaintOverlay = overlayPaint;
    }
    pen.setScreenWidth(0.0);

    if (overlayPaint) {
        if (highlighted) {    // Glowing effects on mouse hovering: use the "selected" color
            // for glowing effects on mouse hovering, draw solid lines
            pen.setColor(m_colorData->selectedColor);
            pen.setLineType(RS2::SolidLine);
        }
        else{
            if (pen.getColor().isEqualIgnoringFlags(m_colorData->background) || (pen.getColor().toIntColor() == RS_Color::Black
                                                                                 && pen.getColor().colorDistance(m_colorData->background) < RS_Color::MinColorDistance)) {
                pen.setColor(this->m_colorData->foreground);
            }
        }
    } else {
        // this entity is selected:
        if (selected) {
            pen.setLineType(RS2::DashLineTiny);
            pen.setWidth(RS2::Width00);
            pen.setColor(m_colorData->selectedColor);
        }
        else if (highlighted) {
            pen.setColor(m_colorData->highlightedColor);
        }
        else if (deleteMode || e->getFlag(RS2::FlagTransparent)) {
            pen.setColor(m_colorData->background);
        }
        else if (pen.getColor().isEqualIgnoringFlags(m_colorData->background) || (pen.getColor().toIntColor() == RS_Color::Black
                                                                                  && pen.getColor().colorDistance(m_colorData->background) < RS_Color::MinColorDistance)) {
            pen.setColor(this->m_colorData->foreground);
        }
    }

    if (pen.getLineType() != RS2::SolidLine){
        pen.setDashOffset(patternOffset * defaultWidthFactor);
    }

// LC_ERR << "PEN " << pen.getColor().name() << "Width: " << pen.getWidth() <<  " | " << pen.getScreenWidth() << " LT " << pen.getLineType();
    lastPaintEntityPen.updateBy(originalPen);
    painter->setPen(pen);
#ifdef DEBUG_RENDERING
    setPenTime += setPenTimer.nsecsElapsed();
#endif
}


void RS_GraphicView::setPenForEntity(RS_Painter *painter, RS_Entity *e, double &patternOffset, bool inOverlay) {
#ifdef DEBUG_RENDERING
    getPenTimer.start();
#endif
    // Getting pen from entity (or layer)
    RS_Pen pen = e->getPenResolved();
#ifdef DEBUG_RENDERING
    getPenTime += getPenTimer.nsecsElapsed();
#endif
    RS_Pen originalPen = pen;
    bool highlighted = e->getFlag(RS2::FlagHighlighted);
    bool selected = e->getFlag(RS2::FlagSelected);
    bool overlayPaint = inOverlay || inOverlayDrawing;
    // try to avoid pen setup if the pen and entity flags are the same as for previous entity. This is important for performance reasons, so we'll reuse
    // painter pen set previously. This check assumed that that all previous entity drawing were performed via this function and no
    // arbitrary QPainter::setPen was called between drawing entities.
    if (lastPaintedHighlighted == highlighted && lastPaintedSelected == selected && lastPaintOverlay == overlayPaint) {
        if (lastPaintEntityPen.isSameAs(pen, patternOffset)) {
            return;
        }
    }
    else{
        lastPaintedHighlighted = highlighted;
        lastPaintedSelected = selected;
        lastPaintOverlay = overlayPaint;
    }


#ifdef DEBUG_RENDERING
    setPenTimer.start();
#endif
    // Avoid negative widths
//    int w = std::max(static_cast<int>(pen.getWidth()), 0);
    double width = pen.getWidth();
    if (pen.getAlpha() == 1.0) {
        if (width>0) {
            double screenWidth = toGuiDX(width * unitFactor100);
            // prevent drawing with 1-width which is slow:
           /* if (RS_Math::round(screenWidth) == 1) {
                screenWidth = 0.0;
            }
            else*/ if (screenWidth < 1){ // fixme - not sure about this check. However, without it, lines will stay transparent and then disappear on zooming out. Probably some other threshold value (instead 1) should be used?
                screenWidth = 0.0;
            }
            pen.setScreenWidth(screenWidth);
        }
        else{
            pen.setScreenWidth(0.0);
        }
    }
    else{
            // fixme - if we'll support transparency, add necessary processing there
        if (RS_Math::round(pen.getScreenWidth()) == 1) {
            pen.setScreenWidth(0.0);
        }
    }


    if (overlayPaint) {
        if (highlighted) {    // Glowing effects on mouse hovering: use the "selected" color
            // for glowing effects on mouse hovering, draw solid lines
            pen.setColor(m_colorData->selectedColor);
            pen.setLineType(RS2::SolidLine);
        }
        else{
            if (pen.getColor().isEqualIgnoringFlags(m_colorData->background) || (pen.getColor().toIntColor() == RS_Color::Black
                                                                                 && pen.getColor().colorDistance(m_colorData->background) < RS_Color::MinColorDistance)) {
                pen.setColor(this->m_colorData->foreground);
            }
        }
    } else {
        // this entity is selected:
        if (selected) {
            pen.setLineType(RS2::DashLineTiny);
            pen.setWidth(RS2::Width00); // fixme - move to settings?
            pen.setColor(m_colorData->selectedColor);
        }
        // this entity is highlighted:
        else if (highlighted) {
            pen.setColor(m_colorData->highlightedColor);
        }
        else  if (deleteMode || e->getFlag(RS2::FlagTransparent)) {
            pen.setColor(m_colorData->background);
        }
        else if (pen.getColor().isEqualIgnoringFlags(m_colorData->background) || (pen.getColor().toIntColor() == RS_Color::Black
                                                                                   && pen.getColor().colorDistance(m_colorData->background) < RS_Color::MinColorDistance)) {
                    pen.setColor(this->m_colorData->foreground);
        }
    }

    if (pen.getLineType() != RS2::SolidLine){
        pen.setDashOffset(patternOffset * defaultWidthFactor);
    }

    // deleting not drawing:

// LC_ERR << "PEN " << pen.getColor().name() << "Width: " << pen.getWidth() <<  " | " << pen.getScreenWidth() << " LT " << pen.getLineType();
#ifdef DEBUG_RENDERING
    setPenTime += setPenTimer.nsecsElapsed();
    painterSetPenTimer.start();
#endif
    lastPaintEntityPen.updateBy(originalPen);
    painter->setPen(pen);
#ifdef DEBUG_RENDERING
    painterSetPenTime +=painterSetPenTimer.nsecsElapsed();

#endif
}

/**
 * Draws an entity. Might be recursively called e.g. for polylines.
 * If the class wide painter is nullptr a new painter will be created
 * and destroyed afterwards.
 *
 * @param patternOffset Offset of line pattern (used for connected
 *        lines e.g. in splines).
 * @param db Double buffering on (recommended) / off
 */
void RS_GraphicView::drawEntity(RS_Entity * /*e*/, double & /*patternOffset*/) {
    RS_DEBUG->print("RS_GraphicView::drawEntity(RS_Entity*,patternOffset) not supported anymore");
// RVT_PORT this needs to be optimized
// One way to do is to send a RS2::RedrawSelected, then the draw routine will only draw all selected entities
// Dis-advantage is that we still need to iterate over all entities, but
// this might be very fast
// For now we just redraw the drawing until we are going to optimize drawing
    redraw(RS2::RedrawDrawing);
}

void RS_GraphicView::drawEntity(RS_Entity * /*e*/ /*patternOffset*/) {
    RS_DEBUG->print("RS_GraphicView::drawEntity(RS_Entity*,patternOffset) not supported anymore");
// RVT_PORT this needs to be optimized
// One way to do is to send a RS2::RedrawSelected, then the draw routine will only draw all selected entities
// Dis-advantage is that we still need to iterate over all entities, but
// this might be very fast
// For now we just redraw the drawing until we are going to optimize drawing
    redraw(RS2::RedrawDrawing);
}

void RS_GraphicView::drawEntity(RS_Painter *painter, RS_Entity *e) {
    double offset(0.);
    drawEntity(painter, e, offset);
}

void RS_GraphicView::drawEntity(RS_Painter *painter, RS_Entity *e, double &patternOffset) {
    // update is disabled:
    // given entity is nullptr:
    if (!e) {
        return;
    }

    // check for selected entity drawing
    if (/*!e->isContainer() && */(e->getFlag(RS2::FlagSelected) != painter->shouldDrawSelected())) {
        return;
    }
<<<<<<< HEAD
#ifdef DEBUG_RENDERING
    isVisibleTimer.start();
#endif    
    // entity is not visible:
    bool visible = e->isVisible();
#ifdef DEBUG_RENDERING
    isVisibleTime += isVisibleTimer.nsecsElapsed();
#endif
    if (!visible) {// fixme - renderperf - optimize is visible
=======
    if (isPrintPreview() || isPrinting()) {
// do not draw construction layer on print preview or print
        if (!e->isPrint() || e->isConstruction())
            return;
    }

    // test if the entity is in the viewport
    if (!isPrinting() &&
        e->rtti() != RS2::EntityGraphic &&
        e->rtti() != RS2::EntityLine &&
        (toGuiX(e->getMax().x) < 0 || toGuiX(e->getMin().x) > getWidth() ||
         toGuiY(e->getMin().y) < 0 || toGuiY(e->getMax().y) > getHeight())) {
>>>>>>> 03b175bc
        return;
    }

#ifdef DEBUG_RENDERING
    isConstructionTimer.start();
#endif
    bool constructionEntity = e->isConstruction();
#ifdef DEBUG_RENDERING
    isConstructionTime += isConstructionTimer.nsecsElapsed();
#endif
    if (isPrinting()){
        // do not draw construction layer on print preview or print
        if (!e->isPrint() || constructionEntity)
            return;

<<<<<<< HEAD
        setPenForPrintingEntity(painter, e, patternOffset);
=======
//RS_DEBUG->print("draw plain");
    if (isDraftMode()) {
        switch (e->rtti()) {
            case RS2::EntityMText:
            case RS2::EntityText:
                e->drawDraft(painter, this, patternOffset);
                break;
            case RS2::EntityImage:
                // all images as rectangles:
                painter->drawRect(toGui(e->getMin()), toGui(e->getMax()));
                break;
            case RS2::EntityHatch:
                //skip hatches
                break;
            default:
                drawEntityPlain(painter, e, patternOffset);
        }
    } else {
>>>>>>> 03b175bc
        drawEntityPlain(painter, e, patternOffset);
    }
    else {
        if (isPrintPreview()) {
            if (!e->isPrint() || constructionEntity)
                return;
        }

        // test if the entity is in the viewport
        switch (e->rtti()){
           /* case RS2::EntityGraphic:
                break;*/
            case RS2::EntityLine:{
                if (constructionEntity){
                    if (!LC_LineMath::hasIntersectionLineRect(e->getMin(), e->getMax(), view_rect.minP(), view_rect.maxP())){
                        return;
                    }
                }
                else{ // normal line
                    if (e->getMax().x < view_rect.minP().x || e->getMin().x > view_rect.maxP().x ||
                        e->getMin().y > view_rect.maxP().y || e->getMax().y < view_rect.minP().y){
                        return;
                    }
                }
                break;
            }
            default:
                if (e->getMax().x < view_rect.minP().x || e->getMin().x > view_rect.maxP().x ||
                    e->getMin().y > view_rect.maxP().y || e->getMax().y < view_rect.minP().y){
                    return;
                }
        }

        if (printPreview){
            // set pen (color):
            setPenForPrintingEntity(painter, e, patternOffset);
            drawEntityPlain(painter, e, patternOffset);
        }
        else {
            if (isDraftMode()) {
                switch (e->rtti()) {
                    case RS2::EntityMText:
                    case RS2::EntityText:
                    case RS2::EntityImage:
                        // set pen (color):
                        setPenForDraftEntity(painter, e, patternOffset, false);
                        e->drawDraft(painter, this, patternOffset);
                        break;
                    case RS2::EntityHatch:
                        //skip hatches
                        break;
                    default:
                        setPenForDraftEntity(painter, e, patternOffset, false);
                        drawEntityPlain(painter, e, patternOffset);
                }
            } else {
                // set pen (color):
                if (draftLinesMode) {
                    setPenForDraftEntity(painter, e, patternOffset, false);
                }
                else{
                    setPenForEntity(painter, e, patternOffset, false);
                }
                drawEntityPlain(painter, e, patternOffset);
            }

            // draw reference points:
            if (e->getFlag(RS2::FlagSelected) && !isPrintPreview()) {
                if (!e->isParentSelected()) {
                    drawEntityReferencePoints(painter, e);
                }
            }
        }
    }
//RS_DEBUG->print("RS_GraphicView::drawEntity() end");
}

void RS_GraphicView::drawAsChild(RS_Painter *painter, RS_Entity *e, double &patternOffset) {
    e->drawAsChild(painter, this, patternOffset);
}

void RS_GraphicView::drawEntityReferencePoints(RS_Painter *painter, const RS_Entity *e) const {
    RS_VectorSolutions const &s = e->getRefPoints();
<<<<<<< HEAD
    int sz = entityHandleHalfSize;
    for (size_t i = 0; i < s.getNumber(); ++i) {
        RS_Color col = m_colorData->handleColor;
=======
//    int sz = -1;
    int sz = entityHandleHalfSize;
    for (size_t i = 0; i < s.getNumber(); ++i) {
        RS_Color col = this->m_colorData->handleColor;
>>>>>>> 03b175bc
        if (i == 0) {
            col = m_colorData->startHandleColor;
        } else if (i == s.getNumber() - 1) {
            col = m_colorData->endHandleColor;
        }
        if (getDeleteMode()) {
            painter->drawHandle(toGui(s.get(i)), m_colorData->background, sz);
        } else {
            painter->drawHandle(toGui(s.get(i)), col, sz);
        }
    }
}


/**
 * Draws an entity.
 * The painter must be initialized and all the attributes (pen) must be set.
 */
void RS_GraphicView::drawEntityPlain(RS_Painter *painter, RS_Entity *e, double &patternOffset) {
<<<<<<< HEAD
#ifdef DEBUG_RENDERING
    drawEntityCount++;
    drawTimer.start();
#endif
=======
    if (!e) { // fixme - sand -  remove check after insuring that there is same check up in calls chain
        return;
    }

    if (!e->isContainer() && (e->isSelected() != painter->shouldDrawSelected())) {
        return;
    }

>>>>>>> 03b175bc
    e->draw(painter, this, patternOffset);
#ifdef DEBUG_RENDERING
    qint64 elapsed = drawTimer.nsecsElapsed();
    entityDrawTime+= elapsed;
#endif

}

void RS_GraphicView::drawEntityPlain(RS_Painter *painter, RS_Entity *e) {
    if (!e) {
        return;
    }

    if (!e->isContainer() && (e->isSelected() != painter->shouldDrawSelected())) {
        return;
    }
    double patternOffset(0.);
    e->draw(painter, this, patternOffset);
}

void RS_GraphicView::drawEntityHighlighted(RS_Entity *e, bool highlighted) {
    if (e == nullptr)
        return;
    if (e->isHighlighted() != highlighted) {
        e->setHighlighted(highlighted);
        drawEntity(e);
    }
}

/**
 * Deletes an entity with the background color.
 * Might be recursively called e.g. for polylines.
 */
void RS_GraphicView::deleteEntity(RS_Entity *e) {

// RVT_PORT When we delete a single entity, we can do this but we need to remove this then also from containerEntities
    RS_DEBUG->print("RS_GraphicView::deleteEntity will for now redraw the whole screen instead of just deleting the entity");
    setDeleteMode(true);
    drawEntity(e);
    setDeleteMode(false);
    redraw(RS2::RedrawDrawing); // fixme - sand - review redraw
}

/**
 * @return Pointer to the static pattern struct that belongs to the
 * given pattern type or nullptr.
 */
const RS_LineTypePattern *RS_GraphicView::getPattern(RS2::LineType t) {
    return RS_LineTypePattern::getPattern(t);
}

/**
 * This virtual method can be overwritten to draw the absolute
 * zero. It's called from within drawIt(). The default implementation
 * draws a simple red cross on the zero of the sheet
 * This function can ONLY be called from within a paintEvent because it will
 * use the painter
 *
 * @see drawIt()
 */
void RS_GraphicView::drawAbsoluteZero(RS_Painter *painter){
    int const zr = zeroShortAxisMarkSize;

    RS_Pen pen_xAxis (m_colorData->xAxisExtensionColor, RS2::Width00, RS2::SolidLine);
    pen_xAxis.setScreenWidth(0);

    RS_Pen pen_yAxis (m_colorData->yAxisExtensionColor, RS2::Width00, RS2::SolidLine);
    pen_yAxis.setScreenWidth(0);

    auto originPoint = toGui(RS_Vector(0,0));

 
    int width = getWidth();
    int height = getHeight();
    if (extendAxisLines){

        int xAxisStartPoint;
        int xAxisEndPoint;
                
        switch (extendAxisModeX){
            case Both:
                xAxisStartPoint = 0;
                xAxisEndPoint = width;
                break;
            case Positive:
                xAxisStartPoint = originPoint.x;
                if (originPoint.x < width){
                    xAxisEndPoint = width;
                }
                else{
                    xAxisEndPoint = 0;
                }
                break;
            case Negative:
                xAxisStartPoint  = originPoint.x;
                if (originPoint.x < width){
                    xAxisEndPoint = 0;
                }
                else{
                    xAxisEndPoint = width;
                }
                break;
            case None:{ // draw short
                xAxisStartPoint  = originPoint.x - zr;
                xAxisEndPoint = originPoint.x + zr;
                break;
            }
            default:
                break;
        }

        painter->setPen(pen_xAxis);
        painter->drawLine(RS_Vector(xAxisStartPoint, originPoint.y), RS_Vector(xAxisEndPoint, originPoint.y));

        int yAxisStartPoint;
        int yAxisEndPoint;
        switch (extendAxisModeY){
            case Both:
                yAxisStartPoint  = 0;
                yAxisEndPoint  = height;
                break;
            case Positive:
                yAxisStartPoint = originPoint.y;
                if (originPoint.y < height){
                    yAxisEndPoint = 0;
                }
                else{

                    yAxisEndPoint = height;
                }
                break;
            case Negative:
                yAxisStartPoint  = originPoint.y;
                if (originPoint.y < height){
                    yAxisEndPoint = height;
                }
                else{
                    yAxisEndPoint = 0;
                }
                break;
            case None:
                yAxisStartPoint  = originPoint.y - zr;
                yAxisEndPoint = originPoint.y + zr;
                break;
            default:
                break;
        }

        painter->setPen(pen_yAxis);
        painter->drawLine(RS_Vector(originPoint.x, yAxisStartPoint), RS_Vector(originPoint.x, yAxisEndPoint));
    }
    else
    {
        double xAxisPoints [2];
        double yAxisPoints [2];

        if (((originPoint.x + zr) < 0) || ((originPoint.x - zr) > width)) return;
        if (((originPoint.y + zr) < 0) || ((originPoint.y - zr) > height)) return;
        xAxisPoints [0] = originPoint.x - zr;
        xAxisPoints [1] = originPoint.x + zr;

        yAxisPoints [0] = originPoint.y - zr;
        yAxisPoints [1] = originPoint.y + zr;

        painter->setPen(pen_xAxis);
        painter->drawLine(RS_Vector(xAxisPoints[0], originPoint.y), RS_Vector(xAxisPoints[1], originPoint.y));

        painter->setPen(pen_yAxis);
        painter->drawLine(RS_Vector(originPoint.x, yAxisPoints[0]), RS_Vector(originPoint.x, yAxisPoints[1]));
    }

}

/**
 * This virtual method can be overwritten to draw the relative
 * zero point. It's called from within drawIt(). The default implementation
 * draws a simple red round zero point. This is the point that was last created by the user, end of a line for example
 * This function can ONLY be called from within a paintEvent because it will
 * use the painter
 *
 * @see drawIt()
 */
void RS_GraphicView::drawRelativeZero(RS_Painter *painter) {

    if (!relativeZero.valid) {
        return;
    }

    RS2::LineType relativeZeroPenType = RS2::SolidLine;

    if (m_colorData->hideRelativeZero) relativeZeroPenType = RS2::NoPen;

    RS_Pen p(m_colorData->relativeZeroColor, RS2::Width00, relativeZeroPenType);
    p.setScreenWidth(0);
    painter->setPen(p);

    int const zr = relativeZeroRadius*2;
    auto vp = toGui(relativeZero);
    if (vp.x + zr < 0 || vp.x - zr > getWidth()) return;
    if (vp.y + zr < 0 || vp.y - zr > getHeight()) return;

    painter->drawLine(RS_Vector(vp.x - zr, vp.y),
                      RS_Vector(vp.x + zr, vp.y)
    );
    painter->drawLine(RS_Vector(vp.x, vp.y - zr),
                      RS_Vector(vp.x, vp.y + zr)
    );

    painter->drawCircle(vp, relativeZeroRadius);
}

#define DEBUG_PRINT_PREVIEW_POINTS_NO

/**
 * Draws the paper border (for print previews).
 * This function can ONLY be called from within a paintEvent because it will
 * use the painter
 *
 * @see drawIt()
 */
void RS_GraphicView::drawPaper(RS_Painter *painter) {

    if (!container) {
        return;
    }

    RS_Graphic *graphic = container->getGraphic();
    if (graphic->getPaperScale() < 1.0e-6) {
        return;
    }

// draw paper:
// RVT_PORT rewritten from     painter->setPen(Qt::gray);
    painter->setPen(QColor(Qt::gray));

    RS_Vector pinsbase = graphic->getPaperInsertionBase();
    RS_Vector printAreaSize = graphic->getPrintAreaSize();
    double scale = graphic->getPaperScale();

    RS_Vector v1 = toGui((RS_Vector(0, 0) - pinsbase) / scale);
    RS_Vector v2 = toGui((printAreaSize - pinsbase) / scale);

    int marginLeft = (int) (graphic->getMarginLeftInUnits() * factor.x / scale);
    int marginTop = (int) (graphic->getMarginTopInUnits() * factor.y / scale);
    int marginRight = (int) (graphic->getMarginRightInUnits() * factor.x / scale);
    int marginBottom = (int) (graphic->getMarginBottomInUnits() * factor.y / scale);

    int printAreaW = (int) (v2.x - v1.x);
    int printAreaH = (int) (v2.y - v1.y);

    int paperX1 = (int) v1.x;
    int paperY1 = (int) v1.y;
// Don't show margins between neighbor pages.
    int paperW = printAreaW + marginLeft + marginRight;
    int paperH = printAreaH - marginTop - marginBottom;

    int numX = graphic->getPagesNumHoriz();
    int numY = graphic->getPagesNumVert();

// gray background:
    painter->fillRect(0, 0, getWidth(), getHeight(),
                      RS_Color(200, 200, 200));

// shadow:
    painter->fillRect(paperX1 + 6, paperY1 + 6, paperW, paperH,
                      RS_Color(64, 64, 64));

// border:
    painter->fillRect(paperX1, paperY1, paperW, paperH,
                      RS_Color(64, 64, 64));

// paper:
    painter->fillRect(paperX1 + 1, paperY1 - 1, paperW - 2, paperH + 2,
                      RS_Color(180, 180, 180));

// print area:
    painter->fillRect(paperX1 + 1 + marginLeft, paperY1 - 1 - marginBottom,
                      printAreaW - 2, printAreaH + 2,
                      RS_Color(255, 255, 255));

// don't paint boundaries if zoom is to small
    if (qMin(std::abs(printAreaW / numX), std::abs(printAreaH / numY)) > 2) {
// boundaries between pages:
        for (int pX = 1; pX < numX; pX++) {
            double offset = ((double) printAreaW * pX) / numX;
            painter->fillRect(paperX1 + marginLeft + offset, paperY1,
                              1, paperH,
                              RS_Color(64, 64, 64));
        }
        for (int pY = 1; pY < numY; pY++) {
            double offset = ((double) printAreaH * pY) / numY;
            painter->fillRect(paperX1, paperY1 - marginBottom + offset,
                              paperW, 1,
                              RS_Color(64, 64, 64));
        }
    }


#ifdef DEBUG_PRINT_PREVIEW_POINTS
    // drawing zero
    const RS_Vector &zero = RS_Vector(0, 0);
    RS_Vector zeroGui = toGui(RS_Vector(zero) / scale);
    painter->fillRect(zeroGui.x - 5, zeroGui.y - 5, 10, 10,
                      RS_Color(255, 0, 0));

    // paper base point
    RS_Vector pinsBaseGui = toGui(-RS_Vector(pinsbase) / scale);

    painter->fillRect(pinsBaseGui.x - 5, pinsBaseGui.y - 5, 10, 10,
                      RS_Color(0, 255, 0));

    // ui point
    painter->fillRect(0, 0, 10, 10,
                      RS_Color(0, 0, 255));
#endif
}




void RS_GraphicView::drawDraftSign(RS_Painter *painter) {
    const QString draftSign = tr("Draft");
    QRect boundingRect{0, 0, 64, 64};
    for (int i = 1; i <= 4; ++i) {
        painter->drawText(boundingRect, draftSign, &boundingRect);
        QPoint position{
            (i & 1) ? getWidth() - boundingRect.width() : 0,
            (i & 2) ? getHeight() - boundingRect.height() : 0};
        boundingRect.moveTopLeft(position);
    }
}

void RS_GraphicView::drawOverlay(RS_Painter *painter) {
    double patternOffset(0.);
    // todo - using inOverlayDrawing flag is ugly, yet needed for proper drawing of containers (like dimensions or texts) that are in overlays
    // while draw for container is performed, the pen is resolved as sub-entities of containers as they are in normal drawing...
    // fixme  - review support of overlays and pens for entities for later
    inOverlayDrawing = true;
        foreach (auto ec, overlayEntities) {
                foreach (auto e, ec->getEntityList()) {
                    setPenForOverlayEntity(painter, e, patternOffset);
                    bool selected = e->isSelected();
                    // within overlays, we use temporary entities (or clones), os it's safe to modify selection state
                    e->setSelected(false);
                    e->draw(painter, this, patternOffset);
                    if (selected) {
                        drawEntityReferencePoints(painter, e);
                    }
                }
        }
    inOverlayDrawing = false;
}

RS2::SnapRestriction RS_GraphicView::getSnapRestriction() const {
    return defaultSnapRes;
}

RS_SnapMode RS_GraphicView::getDefaultSnapMode() const {
    return *defaultSnapMode;
}

/**
 * Sets the default snap mode used by newly created actions.
 */
void RS_GraphicView::setDefaultSnapMode(RS_SnapMode sm) {
    *defaultSnapMode = sm;
    if (eventHandler) {
        eventHandler->setSnapMode(sm);
    }
}

/**
 * Sets a snap restriction (e.g. orthogonal).
 */
void RS_GraphicView::setSnapRestriction(RS2::SnapRestriction sr) {
    defaultSnapRes = sr;

    if (eventHandler) {
        eventHandler->setSnapRestriction(sr);
    }
}

/**
 * Translates a vector in real coordinates to a vector in screen coordinates.
 */
RS_Vector RS_GraphicView::toGui(RS_Vector v) const {
    return RS_Vector(toGuiX(v.x), toGuiY(v.y));
}

RS_Vector RS_GraphicView::toGui(double x, double y) const{
    return RS_Vector(toGuiX(x), toGuiY(y));
}

RS_Vector RS_GraphicView::toGuiD(RS_Vector v) const {
    return RS_Vector(toGuiDX(v.x), toGuiDY(v.y));
}

/**
 * Translates a real coordinate in X to a screen coordinate X.
 * @param visible Pointer to a boolean which will contain true
 * after the call if the coordinate is within the visible range.
 */
double RS_GraphicView::toGuiX(double x) const {
    return x * factor.x + offsetX;
}

/**
 * Translates a real coordinate in Y to a screen coordinate Y.
 */
double RS_GraphicView::toGuiY(double y) const {
    return -y * factor.y + getHeight() - offsetY;
}

/**
 * Translates a real coordinate distance to a screen coordinate distance.
 */
double RS_GraphicView::toGuiDX(double d) const {
    return d * factor.x;
}

/**
 * Translates a real coordinate distance to a screen coordinate distance.
 */
double RS_GraphicView::toGuiDY(double d) const {
    return d * factor.y;
}



/**
 * Translates a vector in screen coordinates to a vector in real coordinates.
 */
RS_Vector RS_GraphicView::toGraph(const RS_Vector &v) const {
    return RS_Vector(toGraphX(RS_Math::round(v.x)),
                     toGraphY(RS_Math::round(v.y)));
}

/**
 * Translates two screen coordinates to a vector in real coordinates.
 */
RS_Vector RS_GraphicView::toGraph(const QPointF &position) const {
    return toGraph(position.x(), position.y());
}

/**
 * Translates two screen coordinates to a vector in real coordinates.
 */
RS_Vector RS_GraphicView::toGraph(int x, int y) const {
    return RS_Vector(toGraphX(x), toGraphY(y));
}

/**
 * Translates a screen coordinate in X to a real coordinate X.
 */
double RS_GraphicView::toGraphX(int x) const {
    return (x - offsetX) / factor.x;
}

/**
 * Translates a screen coordinate in Y to a real coordinate Y.
 */
double RS_GraphicView::toGraphY(int y) const {
    return -(y - getHeight() + offsetY) / factor.y;
}

/**
 * Translates a screen coordinate distance to a real coordinate distance.
 */
double RS_GraphicView::toGraphDX(int d) const {
    return d / factor.x;
}

/**
 * Translates a screen coordinate distance to a real coordinate distance.
 */
double RS_GraphicView::toGraphDY(int d) const {
    return d / factor.y;
}

RS_Vector RS_GraphicView::toGraphD(int x, int y) const{
    return RS_Vector(x /factor.x, y / factor.y);
}

/**
 * Sets the relative zero coordinate (if not locked)
 * without deleting / drawing the point.
 */
void RS_GraphicView::setRelativeZero(const RS_Vector &pos) {
    if (relativeZeroLocked == false) {
        relativeZero = pos;
        emit relative_zero_changed(pos);
    }
}

/**
 * Sets the relative zero coordinate, deletes the old position
 * on the screen and draws the new one.
 */
void RS_GraphicView::moveRelativeZero(const RS_Vector &pos) {
    setRelativeZero(pos);
    redraw(RS2::RedrawOverlay);
}

/**
 * utility class - it's necessary for proper drawing of entities (such as RS_Point) in overlay
 * which require Graphic for their drawing.
 * todo - potentially, for usage in preview and overlay, it's better to have separate point entity that will not require variables and will not depend on settings - and so will use own drawing?
 */
class OverlayEntityContainer:public RS_EntityContainer {
public:
    OverlayEntityContainer(RS_Graphic *g):RS_EntityContainer(nullptr) {
        graphic = g;
    }

    RS_Graphic *getGraphic() const override {
        return graphic;
    }

    RS_Graphic *graphic;
};


void invalidateGrid();

/**
 * Gets the specified overlay container.
 */
RS_EntityContainer *RS_GraphicView::getOverlayContainer(RS2::OverlayGraphics position) {
    if (overlayEntities[position]) {
        return overlayEntities[position];
    }
    if (position == RS2::OverlayGraphics::OverlayEffects) {
        overlayEntities[position] = new OverlayEntityContainer(getGraphic());
    } else {
        overlayEntities[position] = new RS_EntityContainer(nullptr);
    }
    if (position == RS2::OverlayEffects) {
        overlayEntities[position]->setOwner(true);
    }

    return overlayEntities[position];

}

RS_Grid *RS_GraphicView::getGrid() const {
    return grid.get();
}

RS_EventHandler *RS_GraphicView::getEventHandler() const {
    return eventHandler;
}

void RS_GraphicView::setBackground(const RS_Color &bg) {
    m_colorData->background = bg;

    RS_Color black(0, 0, 0);
    if (black.colorDistance(bg) >= RS_Color::MinColorDistance) {
        m_colorData->foreground = black;
    } else {
        m_colorData->foreground = RS_Color(255, 255, 255);
    }
}

RS_Color RS_GraphicView::getBackground() const {
    return m_colorData->background;
}

/**
     * @return Current foreground color.
     */
RS_Color RS_GraphicView::getForeground() const {
    return m_colorData->foreground;
}

/**
     * Sets the grid color.
     */
void RS_GraphicView::setGridColor(const RS_Color &c) {
    m_colorData->gridColor = c;
}

/**
     * Sets the meta grid color.
     */
void RS_GraphicView::setMetaGridColor(const RS_Color &c) {
    m_colorData->metaGridColor = c;
}

/**
     * Sets the selection color.
     */
void RS_GraphicView::setSelectedColor(const RS_Color &c) {
    m_colorData->selectedColor = c;
}

/**
     * Sets the highlight color.
     */
void RS_GraphicView::setHighlightedColor(const RS_Color &c) {
    m_colorData->highlightedColor = c;
}

/**
     * Sets the color for the first handle (start vertex)
     */
void RS_GraphicView::setStartHandleColor(const RS_Color &c) {
    m_colorData->startHandleColor = c;
}

/**
     * Sets the color for handles, that are neither start nor end vertices
     */
void RS_GraphicView::setHandleColor(const RS_Color &c) {
    m_colorData->handleColor = c;
}

/**
     * Sets the color for the last handle (end vertex)
     */
void RS_GraphicView::setEndHandleColor(const RS_Color &c) {
    m_colorData->endHandleColor = c;
}

const RS_Color &RS_GraphicView::getOverlayBoxLineColor() const {
    return m_colorData->overlayBoxLine;
}

void RS_GraphicView::setOverlayBoxLineColor(const RS_Color &overlayBoxLine) {
    m_colorData->overlayBoxLine = overlayBoxLine;
}

const RS_Color &RS_GraphicView::getOverlayBoxFillColor() const {
    return m_colorData->overlayBoxFill;
}

void RS_GraphicView::setOverlayBoxFillColor(const RS_Color &overlayBoxFill) {
    m_colorData->overlayBoxFill = overlayBoxFill;
}

const RS_Color &RS_GraphicView::getOverlayBoxLineInvertedColor() const {
    return m_colorData->overlayBoxLineInverted;
}

void RS_GraphicView::setOverlayBoxLineInvertedColor(const RS_Color &overlayBoxLineInverted) {
    m_colorData->overlayBoxLineInverted = overlayBoxLineInverted;
}

const RS_Color &RS_GraphicView::getOverlayBoxFillInvertedColor() const {
    return m_colorData->overlayBoxFillInverted;
}

void RS_GraphicView::setOverlayBoxFillInvertedColor(const RS_Color &overlayBoxFillInverted) {
   m_colorData->overlayBoxFillInverted = overlayBoxFillInverted;
}

void RS_GraphicView::setBorders(int left, int top, int right, int bottom) {
    borderLeft = left;
    borderTop = top;
    borderRight = right;
    borderBottom = bottom;
}

RS_Graphic *RS_GraphicView::getGraphic() const {
    if (container && container->rtti() == RS2::EntityGraphic) {
        return static_cast<RS_Graphic *>(container);
    } else {
        return nullptr;
    }
}

RS_EntityContainer *RS_GraphicView::getContainer() const {
    return container;
}

void RS_GraphicView::setFactor(double f) {
    setFactorX(f);
    setFactorY(f);
}

RS_Vector RS_GraphicView::getFactor() const {
    return factor;
}

int RS_GraphicView::getBorderLeft() const {
    return borderLeft;
}

int RS_GraphicView::getBorderTop() const {
    return borderTop;
}

int RS_GraphicView::getBorderRight() const {
    return borderRight;
}

int RS_GraphicView::getBorderBottom() const {
    return borderBottom;
}

void RS_GraphicView::freezeZoom(bool freeze) {
    zoomFrozen = freeze;
}

bool RS_GraphicView::isZoomFrozen() const {
    return zoomFrozen;
}

void RS_GraphicView::setOffsetX(int ox) {
    offsetX = ox;
    invalidate();
}

void RS_GraphicView::invalidate(){
    grid->invalidate();
}

void RS_GraphicView::setOffsetY(int oy) {
    offsetY = oy;
    invalidate();
}

int RS_GraphicView::getOffsetX() const {
    return offsetX;
}

int RS_GraphicView::getOffsetY() const {
    return offsetY;
}

void RS_GraphicView::lockRelativeZero(bool lock) {
    relativeZeroLocked = lock;
}

bool RS_GraphicView::isRelativeZeroLocked() const {
    return relativeZeroLocked;
}

RS_Vector const &RS_GraphicView::getRelativeZero() const {
    return relativeZero;
}

void RS_GraphicView::setPrintPreview(bool pv) {
    printPreview = pv;
}

bool RS_GraphicView::isPrintPreview() const {
    return printPreview;
}

void RS_GraphicView::setPrinting(bool p) {
    printing = p;
}

bool RS_GraphicView::isPrinting() const {
    return printing;
}

bool RS_GraphicView::isDraftMode() const {
    return draftMode;
}

void RS_GraphicView::setDraftMode(bool dm) {
    draftMode = dm;
}

bool RS_GraphicView::isCleanUp(void) const {
    return m_bIsCleanUp;
}

bool RS_GraphicView::isPanning() const {
    return panning;
}

void RS_GraphicView::setPanning(bool state) {
    panning = state;
}

void RS_GraphicView::setPreviewReferenceEntitiesColor(const RS_Color &c) {
    m_colorData->previewReferenceEntitiesColor = c;
}

void RS_GraphicView::setPreviewReferenceHighlightedEntitiesColor(const RS_Color &c) {
    m_colorData->previewReferenceHighlightedEntitiesColor = c;
}

void RS_GraphicView::setXAxisExtensionColor(const RS_Color &c){
    m_colorData->xAxisExtensionColor = c;
}

void RS_GraphicView::setYAxisExtensionColor(const RS_Color &c){
    m_colorData->yAxisExtensionColor = c;
}


/* Sets the color for the relative-zero marker. */
void RS_GraphicView::setRelativeZeroColor(const RS_Color &c) {
    m_colorData->relativeZeroColor = c;
}

/* Sets the hidden state for the relative-zero marker. */
void RS_GraphicView::setRelativeZeroHiddenState(bool isHidden) {
    m_colorData->hideRelativeZero = isHidden;
}

bool RS_GraphicView::isRelativeZeroHidden() {
    return m_colorData->hideRelativeZero;
}

RS2::EntityType RS_GraphicView::getTypeToSelect() const {
    return typeToSelect;
}

void RS_GraphicView::setTypeToSelect(RS2::EntityType mType) {
    typeToSelect = mType;
}

int RS_GraphicView::getMinRenderableTextHeightInPx() const {
    return minRenderableTextHeightInPx;
}

void RS_GraphicView::loadGridSettings() {
    if (grid != nullptr){
        grid->loadSettings();
    }
    update();
<<<<<<< HEAD
}

int RS_GraphicView::getPointMode() const {
    return pdmode;
}

int RS_GraphicView::getPointSize() const {
    return screenPDSize;
}

int RS_GraphicView::determinePointScreenSize(RS_Painter *painter, double pdsize) const{
    int screenPointSize;
    int deviceHeight = painter->getHeight();
    if (pdsize == 0){
        screenPointSize = deviceHeight / 20;
    }
    else if (DXF_FORMAT_PDSize_isPercent(pdsize)){
        screenPointSize = (deviceHeight * DXF_FORMAT_PDSize_Percent(pdsize)) / 100;
    }
    else {
        screenPointSize = toGuiDY(pdsize);
    }
    return screenPointSize;
}

double RS_GraphicView::getMinCircleDrawingRadius() const {
    return minCircleDrawingRadius;
}

double RS_GraphicView::getMinArcDrawingRadius() const {
    return minArcDrawingRadius;
}

double RS_GraphicView::getMinEllipseMajorRadius() const {
    return minEllipseMajorRadius;
}

double RS_GraphicView::getMinEllipseMinorRadius() const {
    return minEllipseMinorRadius;
}

double RS_GraphicView::getMinLineDrawingLen() const {
    return minLineDrawingLen;
}

void RS_GraphicView::setHasNoGrid(bool noGrid) {
    hasNoGrid = noGrid;
}

bool RS_GraphicView::isDraftLinesMode() const {
    return draftLinesMode;
}

void RS_GraphicView::setDraftLinesMode(bool mode) {
    draftLinesMode = mode;
=======
>>>>>>> 03b175bc
}<|MERGE_RESOLUTION|>--- conflicted
+++ resolved
@@ -123,7 +123,6 @@
         entityHandleHalfSize = LC_GET_INT("EntityHandleSize", 4) / 2;
         relativeZeroRadius = LC_GET_INT("RelZeroMarkerRadius", 5);
         zeroShortAxisMarkSize = LC_GET_INT("ZeroShortAxisMarkSize", 20);
-<<<<<<< HEAD
         extendAxisModeX = LC_GET_INT("ExtendModeXAxis",0);
         extendAxisModeY = LC_GET_INT("ExtendModeYAxis",0);
         ignoreDraftForHighlight = LC_GET_BOOL("IgnoreDraftForHighlight", false);
@@ -146,12 +145,6 @@
 
         int minEllipseMinor100 = LC_GET_INT("MinEllipseMinor", 200);
         minEllipseMinorRadius = minEllipseMinor100 / 100.0;
-=======
-        minRenderableTextHeightInPx = LC_GET_INT("MinRenderableTextHeightPx", 4);
-
-        extendAxisModeX = LC_GET_INT("ExtendModeXAxis",0);
-        extendAxisModeY = LC_GET_INT("ExtendModeYAxis",0);
->>>>>>> 03b175bc
     }
     LC_GROUP_END();
     LC_GROUP_GUARD("Colors");
@@ -167,7 +160,6 @@
         setPreviewReferenceHighlightedEntitiesColor(QColor(LC_GET_STR("previewReferencesHighlightColor", RS_Settings::previewRefHighlightColor)));
         setXAxisExtensionColor(QColor(LC_GET_STR("grid_x_axisColor", "red")));
         setYAxisExtensionColor(QColor(LC_GET_STR("grid_y_axisColor", "green")));
-<<<<<<< HEAD
 
 
         int overlayTransparency = LC_GET_INT("overlay_box_transparency",90);
@@ -181,8 +173,6 @@
         tmp = QColor(LC_GET_STR("overlay_box_fill_inv", RS_Settings::overlayBoxFillInverted));
         RS_Color fillColorInverted(tmp.red(), tmp.green(), tmp.blue(), overlayTransparency);
         setOverlayBoxFillInvertedColor(fillColorInverted);
-=======
->>>>>>> 03b175bc
     }
 
     if (grid != nullptr){
@@ -1035,11 +1025,7 @@
         // fixme - sand - review as overall rendering pipeline. It might be that
         // it will be better to use more fine-grained painting and draw grid in own
         // pixmap, and have draft sign somewhere else?
-<<<<<<< HEAD
         if (grid && isGridOn() && !hasNoGrid) {
-=======
-        if (grid && isGridOn()) {
->>>>>>> 03b175bc
             grid->calculateGrid();
             grid->drawGrid(painter);
             // fixme - review
@@ -1182,7 +1168,7 @@
     setPenTimer.start();
 #endif
 // Getting pen from entity (or layer)
-    
+
     RS_Pen pen = e->getPenResolved();
     RS_Pen originalPen = pen;
     bool highlighted = e->getFlag(RS2::FlagHighlighted);
@@ -1194,7 +1180,7 @@
     }
     else{
         lastPaintedHighlighted = highlighted;
-        lastPaintedSelected = selected;        
+        lastPaintedSelected = selected;
     }
     // Avoid negative widths
     double width = pen.getWidth();
@@ -1490,30 +1476,15 @@
     if (/*!e->isContainer() && */(e->getFlag(RS2::FlagSelected) != painter->shouldDrawSelected())) {
         return;
     }
-<<<<<<< HEAD
 #ifdef DEBUG_RENDERING
     isVisibleTimer.start();
-#endif    
+#endif
     // entity is not visible:
     bool visible = e->isVisible();
 #ifdef DEBUG_RENDERING
     isVisibleTime += isVisibleTimer.nsecsElapsed();
 #endif
     if (!visible) {// fixme - renderperf - optimize is visible
-=======
-    if (isPrintPreview() || isPrinting()) {
-// do not draw construction layer on print preview or print
-        if (!e->isPrint() || e->isConstruction())
-            return;
-    }
-
-    // test if the entity is in the viewport
-    if (!isPrinting() &&
-        e->rtti() != RS2::EntityGraphic &&
-        e->rtti() != RS2::EntityLine &&
-        (toGuiX(e->getMax().x) < 0 || toGuiX(e->getMin().x) > getWidth() ||
-         toGuiY(e->getMin().y) < 0 || toGuiY(e->getMax().y) > getHeight())) {
->>>>>>> 03b175bc
         return;
     }
 
@@ -1529,28 +1500,7 @@
         if (!e->isPrint() || constructionEntity)
             return;
 
-<<<<<<< HEAD
         setPenForPrintingEntity(painter, e, patternOffset);
-=======
-//RS_DEBUG->print("draw plain");
-    if (isDraftMode()) {
-        switch (e->rtti()) {
-            case RS2::EntityMText:
-            case RS2::EntityText:
-                e->drawDraft(painter, this, patternOffset);
-                break;
-            case RS2::EntityImage:
-                // all images as rectangles:
-                painter->drawRect(toGui(e->getMin()), toGui(e->getMax()));
-                break;
-            case RS2::EntityHatch:
-                //skip hatches
-                break;
-            default:
-                drawEntityPlain(painter, e, patternOffset);
-        }
-    } else {
->>>>>>> 03b175bc
         drawEntityPlain(painter, e, patternOffset);
     }
     else {
@@ -1634,16 +1584,9 @@
 
 void RS_GraphicView::drawEntityReferencePoints(RS_Painter *painter, const RS_Entity *e) const {
     RS_VectorSolutions const &s = e->getRefPoints();
-<<<<<<< HEAD
     int sz = entityHandleHalfSize;
     for (size_t i = 0; i < s.getNumber(); ++i) {
         RS_Color col = m_colorData->handleColor;
-=======
-//    int sz = -1;
-    int sz = entityHandleHalfSize;
-    for (size_t i = 0; i < s.getNumber(); ++i) {
-        RS_Color col = this->m_colorData->handleColor;
->>>>>>> 03b175bc
         if (i == 0) {
             col = m_colorData->startHandleColor;
         } else if (i == s.getNumber() - 1) {
@@ -1663,21 +1606,10 @@
  * The painter must be initialized and all the attributes (pen) must be set.
  */
 void RS_GraphicView::drawEntityPlain(RS_Painter *painter, RS_Entity *e, double &patternOffset) {
-<<<<<<< HEAD
 #ifdef DEBUG_RENDERING
     drawEntityCount++;
     drawTimer.start();
 #endif
-=======
-    if (!e) { // fixme - sand -  remove check after insuring that there is same check up in calls chain
-        return;
-    }
-
-    if (!e->isContainer() && (e->isSelected() != painter->shouldDrawSelected())) {
-        return;
-    }
-
->>>>>>> 03b175bc
     e->draw(painter, this, patternOffset);
 #ifdef DEBUG_RENDERING
     qint64 elapsed = drawTimer.nsecsElapsed();
@@ -1749,14 +1681,14 @@
 
     auto originPoint = toGui(RS_Vector(0,0));
 
- 
+
     int width = getWidth();
     int height = getHeight();
     if (extendAxisLines){
 
         int xAxisStartPoint;
         int xAxisEndPoint;
-                
+
         switch (extendAxisModeX){
             case Both:
                 xAxisStartPoint = 0;
@@ -2105,8 +2037,6 @@
     return d * factor.y;
 }
 
-
-
 /**
  * Translates a vector in screen coordinates to a vector in real coordinates.
  */
@@ -2199,8 +2129,6 @@
     RS_Graphic *graphic;
 };
 
-
-void invalidateGrid();
 
 /**
  * Gets the specified overlay container.
@@ -2503,7 +2431,6 @@
         grid->loadSettings();
     }
     update();
-<<<<<<< HEAD
 }
 
 int RS_GraphicView::getPointMode() const {
@@ -2559,6 +2486,4 @@
 
 void RS_GraphicView::setDraftLinesMode(bool mode) {
     draftLinesMode = mode;
-=======
->>>>>>> 03b175bc
 }