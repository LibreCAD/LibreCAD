--- conflicted
+++ resolved
@@ -155,11 +155,11 @@
     return {};
 }
 
-bool RS_GraphicView::setEventHandlerAction(RS_ActionInterface* action){
+bool RS_GraphicView::setEventHandlerAction(std::shared_ptr<RS_ActionInterface> action){
     bool actionActive = m_eventHandler->setCurrentAction(action);
     if (actionActive) {
         if (m_eventHandler->hasAction()) {
-            emit currentActionChanged(action);
+            emit currentActionChanged(action.get());
         }
         else {
             notifyNoActiveAction();
@@ -171,13 +171,8 @@
 /**
  * Sets the current action of the event handler.
  */
-<<<<<<< HEAD
-bool RS_GraphicView::setCurrentAction(RS_ActionInterface* action) {
+bool RS_GraphicView::setCurrentAction(std::shared_ptr<RS_ActionInterface> action) {
     if (m_eventHandler != nullptr) {
-=======
-void RS_GraphicView::setCurrentAction(std::shared_ptr<RS_ActionInterface> action) {
-    if (m_eventHandler) {
->>>>>>> 1cbc35df
         m_viewport->markRelativeZero();
         return setEventHandlerAction(action);
     }
