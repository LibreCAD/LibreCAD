--- conflicted
+++ resolved
@@ -2576,10 +2576,10 @@
     forcedActionKillAllowed = enabled;
 }
 
-<<<<<<< HEAD
 QString RS_GraphicView::obtainEntityDescription(RS_Entity *entity, RS2::EntityDescriptionLevel descriptionLevel) {
     return "";
-=======
+}
+
 
 bool RS_GraphicView::getPanOnZoom() const
 {
@@ -2588,5 +2588,4 @@
 bool RS_GraphicView::getSkipFirstZoom() const
 {
     return m_skipFirstZoom;
->>>>>>> 11132d2e
 }