/****************************************************************************
**
** This file is part of the LibreCAD project, a 2D CAD program
**
** Copyright (C) 2010 R. van Twisk (librecad@rvt.dds.nl)
** Copyright (C) 2001-2003 RibbonSoft. All rights reserved.
**
**
** This file may be distributed and/or modified under the terms of the
** GNU General Public License version 2 as published by the Free Software
** Foundation and appearing in the file gpl-2.0.txt included in the
** packaging of this file.
**
** This program is distributed in the hope that it will be useful,
** but WITHOUT ANY WARRANTY; without even the implied warranty of
** MERCHANTABILITY or FITNESS FOR A PARTICULAR PURPOSE.  See the
** GNU General Public License for more details.
**
** You should have received a copy of the GNU General Public License
** along with this program; if not, write to the Free Software
** Foundation, Inc., 51 Franklin Street, Fifth Floor, Boston, MA  02110-1301  USA
**
** This copyright notice MUST APPEAR in all copies of the script!
**
**********************************************************************/


#ifndef RS_GRAPHICVIEW_H
#define RS_GRAPHICVIEW_H

#include <memory>
#include <tuple>
#include <vector>

#include <QMap>
#include <QWidget>

#include "lc_rect.h"
#include "rs.h"

class QDateTime;
class QMouseEvent;
class QKeyEvent;

class RS_ActionInterface;
class RS_Entity;
class RS_EntityContainer;
class RS_EventHandler;
class RS_Color;
class RS_CommandEvent;
class RS_Graphic;
class RS_Grid;
class RS_Painter;

struct RS_LineTypePattern;
struct RS_SnapMode;


/**
 * This class is a common GUI interface for the graphic viewer
 * widget which has to be implemented by real GUI classes such
 * as the Qt graphical view.
 *
 * Note that this is just an interface used as a slot to
 * communicate with the LibreCAD from a GUI level.
 */
class RS_GraphicView : public QWidget
{
    Q_OBJECT

public:
    RS_GraphicView(QWidget * parent = nullptr, Qt::WindowFlags f = {});
	virtual ~RS_GraphicView();

    void cleanUp();

	/**
	 * @return Pointer to the graphic entity if the entity container
	 * connected to this view is a graphic and valid.
	 * NULL otherwise.
	 */
	RS_Graphic* getGraphic() const;

	/**
	 * \brief setDrawingMode Sets the drawing mode.
	 */
	void setDrawingMode(RS2::DrawingMode m) {
		drawingMode = m;
	}

	/**
	 * @return Current drawing mode.
	 */
    RS2::DrawingMode getDrawingMode() const {
		return drawingMode;
	}

	/**
	 * Activates or deactivates the delete mode.
	 */
	void setDeleteMode(bool m) {
		deleteMode = m;
	}

	/**
	 * @reval true Deleting instead of drawing.
		 *        false Normal drawing mode.
	 */
    bool getDeleteMode() const{
		return deleteMode;
	}

	/** This virtual method must be overwritten to return
	  the width of the widget the graphic is shown in */
	virtual int getWidth() const= 0;
	/** This virtual method must be overwritten to return
	  the height of the widget the graphic is shown in */
	virtual int getHeight() const= 0;
	/** This virtual method must be overwritten to redraw
	  the widget. */
	virtual void redraw(RS2::RedrawMethod method=RS2::RedrawAll) = 0;
	/** This virtual method must be overwritten and is then
	  called whenever the view changed */
    virtual void adjustOffsetControls() = 0;
	/** This virtual method must be overwritten and is then
	  called whenever the view changed */
    virtual void adjustZoomControls() = 0;

	/**
	 * Sets the background color. Note that applying the background
	 * color for the widget is up to the implementing class.
	 */
	virtual void setBackground(const RS_Color& bg);

	/**
		 * @return Current background color.
		 */
    RS_Color getBackground() const;

	/**
		 * @return Current foreground color.
		 */
    RS_Color getForeground() const;

	/**
		 * Sets the grid color.
		 */
    void setGridColor(const RS_Color& c);

	/**
		 * Sets the meta grid color.
		 */
    void setMetaGridColor(const RS_Color& c);

	/**
		 * Sets the selection color.
		 */
    void setSelectedColor(const RS_Color& c);

	/**
		 * Sets the highlight color.
		 */
    void setHighlightedColor(const RS_Color& c);

	/**
		 * Sets the color for the first handle (start vertex)
		 */
    void setStartHandleColor(const RS_Color& c);

	/**
		 * Sets the color for handles, that are neither start nor end vertices
		 */
    void setHandleColor(const RS_Color& c);

	/**
		 * Sets the color for the last handle (end vertex)
		 */
    void setEndHandleColor(const RS_Color& c);

	/* Sets the color for the relative-zero marker. */
	void setRelativeZeroColor(const RS_Color& c)
    {
        relativeZeroColor = c;
	}

	/* Sets the hidden state for the relative-zero marker. */
	void setRelativeZeroHiddenState(const int isHidden)
    {
        hideRelativeZero = isHidden;
	}

	/**
	 * This virtual method can be overwritten to set the mouse
	 * cursor to the given type.
	 */
    virtual void setMouseCursor(RS2::CursorType /*c*/) = 0;

	void setContainer(RS_EntityContainer* container);
	RS_EntityContainer* getContainer() const;
	void setFactor(double f);
	void setFactorX(double f);
	void setFactorY(double f);
	RS_Vector getFactor() const;
	/**
	 * @brief setOffset
	 * @param ox, offset X
	 * @param oy, offset Y
	 */
	virtual void setOffset(int ox, int oy);
	void setOffsetX(int ox);
	void setOffsetY(int oy);
	int getOffsetX() const;
	int getOffsetY() const;
	void centerOffsetX();
	void centerOffsetY();
	void centerX(double x);
	void centerY(double y);
	/**
	 * Sets a fixed border in pixel around the graphic. This border
	 * specifies how far the user can scroll outside the graphic
	 * area.
	 */
	void setBorders(int left, int top, int right, int bottom);

	int getBorderLeft() const;
	int getBorderTop() const;
	int getBorderRight() const;
	int getBorderBottom() const;

	void freezeZoom(bool freeze);
	bool isZoomFrozen() const;

	void setDefaultAction(RS_ActionInterface* action);
	RS_ActionInterface*  getDefaultAction();
    void setCurrentAction(RS_ActionInterface* action);
	RS_ActionInterface* getCurrentAction();

	void killSelectActions();
	void killAllActions();

	void back();
	void enter();

	void commandEvent(RS_CommandEvent* e);
	void enableCoordinateInput();
	void disableCoordinateInput();

	virtual void zoomIn(double f=1.5, const RS_Vector& center=RS_Vector(false));
	virtual void zoomInX(double f=1.5);
	virtual void zoomInY(double f=1.5);
	virtual void zoomOut(double f=1.5, const RS_Vector& center=RS_Vector(false));
	virtual void zoomOutX(double f=1.5);
	virtual void zoomOutY(double f=1.5);
	virtual void zoomAuto(bool axis=true, bool keepAspectRatio=true);
	virtual void zoomAutoY(bool axis=true);
	virtual void zoomPrevious();
	virtual void saveView();
	virtual void restoreView();
	virtual void zoomWindow(RS_Vector v1, RS_Vector v2,
							bool keepAspectRatio=true);
	//virtual void zoomPan(RS_Vector v1);
	virtual void zoomPan(int dx, int dy);
	virtual void zoomScroll(RS2::Direction direction);
	virtual void zoomPage();

	virtual void drawWindow_DEPRECATED(RS_Vector v1, RS_Vector v2);
	virtual void drawLayer1(RS_Painter *painter);
	virtual void drawLayer2(RS_Painter *painter);
	virtual void drawLayer3(RS_Painter *painter);
	virtual void deleteEntity(RS_Entity* e);
	virtual void drawEntity(RS_Painter *painter, RS_Entity* e, double& patternOffset);
	virtual void drawEntity(RS_Painter *painter, RS_Entity* e);
	virtual void drawEntity(RS_Entity* e, double& patternOffset);
	virtual void drawEntity(RS_Entity* e);
	virtual void drawEntityPlain(RS_Painter *painter, RS_Entity* e);
	virtual void drawEntityPlain(RS_Painter *painter, RS_Entity* e, double& patternOffset);
	virtual void setPenForEntity(RS_Painter *painter, RS_Entity* e );
    virtual RS_Vector getMousePosition() const = 0;

	virtual const RS_LineTypePattern* getPattern(RS2::LineType t);

	virtual void drawAbsoluteZero(RS_Painter *painter);
	virtual void drawRelativeZero(RS_Painter *painter);
	virtual void drawPaper(RS_Painter *painter);
	virtual void drawGrid(RS_Painter *painter);
	virtual void drawMetaGrid(RS_Painter *painter);
	virtual void drawOverlay(RS_Painter *painter);

	RS_Grid* getGrid() const;
    virtual void updateGridStatusWidget(const QString& /*text*/) = 0;

	void setDefaultSnapMode(RS_SnapMode sm);
	RS_SnapMode getDefaultSnapMode() const;
	void setSnapRestriction(RS2::SnapRestriction sr);
	RS2::SnapRestriction getSnapRestriction() const;

	bool isGridOn() const;
	bool isGridIsometric() const;
	void setCrosshairType(RS2::CrosshairType chType);
	RS2::CrosshairType getCrosshairType() const;

	RS_Vector toGui(RS_Vector v) const;
	double toGuiX(double x) const;
	double toGuiY(double y) const;
	double toGuiDX(double d) const;
	double toGuiDY(double d) const;

    RS_Vector toGraph(const RS_Vector& v) const;
    RS_Vector toGraph(const QPointF& v) const;
    RS_Vector toGraph(int x, int y) const;
	double toGraphX(int x) const;
	double toGraphY(int y) const;
	double toGraphDX(int d) const;
	double toGraphDY(int d) const;

	/**
		 * (Un-)Locks the position of the relative zero.
		 *
		 * @param lock true: lock, false: unlock
		 */
	void lockRelativeZero(bool lock);

	/**
		 * @return true if the position of the relative zero point is
		 * locked.
		 */
	bool isRelativeZeroLocked() const;

	/**
		 * @return Relative zero coordinate.
		 */
	RS_Vector const& getRelativeZero() const;

	void setRelativeZero(const RS_Vector& pos);
	void moveRelativeZero(const RS_Vector& pos);

	RS_EventHandler* getEventHandler() const;

	/**
		 * Enables or disables print preview.
		 */
	void setPrintPreview(bool pv);

	/**
		 * @retval true This is a print preview graphic view.
		 * @retval false Otherwise.
		 */
	bool isPrintPreview() const;

	/**
		 * Enables or disables printing.
		 */
	void setPrinting(bool p);

	/**
		 * @retval true This is a graphic view for printing.
		 * @retval false setSnapOtherwise.
		 */
	bool isPrinting() const;

	/**
		 * @retval true Draft mode is on for this view (all lines with 1 pixel / no style scaling).
		 * @retval false Otherwise.
		 */
	bool isDraftMode() const;

	void setDraftMode(bool dm);
	bool isCleanUp(void) const;

	virtual RS_EntityContainer* getOverlayContainer(RS2::OverlayGraphics position);

    const LC_Rect& getViewRect() {
        return view_rect;
    }

    bool isPanning() const;
    void setPanning(bool state);

    void setLineWidthScaling(bool state){
        scaleLineWidth = state;
    }

    bool getLineWidthScaling(){
        return scaleLineWidth;
    }


protected:

<<<<<<< HEAD
    RS_EntityContainer* container{nullptr}; // Holds a pointer to all the enties
    RS_EventHandler* eventHandler;

	/** background color (any color) */
	RS_Color background;
	/** foreground color (black or white) */
	RS_Color foreground;
	/** grid color */
	RS_Color gridColor;
	/** meta grid color */
	RS_Color metaGridColor;
	/** selected color */
	RS_Color selectedColor;
	/** highlighted color */
	RS_Color highlightedColor;
	/** Start handle color */
	RS_Color startHandleColor;
	/** Intermediate (not start/end vertex) handle color */
	RS_Color handleColor;
	/** End handle color */
	RS_Color endHandleColor;
	/** Relative-zero marker color */
	RS_Color relativeZeroColor;

    /* Relative-zero hidden state */
    int hideRelativeZero = 0;

=======
    RS_EntityContainer* container = nullptr; // Holds a pointer to all the enties
    RS_EventHandler* eventHandler = nullptr;

    /** colors for different usages*/
    struct ColorData;
    std::unique_ptr<ColorData> m_colorData;
>>>>>>> 8f709b91
	/** Grid */
	std::unique_ptr<RS_Grid> grid;
	/**
		 * Current default snap mode for this graphic view. Used for new
		 * actions.
		 */
    std::unique_ptr<RS_SnapMode> defaultSnapMode;
	/**
		 * Current default snap restriction for this graphic view. Used for new
		 * actions.
		 */
	RS2::SnapRestriction defaultSnapRes;

	RS2::DrawingMode drawingMode;

	/**
		 * Delete mode. If true, all drawing actions will delete in background color
		 * instead.
		 */
	bool deleteMode=false;

    LC_Rect view_rect;

private:

	bool zoomFrozen=false;
	bool draftMode=false;

    RS_Vector factor{1.,1.};
	int offsetX=0;
	int offsetY=0;

	//circular buffer for saved views
	std::vector<std::tuple<int, int, RS_Vector> > savedViews;
	unsigned short savedViewIndex=0;
    unsigned short savedViewCount=0;
    std::unique_ptr<QDateTime> previousViewTime;

	int borderLeft=0;
	int borderTop=0;
	int borderRight=0;
	int borderBottom=0;

	RS_Vector relativeZero{false};
	bool relativeZeroLocked=false;
	//! Print preview flag
	bool printPreview=false;
	//! Active when printing only:
	bool printing=false;

	// Map that will be used for overlaying additional items on top of the main CAD drawing
	QMap<int, RS_EntityContainer *> overlayEntities;
	/** if true, graphicView is under cleanup */
	bool m_bIsCleanUp=false;

    bool panning = false;

    bool scaleLineWidth = false;

signals:
    void relative_zero_changed(const RS_Vector&);
    void previous_zoom_state(bool);
};

#endif<|MERGE_RESOLUTION|>--- conflicted
+++ resolved
@@ -387,42 +387,13 @@
 
 protected:
 
-<<<<<<< HEAD
-    RS_EntityContainer* container{nullptr}; // Holds a pointer to all the enties
-    RS_EventHandler* eventHandler;
-
-	/** background color (any color) */
-	RS_Color background;
-	/** foreground color (black or white) */
-	RS_Color foreground;
-	/** grid color */
-	RS_Color gridColor;
-	/** meta grid color */
-	RS_Color metaGridColor;
-	/** selected color */
-	RS_Color selectedColor;
-	/** highlighted color */
-	RS_Color highlightedColor;
-	/** Start handle color */
-	RS_Color startHandleColor;
-	/** Intermediate (not start/end vertex) handle color */
-	RS_Color handleColor;
-	/** End handle color */
-	RS_Color endHandleColor;
-	/** Relative-zero marker color */
-	RS_Color relativeZeroColor;
-
-    /* Relative-zero hidden state */
-    int hideRelativeZero = 0;
-
-=======
+
     RS_EntityContainer* container = nullptr; // Holds a pointer to all the enties
     RS_EventHandler* eventHandler = nullptr;
 
     /** colors for different usages*/
     struct ColorData;
     std::unique_ptr<ColorData> m_colorData;
->>>>>>> 8f709b91
 	/** Grid */
 	std::unique_ptr<RS_Grid> grid;
 	/**
