--- conflicted
+++ resolved
@@ -29,17 +29,13 @@
 #define RS_GRAPHICVIEW_H
 
 #include <memory>
-<<<<<<< HEAD
-=======
-
->>>>>>> 1cbc35df
+
 #include <QWidget>
 #include "lc_graphicviewportlistener.h"
 #include "rs.h"
 
 struct LC_InfoCursorOverlayPrefs;
 class QDateTime;
-class QIcon;
 class QMouseEvent;
 class QKeyEvent;
 
@@ -114,12 +110,8 @@
 
     void setDefaultAction(RS_ActionInterface *action);
     RS_ActionInterface *getDefaultAction();
-<<<<<<< HEAD
     void hideOptions();
-    bool setCurrentAction(RS_ActionInterface* action);
-=======
-    void setCurrentAction(std::shared_ptr<RS_ActionInterface> action);
->>>>>>> 1cbc35df
+    bool setCurrentAction(std::shared_ptr<RS_ActionInterface> action);
     RS_ActionInterface *getCurrentAction();
     QString getCurrentActionName();
     QIcon getCurrentActionIcon();
