--- conflicted
+++ resolved
@@ -315,25 +315,17 @@
 /**
  * Sets the current action.
  */
-<<<<<<< HEAD
-bool RS_EventHandler::setCurrentAction(RS_ActionInterface* action) {
-=======
-void RS_EventHandler::setCurrentAction(std::shared_ptr<RS_ActionInterface> action) {
->>>>>>> 1cbc35df
+bool RS_EventHandler::setCurrentAction(std::shared_ptr<RS_ActionInterface> action) {
     RS_DEBUG->print("RS_EventHandler::setCurrentAction");
     if (action==nullptr) {
         return false;
     }
-<<<<<<< HEAD
-    std::shared_ptr<RS_ActionInterface> actionHolder{action};
-=======
     // Do not initialize action if it's already the last one.
     // This is attempt to fix crashes of dialogs (like properties) which are called from actions
     // todo - check again, either remove or uncomment
 //    if (hasAction() && currentActions.last().get() == action){
 //        return;
 //    }
->>>>>>> 1cbc35df
 
     LC_LOG<<"RS_EventHandler::setCurrentAction " << action->getName();
     // Predecessor of the new action or NULL:
@@ -343,34 +335,22 @@
     predecessor->hideOptions();
 
     // Set current action:
-<<<<<<< HEAD
-    m_currentActions.push_back(actionHolder);
-=======
-    currentActions.push_back(action);
+    m_currentActions.push_back(action);
     //    RS_DEBUG->print("RS_EventHandler::setCurrentAction: current action is: %s -> %s",
     //                    predecessor->getName().toLatin1().data(),
     //                    currentActions.last()->getName().toLatin1().data());
->>>>>>> 1cbc35df
 
     // Initialisation of our new action:
     RS_DEBUG->print("RS_EventHandler::setCurrentAction: init current action");
     action->init(0);
     // ## new:
-<<<<<<< HEAD
     bool passedActionIsNotFinished = false;
-    if (!actionHolder->isFinished()) {
-=======
     if (!action->isFinished()) {
->>>>>>> 1cbc35df
         RS_DEBUG->print("RS_EventHandler::setCurrentAction: show options");
         action->showOptions();
         RS_DEBUG->print("RS_EventHandler::setCurrentAction: set predecessor");
-<<<<<<< HEAD
-        actionHolder->setPredecessor(predecessor.get());
+        action->setPredecessor(predecessor.get());
         passedActionIsNotFinished = true;
-=======
-        action->setPredecessor(predecessor.get());
->>>>>>> 1cbc35df
     }
 
     RS_DEBUG->print("RS_EventHandler::setCurrentAction: cleaning up..");
