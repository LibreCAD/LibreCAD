/*******************************************************************************
 *
 This file is part of the LibreCAD project, a 2D CAD program

 Copyright (C) 2025 LibreCAD.org
 Copyright (C) 2025 sand1024

 This program is free software; you can redistribute it and/or
 modify it under the terms of the GNU General Public License
 as published by the Free Software Foundation; either version 2
 of the License, or (at your option) any later version.

 This program is distributed in the hope that it will be useful,
 but WITHOUT ANY WARRANTY; without even the implied warranty of
 MERCHANTABILITY or FITNESS FOR A PARTICULAR PURPOSE.  See the
 GNU General Public License for more details.

 You should have received a copy of the GNU General Public License
 along with this program; if not, write to the Free Software
 Foundation, Inc., 51 Franklin Street, Fifth Floor, Boston, MA  02110-1301, USA.
 ******************************************************************************/
#include<cmath>

#include<QPainterPath>
#include<QPolygon>

#include "dxf_format.h"
#include "lc_graphicviewport.h"
#include "lc_linemath.h"
#include "lc_splinepoints.h"
#include "rs_arc.h"
#include "rs_circle.h"
#include "rs_color.h"
#include "rs_debug.h"
#include "rs_ellipse.h"
#include "rs_information.h"
#include "rs_linetypepattern.h"
#include "rs_math.h"
#include "rs_painter.h"
#include "rs_polyline.h"
#include "rs_spline.h"


namespace {

namespace {
const RS_Color colorBlack = RS_Color(Qt::black);
const RS_Color colorWhite = RS_Color(Qt::white);
const QColor qcolorBlack = colorBlack.toQColor();
const QColor qcolorWhite = colorWhite.toQColor();
}

// Convert from LibreCAD line style pattern to QPen Dash Pattern.
// QPen dash pattern by default is in the unit of pixel
    QVector<qreal> rsToQDashPattern(const RS2::LineType &t, double screenWidth, double dpmm, double &newDashOffset) {
        // dash pattern is in mm
        // d*dpmm/screenWidth, so, the scaling factor k = dpmm/screenWidth
        dpmm = std::max(dpmm, 1e-6);
        double k = dpmm / std::max(screenWidth, 1.);

        const std::vector<double> &pattern = RS_LineTypePattern::getPattern(t)->pattern;
        QVector<qreal> dashPattern;
        std::transform(pattern.cbegin(), pattern.cend(), std::back_inserter(dashPattern), [k](double d) {
            return std::max(k * std::abs(d), 1.);
        });
        dashPattern.resize(dashPattern.size() - dashPattern.size() % 2);

        newDashOffset = newDashOffset * k;
        return dashPattern;
    }

/**
 * Wrapper for Qt
 * convert RS2::LineType to Qt::PenStyle
 */
    Qt::PenStyle rsToQtLineType(const RS2::LineType &t) {
        switch (t) {
            case RS2::NoPen:
                return Qt::NoPen;
            case RS2::SolidLine:
            case RS2::LineByLayer:
            case RS2::LineByBlock:
                return Qt::SolidLine;
            default:
                return Qt::CustomDashLine;
        }
    }

    // RAII style QPainter
    class PainterGuard {
        QPainter* m_painter = nullptr;
    public:
    PainterGuard(QPainter& painter):
            m_painter{&painter}
        {
        painter.save();
        }
    ~PainterGuard()
        {
        try{
                m_painter->restore();
            } catch(...) {
            // should not happen
        }
        }
    };
}
/**
 * Constructor.
 */
// RVT_PORT changed from RS_PainterQt::RS_PainterQt( const QPaintDevice* pd)
RS_Painter::RS_Painter( QPaintDevice* pd)
    : QPainter{pd}
    , cachedDpmm{getDpmm()}
{
}

/**
 * Draws a grid point at (x1, y1).
 */
void RS_Painter::drawGridPoint(const RS_Vector& p) {
    QPainter::drawPoint(QPointF(p.x, p.y));
}

void RS_Painter::drawGridPoint(const double &x, const double &y) {
    QPainter::drawPoint(QPointF(x, y));
}

void RS_Painter::drawPointEntityWCS(const RS_Vector& wcsPos) {
    RS_Vector uiPos = toGui(wcsPos);
    drawPointEntityUI(uiPos.x, uiPos.y, pointsMode, screenPointsSize);
}

void RS_Painter::drawRefPointEntityWCS(const RS_Vector &wcsPos, int pdMode, double pdSize){
    // fixme - sand - may we cache size of refPoints? It's hardly possible that they will have different size during the same point run...
    int screenPDSize = determinePointScreenSize(pdSize);
    double uiX, uiY;
    toGui(wcsPos, uiX, uiY);
    drawPointEntityUI(uiX, uiY,  pdMode, screenPDSize);
}

/**
 * Draws a point at (x1, y1).
 */
void RS_Painter::drawPointEntityUI(double uiX, double uiY, int pdmode, int pdsize) {
    int halfPDSize = pdsize/2;

/*	PDMODE values =>
 bits 0-3 = 0, centre dot
          = 1, centre blank
          = 2, centre +
          = 3, centre X
          = 4, centre vertical tick
 bit 5 = 1 => added surrounding circle
 bit 6 = 1 => added surrounding square
*/
    switch (DXF_FORMAT_PDMode_getCentre(pdmode)) {
        case DXF_FORMAT_PDMode_CentreDot:
        default: {
            /*	Centre dot - use a tiny + to make it visible  */
            QPainter::drawLine(uiX - 1, uiY, uiX + 1, uiY);
            QPainter::drawLine(uiX, uiY - 1, uiX, uiY + 1);
            break;
        }
        case DXF_FORMAT_PDMode_CentreBlank: {
            /*	Centre is blank  */
            break ;
        }
        case DXF_FORMAT_PDMode_CentrePlus: {
            /*	Centre +  */
            QPainter::drawLine(uiX - pdsize, uiY, uiX + pdsize, uiY);
            QPainter::drawLine(uiX, uiY - pdsize, uiX, uiY + pdsize);
            break;
        }
        case DXF_FORMAT_PDMode_CentreCross: {
            /*	Centre X  */
            QPainter::drawLine(uiX - pdsize, uiY - pdsize, uiX + pdsize, uiY + pdsize);
            QPainter::drawLine(uiX + pdsize, uiY - pdsize, uiX - pdsize, uiY + pdsize);
            break;
        }
        case DXF_FORMAT_PDMode_CentreTick: {
            /*	Centre vertical tick  */
            QPainter::drawLine(uiX, uiY - halfPDSize, uiX, uiY);
            break;
        }
    }

/*	Surrounding circle if required  */
    if (DXF_FORMAT_PDMode_hasEncloseCircle(pdmode)) {
        /*	Approximate circle by an octagon  */
        int xMin = uiX - halfPDSize;
        int xMax = uiX + halfPDSize;
        int yMin = uiY - halfPDSize;
        int yMax = uiY + halfPDSize;
        int octOffset = halfPDSize * 0.71;
        int xOctMin = uiX - octOffset;
        int xOctMax = uiX + octOffset;
        int yOctMin = uiY - octOffset;
        int yOctMax = uiY + octOffset;

        QPainter::drawLine(uiX, yMin, xOctMax, yOctMin);
        QPainter::drawLine(uiX, yMin, xOctMin, yOctMin);
        QPainter::drawLine(uiX, yMax, xOctMax, yOctMax);
        QPainter::drawLine(uiX, yMax, xOctMin, yOctMax);

        QPainter::drawLine(xMin, uiY, xOctMin, yOctMin);
        QPainter::drawLine(xMin, uiY, xOctMin, yOctMax);
        QPainter::drawLine(xMax, uiY, xOctMax, yOctMin);
        QPainter::drawLine(xMax, uiY, xOctMax, yOctMax);
    }

/*	Surrounding square if required  */
    if (DXF_FORMAT_PDMode_hasEncloseSquare(pdmode)) {
        int xMin = uiX - halfPDSize;
        int xMax = uiX + halfPDSize;
        int yMin = uiY - halfPDSize;
        int yMax = uiY + halfPDSize;

        QPainter::drawLine(xMin, yMin, xMax, yMin);
        QPainter::drawLine(xMin, yMax, xMax, yMax);
        QPainter::drawLine(xMin, yMin, xMin, yMax);
        QPainter::drawLine(xMax, yMin, xMax, yMax);
    }
}

void RS_Painter::drawSolidWCS(const RS_Vector &wcsP0, const RS_Vector &wcsP1, const RS_Vector &wcsP2, const RS_Vector &wcsP3) {

    double uiX0, uiX1, uiX2, uiY0, uiY1, uiY2;

    toGui(wcsP0, uiX0, uiY0);
    toGui(wcsP1, uiX1, uiY1);
    toGui(wcsP2, uiX2, uiY2);

    fillTriangleUI(uiX0, uiY0,uiX1, uiY1, uiX2, uiY2);
    if (wcsP3.valid) {
        double uiX3, uiY3;
        toGui(wcsP3, uiX3, uiY3);
        fillTriangleUI(uiX0,uiY0, uiX1, uiY1, uiX3, uiY3);
    }
}


void RS_Painter::drawLineWCS(const RS_Vector& wcsP1, const RS_Vector& wcsP2){
    const RS_Vector uiP1 = toGui(wcsP1);
    const RS_Vector uiP2 = toGui(wcsP2);
    drawLineUI(uiP1.x, uiP1.y, uiP2.x, uiP2.y);
}

/**
 * Draws a line from (x1, y1) to (x2, y2).
 */
void RS_Painter::drawLineUISimple(const RS_Vector& p1, const RS_Vector& p2){
    QPainter::drawLine(QPointF(p1.x, p1.y),QPointF(p2.x, p2.y));
}

void RS_Painter::drawLineUISimple(const double &x1, const double &y1, const double &x2, const double &y2){
    QPainter::drawLine(QPointF(x1, y1),QPointF(x2, y2));
}

void RS_Painter::drawLineUI(const double &x1, const double &y1, const double &x2, const double &y2){
    if(QPointF(x2-x1, y2-y1).manhattanLength() > minLineDrawingLen) {
        QPainter::drawLine(QPointF(x1, y1),QPointF(x2, y2));
    }
    else{
        QPainter::drawPoint(QPointF(x1, y1));
    }
}

#define DEBUG_ARC_RENDERING_NO


void RS_Painter::drawEntityArc(RS_Arc* arc) {
    QPainterPath path;
    drawArcEntity(arc, path);
    QPainter::drawPath(path);
}

void RS_Painter::drawEntityCircle(RS_Circle *circle) {
    const RS_CircleData &data = circle->getData();
    const double uiRadiusX = toGuiDX(data.radius);
    const RS_Vector uiCenter = toGui(data.center);
    if (uiRadiusX < minCircleDrawingRadius){
        QPainter::drawPoint(QPointF(uiCenter.x, uiCenter.y));
    }
    else if (circleRenderSameAsArcs &&  arcRenderInterpolate) {
        QPainterPath path;
        drawArcInterpolatedByLines(uiCenter, uiRadiusX, 0., 360., path);
        QPainter::drawPath(path);
    }
    else if (uiRadiusX <= getMaximumArcNonErrorRadius()){ // draw arc using QT
        double uiRadiusY = toGuiDY(data.radius);
        QPainter::drawEllipse(QPointF(uiCenter.x, uiCenter.y), uiRadiusX, uiRadiusY);
    }
    else {
        // Issue #2035, avoid rendering error by rendering arcs as quadratic splines
        RS_Arc arc{nullptr, {data.center, data.radius, 0., 2.*M_PI, false}};
        clearDashOffset();
        drawEntityArc(&arc);
    }
}

void RS_Painter::drawArcEntity(RS_Arc* arc, QPainterPath &path){
    const double radius = arc->getRadius();
    const RS_Vector &center = arc->getCenter();

    // convert to UI coordinates
    RS_Vector uiCenter = toGui(center);
    RS_Vector uiRadii { toGuiDX(radius),  toGuiDY(radius)};

    if(uiRadii.x<=minArcDrawingRadius) { // draw just a point
        QPainter::drawPoint(QPointF{uiCenter.x, uiCenter.y});
    }
    else if (arcRenderInterpolate){ // draw arc interpolated by lines
        drawArcInterpolatedByLines(uiCenter, uiRadii.x, toUCSAngleDegrees(arc->getData().startAngleDegrees), arc->getData().angularLength, path);
    }
    else {
        // same as
        // if (radiusGui * RS_Painter::getMaximumArcSplineError() <= 1.) {
        // yet faster
        if (uiRadii.x <= getMaximumArcNonErrorRadius()){ // draw arc using QT
            drawArcQT(uiCenter, uiRadii, toUCSAngleDegrees(arc->getData().startAngleDegrees), arc->getData().angularLength, path);
        }
        else { // draw arc by visible segments, interpolation by splines
            bool visualArcIsVisible = isFullyWithinBoundingRect(arc); // just visual part is within view
            if (visualArcIsVisible) {
                updateDashOffset(arc);
                double arcAngleLength = arc->getAngleLength();
                if (arc->isReversed()) {
                    arcAngleLength = -arcAngleLength;
                }
                drawArcSegmentBySplinePointsUI(uiCenter, uiRadii.x, toUCSAngle(arc->getAngle1()), arcAngleLength, path);
            } else {
                updateDashOffset(arc);

                const RS_Vector &endpoint = arc->getEndpoint();
                const RS_Vector &startpoint = arc->getStartpoint();
                bool reversed = arc->isReversed();
                RS_Vector vpStart(reversed ? endpoint : startpoint);
                RS_Vector vpEnd(reversed ? startpoint : endpoint);

                const LC_Rect &wcsBoundingBox = getWcsBoundingRect();
                QPolygonF visualBox(QRectF(wcsBoundingBox.minP().x, wcsBoundingBox.minP().y, wcsBoundingBox.maxP().x - wcsBoundingBox.minP().x,
                                           wcsBoundingBox.maxP().y - wcsBoundingBox.minP().y));
                std::vector<RS_Vector> vertex(0);
                for (unsigned short i = 0; i < 4; i++) {
                    const QPointF &vp(visualBox.at(i));
                    vertex.push_back(RS_Vector(vp.x(), vp.y()));
                }
                /** angles at cross points */
                std::vector<double> crossPoints(0);

                double baseAngle = reversed ? arc->getAngle2() : arc->getAngle1();
                for (unsigned short i = 0; i < 4; i++) {
                    RS_Line line{vertex.at(i), vertex.at((i + 1) % 4)};
                    auto vpIts = RS_Information::getIntersection(static_cast<RS_Entity *>(arc), &line, true);
                    if (vpIts.size() == 0) {
                        continue;
                    }
                    for (const RS_Vector &vp: vpIts) {
                        auto ap1 = arc->getTangentDirection(vp).angle();
                        auto ap2 = line.getTangentDirection(vp).angle();
                        //ignore tangent points, because the arc doesn't cross over
                        if (std::abs(std::remainder(ap2 - ap1, M_PI)) < RS_TOLERANCE_ANGLE) {
                            continue;
                        }
                        crossPoints.push_back(RS_Math::getAngleDifference(baseAngle, center.angleTo(vp)));
                    }
                }
                // start/end points of the arc
                if (vpStart.isInWindowOrdered(wcsBoundingBox.minP(), wcsBoundingBox.maxP())) {
                    crossPoints.push_back(0.);
                }
                if (vpEnd.isInWindowOrdered(wcsBoundingBox.minP(), wcsBoundingBox.maxP())) {
                    crossPoints.push_back(arc->getAngleLength());
                }

                std::sort(crossPoints.begin(), crossPoints.end());
                //draw visible
                RS_Arc arcSegment(*arc);
                arcSegment.setReversed(false);

                // Cannot assume angles are all unique due to rounding error
                // Instead of relying on odd-even orders, check all segments instead
                for (size_t i = 1; i < crossPoints.size(); ++i) {
                    arcSegment.setAngle1(baseAngle + crossPoints[i - 1]);
                    arcSegment.setAngle2(baseAngle + crossPoints[i]);

                    // fixme - sand - it seems this check is redundant if i is increased by 2
                    // fixme - sand - so it seems checking that segment is visible via middle point applies an additional check and performance overhead?
                    arcSegment.updateMiddlePoint();
                    if (arcSegment.getMiddlePoint().isInWindowOrdered(wcsBoundingBox.minP(), wcsBoundingBox.maxP())) {
                        drawArcSegmentBySplinePointsUI(uiCenter, uiRadii.x, toUCSAngle(arcSegment.getAngle1()), arcSegment.getAngleLength(), path);
                    }

#ifdef DEBUG_ARC_RENDERING
                    arcSegment.calculateBorders();
                    RS_Vector uiCenter = toGui(arcSegment.getStartpoint());
                    drawCircleUI(uiCenter, 20);
                    uiCenter = toGui(arcSegment.getEndpoint());
                    drawCircleUI(uiCenter, 20);
#endif
                }
            }
        }
    }
}

#define STRAIGHT_ARC_INTERPOLATION_NO

void RS_Painter::drawArcSegmentBySplinePointsUI(
    const RS_Vector& uiCenter, double uiRadiusX, double startAngleRad, double angularLengthRad, QPainterPath &path) {
// Issue #2035
// Estimate the rendering error by using a quadratic bezier to render an arc. The bezier
// curve(lc_splinepoints) is defined by a set of equidistant arc points
// Second order error of bezier approximation:
// r sin^4(dA/2)/(1 + \cos dA)
// with the radius r, and dA as the line segment spanning angle around the arc center
// for maximum error up to 1 pixel: 1 > r sin^4(dA/2)/2,s
// dA < 2 (2/r)^{1/4}
// The number of points needed is by angularLength/dA
    const double dA = 2. * pow(2./uiRadiusX, 1./4.);
    int arcPoints = int(ceil(std::abs(angularLengthRad) / dA));
    // At minimum control points: 3
    arcPoints = std::max(2, arcPoints);

    const double deltaAngleRad = angularLengthRad / arcPoints;

#ifdef STRAIGHT_ARC_INTERPOLATION
    double angle = startAngleRad;
//    double angle2 = startAngleRad + angularLengthRad;
    for (int i = 0; i <= arcPoints; ++i) {
        // more precise as no sum of rounding error - yet for small amount of points, it's not important, so use faster approach.
        //  const double angle = (startAngleRad * i  + angle2 * (arcPoints - i))/arcPoints;
        //  angle = startAngleRad + deltaAngleRad * i;

        RS_Vector currentRotation{-angle};
        // fit point is on the arc
        RS_Vector fitPoint = uiCenter + currentRotation * uiRadiusX;
        data.splinePoints.push_back(fitPoint);
        // faster
        angle += deltaAngleRad;
#ifdef DEBUG_ARC_RENDERING
        // draw fit point
        drawPointEntityUI(uiX, uiY, 3, 15);
#endif
    }
#else

    LC_SplinePointsData data;

    // The QPainter y-axis is pointing downwards
    // TODO: get the rotation direction automatically, instead of hard-coded
    RS_Vector fromCenter = RS_Vector{-startAngleRad} * uiRadiusX;
    const RS_Vector rotationStep{-deltaAngleRad};

    for (int i = 0; i <= arcPoints; ++i) {
        // fit point is on the arc
        const RS_Vector arcPoint = uiCenter + fromCenter;
        data.splinePoints.push_back(arcPoint);
        fromCenter.rotate(rotationStep);
#ifdef DEBUG_ARC_RENDERING
        // draw fit point
        drawPointEntityUI(arcPoint.x, arcPoint.y, 3, 15);
#endif
    }
#endif

    // LC_SplinePoints will update control points from splinePoints by default
    LC_SplinePoints splinePoints(nullptr, data);
    drawArcSplinePointsUI(splinePoints.getData().controlPoints, path);
}

void RS_Painter::drawArcSplinePointsUI(const std::vector<RS_Vector> &uiControlPoints, QPainterPath &path) {
    size_t n = uiControlPoints.size();
    if(n < 2)
        return;

    RS_Vector vStart = uiControlPoints.front();
    RS_Vector vEnd(false);

    path.moveTo(QPointF(vStart.x, vStart.y));
//    QPainterPath qPath(QPointF(vStart.x, vStart.y));
#ifdef DEBUG_ARC_RENDERING
    drawPointEntityUI(vStart.x, vStart.y, 2, 15);
#endif
    const RS_Vector &cp1 = uiControlPoints[1];
    if(n < 3) {
        path.lineTo(QPointF(cp1.x, cp1.y));
    }
    else {
        const RS_Vector &cp2 = uiControlPoints[2];
        if (n < 4) {
            path.quadTo(QPointF(cp1.x, cp1.y), QPointF(cp2.x, cp2.y));
        }
        else {
            vEnd = (cp1 + cp2) / 2.0;
            path.quadTo(QPointF(cp1.x, cp1.y), QPointF(vEnd.x, vEnd.y));

            for (size_t i = 2; i < n - 2; i++) {
                const RS_Vector &cpi = uiControlPoints[i];
                vEnd = (cpi + uiControlPoints[i + 1]) / 2.0;
                path.quadTo(QPointF(cpi.x, cpi.y), QPointF(vEnd.x, vEnd.y));
#ifdef DEBUG_ARC_RENDERING
                drawPointEntityUI(cpi.x, cpi.y, 2, 15);
                drawPointEntityUI(vEnd.x, vEnd.y, 4, 15);
#endif
            }

            path.quadTo(QPointF(uiControlPoints[n - 2].x, uiControlPoints[n - 2].y), QPointF(uiControlPoints[n - 1].x, uiControlPoints[n - 1].y));
#ifdef DEBUG_ARC_RENDERING
            drawPointEntityUI(cp1.x, cp1.y, 2, 15);
            drawPointEntityUI(cp2.x, cp2.y, 2, 15);
            drawPointEntityUI(uiControlPoints[n - 2].x, uiControlPoints[n - 2].y, 2, 15);
            drawPointEntityUI(uiControlPoints[n - 1].x, uiControlPoints[n - 1   ].y, 2, 15);
#endif
        }
    }
}


void RS_Painter::drawArcQT(const RS_Vector& uiCenter, const RS_Vector& uiRadii, double uiStartAngleDegrees, double angularLength, QPainterPath &path) {
// at the endpoints of the arcs due to internal interpolations.
// For some cases it's acceptable, however, so lets user's preference decide
    RS_Vector minCorner = uiCenter - uiRadii;
    RS_Vector uiSize = uiRadii + uiRadii;
    path.arcMoveTo(minCorner.x, minCorner.y, uiSize.x, uiSize.y, uiStartAngleDegrees);
    path.arcTo(minCorner.x, minCorner.y, uiSize.x, uiSize.y, uiStartAngleDegrees, angularLength);
}

void RS_Painter::drawArcInterpolatedByLines(const RS_Vector& uiCenter, double uiRadiusX, double uiStartAngleDegrees,
                                            double angularLength, QPainterPath &path) const {
    // draw arc interpolated by a set of line segments.
    // This is more precise drawing for arc's endpoints, yet in general slower(?) by performance.
    // Also, with too high allowed tolerance, arcs may be drawn not smoothly.

    double angularLengthRad = RS_Math::deg2rad(angularLength);
    // actually, this is not only tolerance, but also arc's height (sagitta, https://en.wikipedia.org/wiki/Sagitta_(geometry))
    // sagitta will represent max distance between true arc and line chord that is used for interpolation
    // so, based on expected sagitta we'll calculate the angle for single line interpolation segment

    int stepsCount = 0;
    if (arcRenderInterpolationAngleFixed){
        // this is fixes amount of steps - based on line segment angle
        stepsCount = int(angularLengthRad / arcRenderInterpolationAngleValue) + 2;
    }
    else {
        // acos(x) loses significant digits, if x is close to 0
        // instead do: 1 - cos(x) = 2 \sin^2(x/2)
        //double lineSegmentAngle = 2 * acos(1 - arcRenderInterpolationMaxSagitta / uiRadiusX);
        const double relativeError = 0.5 * std::abs(arcRenderInterpolationMaxSagitta) / uiRadiusX;
        // avoid domain error of std::asin() by requiring: lineSegmentAngle < Pi/2
        const double lineSegmentAngle = 4. * std::asin(std::min(relativeError, std::sin(M_PI/8.)));
        double stepsTolerance = std::abs(angularLengthRad) / lineSegmentAngle;
        stepsCount = int(ceil(stepsTolerance)) + 2;
    }
//        LC_ERR << "ARC steps: " << stepsTol <<  " " << steps << " len " << angularLength << " start " << uiStartAngleDegrees;
    double uiStartAngleRad = RS_Math::deg2rad(uiStartAngleDegrees);

    double deltaAngleRad = angularLengthRad / stepsCount;

    // TODO: handle ui angle orientation
    RS_Vector fromCenter = RS_Vector{-uiStartAngleRad} * uiRadiusX;
    RS_Vector uiPosition = uiCenter + fromCenter;

    path.moveTo(QPointF{uiPosition.x, uiPosition.y});

#ifdef STRAIGHT_ARC_INTERPOLATION
    for (int i = 1; i <= stepsCount; ++i) {
        double a = uiStartAngleRad + deltaAngleRad * i;
        RS_Vector uiLinePoint = uiCenter + RS_Vector{-a} * uiRadiusX;
        path.lineTo(QPointF(uiLinePoint.x, uiLinePoint.y));
    }
#else
    const RS_Vector deltaRotation{-deltaAngleRad};

    for (int i = 1; i <= stepsCount; ++i) {
        // here we avoid computation of sin and cos on each approximation step
        // the approach is described, for example, here https://stackoverflow.com/a/6669751 and "Angle sum and difference identities"
        fromCenter.rotate(deltaRotation);
        uiPosition = uiCenter + fromCenter;
        path.lineTo(QPointF(uiPosition.x, uiPosition.y));
    }
    // complete interpolation - to the end point of the arc
#endif
}

/**
 * Draws a circle.
 * @param cp Center point
 * @param radius Radius
 */
void RS_Painter::drawCircleWCS(const RS_Vector& wcsCenter, double radius){
    RS_Vector uiCenter = toGui(wcsCenter);
    double uiRadius = toGuiDX(radius);
    drawCircleUI(uiCenter, uiRadius);
}

void RS_Painter::drawCircleUI(const RS_Vector& uiCenter, double uiRadius){
    if (uiRadius < minCircleDrawingRadius){
        QPainter::drawPoint(QPointF(uiCenter.x, uiCenter.y));
    }
    else {
        if (circleRenderSameAsArcs) {
            if (arcRenderInterpolate){
                QPainterPath path;
                drawArcInterpolatedByLines(uiCenter, uiRadius, 0, 360, path);
                QPainter::drawPath(path);
            }
            else {
                QPainter::drawEllipse(QPointF(uiCenter.x, uiCenter.y), uiRadius, uiRadius);
            }
        }
        else{
            QPainter::drawEllipse(QPointF(uiCenter.x, uiCenter.y), uiRadius, uiRadius);
        }
    }
}

void RS_Painter::drawCircleUIDirect(double uiCenterX, double uiCenterY, double uiRadius){
    if (uiRadius < minCircleDrawingRadius){
        QPainter::drawPoint(QPointF(uiCenterX, uiCenterY));
    }
    else {
       QPainter::drawEllipse(QPointF(uiCenterX, uiCenterY), uiRadius, uiRadius);
    }
}

void RS_Painter::drawEllipseWCS(const RS_Vector& wcsCenter, double wcsMajorRadius, double ratio, double wcsAngleDegrees) {
    double uiMajorRadius = toGuiDX(wcsMajorRadius);
    double uiMinorRadius = ratio * uiMajorRadius;

    RS_Vector uiCenter = toGui(wcsCenter);
    const double uiAngleDegrees = toUCSAngleDegrees(wcsAngleDegrees);
    drawEllipseUI(uiCenter, {uiMajorRadius, uiMinorRadius}, uiAngleDegrees);
}

void RS_Painter::drawEllipseUI(const RS_Vector& uiCenter, const RS_Vector& uiRadii, double uiAngleDegrees) {

    if (uiRadii.x < minEllipseMajorRadius){
        // as we have everything there, no need to transform, and save/restore the painter context
        QPainter::drawPoint(QPointF(uiCenter.x, uiCenter.y));
    }
    else {
        // RAII style restoring painter status
        // TODO - remove the comment
        // Yes, such pattern is recommended for resources management.
        // Yet honestly speaking, I can't understand the PRACTICAL reason why RAII is better HERE rather than the direct save/restore.
        // Especially considering the shortest scope between save/restore and time to live of the guard ...
        // How it's possible to forget calling restore() there? Why restore() may be not called? Due to some exception between save/restore? but it's not handled anyway, it's just a crash.
        // Thus it just looks like an embellishment (and -1 code line) without a real value - yet with added overhead for short-living object allocation, creation and destruction.
        // ok, let it be - yet it it's hardly could be considered as improvement, I suppose.
        PainterGuard painterGuard{*this};
        // ellipse transform
        QTransform ellipseTransform;
        ellipseTransform.translate(uiCenter.x, uiCenter.y);
        ellipseTransform.rotate(-uiAngleDegrees);
        setTransform(ellipseTransform, true);

        QPointF radii{uiRadii.x, uiRadii.y};

        if (uiRadii.y < minEllipseMinorRadius) {//ellipse too small
            QPainter::drawLine( - radii, radii);
        } else {
            QPainter::drawEllipse(QRectF{- radii, radii});
        }
        restore();
    }
}

void RS_Painter::drawEllipseArcWCS(const RS_Vector& wcsCenter, double wcsMajorRadius, double ratio, double wcsAngleDegrees,
                                   double angle1Degrees, double angle2Degrees, double angularLength, bool reversed) {
    double uiMajorRadius = toGuiDX(wcsMajorRadius);
    double uiMinorRadius = ratio * uiMajorRadius;

    const RS_Vector uiCenter = toGui(wcsCenter);
    double uiAngleDegrees = toUCSAngleDegrees(wcsAngleDegrees);
    drawEllipseArcUI(uiCenter, {uiMajorRadius, uiMinorRadius}, uiAngleDegrees, angle1Degrees, angle2Degrees, angularLength, reversed);
}

void RS_Painter::drawEllipseArcUI(const RS_Vector& uiCenter, const RS_Vector& uiRadii, double uiMajorAngleDegrees,
                                   double angle1Degrees, double angle2Degrees, double angularLength, bool reversed) {
    // TODO - it also should be refactored to be consistent with drawEllipseUI()
    if (uiRadii.x < minEllipseMajorRadius){
        QPainter::drawPoint(QPointF(uiCenter.x, uiCenter.y));
    }
    else if (uiRadii.y < minEllipseMinorRadius) {//ellipse too small
        QTransform t1;
        t1.translate(uiCenter.x, uiCenter.y);
        t1.rotate(-uiMajorAngleDegrees);
        t1.translate(-uiCenter.x, -uiCenter.y);
        save();
        setTransform(t1, false);
        QPainter::drawLine(QPointF(uiCenter.x - uiRadii.x, uiCenter.y), QPointF(uiCenter.x + uiRadii.x, uiCenter.y));
        restore();
    }
    else {
        QTransform t1;
        t1.translate(uiCenter.x, uiCenter.y);
        t1.rotate(-uiMajorAngleDegrees);
        t1.translate(-uiCenter.x, -uiCenter.y);
        save();
        setTransform(t1, false);
        RS_Vector minPosition = uiCenter - uiRadii;
        RS_Vector uiSize = uiRadii + uiRadii;
        if (reversed){
            angle1Degrees = angle2Degrees - 360;
            angularLength = -angularLength;
        }
        QPainterPath path;
        path.arcMoveTo(minPosition.x, minPosition.y, uiSize.x, uiSize.y, angle1Degrees);
        path.arcTo(minPosition.x, minPosition.y, uiSize.x, uiSize.y, angle1Degrees, angularLength);
        QPainter::drawPath(path);
        restore();
    }
}


void RS_Painter::createSolidFillPath(QPainterPath &path,   QList<RS_Entity *> entities)  {
        double centerX, centerY, startX, startY, endX, endY;
        foreach (auto l, entities) {
            if (l->rtti()==RS2::EntityContainer) {
                auto* loop = (RS_EntityContainer*)l;
                QPainterPath loopPath;
                // edges:
//                LC_ERR << "loop------------------------------- " << loop->count();
                for(auto e: *loop){
                    switch (e->rtti()) {
                        case RS2::EntityLine: {
                            toGui(e->getStartpoint(), startX,startY);
                            QPoint pt1(RS_Math::round(startX),RS_Math::round(startY));
                            toGui(e->getEndpoint(), endX,endY);
                            QPoint pt2(RS_Math::round(endX),RS_Math::round(endY));

                            const QPointF &currentPosition = loopPath.currentPosition();
//                            LC_ERR << "CP " << currentPosition.x() << " " << currentPosition.y();
                            if (loopPath.isEmpty() || (currentPosition - pt1).manhattanLength() >= 1){
                                loopPath.moveTo(pt1);
                            }
                            loopPath.lineTo(pt2);
//                            LC_ERR << "Pt1 " << pt1.x() << "  " << pt1.y();
//                            LC_ERR << "Added " << pt2.x() << "  " << pt2.y();
                            break;
                        }
                        case RS2::EntityArc: {
                            auto* arc=static_cast<RS_Arc*>(e);
                            const RS_ArcData &arcData = arc->getData();
                            double radius = toGuiDX(arcData.radius);
                            // can't skip due to minimal radius, it will lead to filling errors
//                        if (radius > view->getMinArcDrawingRadius()) {
                            const RS_Vector &cp = arcData.center;
                            double cpx, cpy;
                            toGui(cp, cpx, cpy);
                            double rx = cpx - radius;
                            double ry = cpy - radius;
                            double size = radius + radius;
                            double startAngleDegrees, angularLength;
                            if (arcData.reversed) {
                                startAngleDegrees = arcData.otherAngleDegrees;
                                startAngleDegrees = startAngleDegrees - 360;
                                angularLength = -arcData.angularLength;
                            } else {
                                startAngleDegrees = arcData.startAngleDegrees;
                                angularLength = arcData.angularLength;
                            }
                            startAngleDegrees = toUCSAngleDegrees(startAngleDegrees);
                            if (loopPath.isEmpty()) {
                                loopPath.arcMoveTo(rx, ry, size, size, startAngleDegrees);
                            }
                            loopPath.arcTo(rx, ry, size, size, startAngleDegrees, angularLength);
//                        }
                            break;
                        }
                        case RS2::EntityCircle: {
                            auto* circle = static_cast<RS_Circle*>(e);
                            toGui(circle->getCenter(),centerX, centerY);
                            double r=toGuiDX(circle->getRadius());
                            path.addEllipse(QPointF(centerX,centerY),r,r);
                            break;
                        }
                        case RS2::EntityEllipse: {
                            auto ellipse = static_cast<RS_Ellipse *>(e);
                            const RS_EllipseData &ellipseData = ellipse->getData();

                            toGui(ellipseData.center, centerX, centerY);
                            double angle = toUCSAngleDegrees(ellipseData.angleDegrees);
                            double radius1 = toGuiDX(ellipse->getMajorRadius());
                            double radius2 = ellipseData.ratio*radius1;

                            QTransform t1;
                            t1.translate(centerX, centerY);
                            t1.rotate(-angle);
                            t1.translate(-centerX, -centerY);

                            double rx = centerX - radius1;
                            double ry = centerY - radius2;
                            double size1 = radius1 + radius1;
                            double size2 = radius2 + radius2;
                            if (ellipse->isEllipticArc()) {
                                double angle1 = ellipseData.startAngleDegrees;
                                double angle2 = ellipseData.otherAngleDegrees;
                                double angularLength = ellipseData.angularLength;
                                if (ellipseData.reversed){
                                    angle1 = angle2 - 360;
                                    angularLength = -angularLength;
                                }

                                QPainterPath arcPath;
                                angle1 = toUCSAngleDegrees(angle1);
                                arcPath.arcMoveTo(rx, ry, size1, size2, angle1);
                                arcPath.arcTo(rx, ry, size1, size2, angle1, angularLength);
                                arcPath = t1.map(arcPath);
                                loopPath.addPath(arcPath);
                                /*

                                if (pa.size() && pa2.size() && (pa.last() - pa2.first()).manhattanLength() < 1)
                                    pa2.remove(0, 1);
                                pa << pa2;*/
                            } else {
                                QPainterPath ellipsePath;
                                ellipsePath.addEllipse(QRectF(rx, ry, size1, size2));
                                ellipsePath = t1.map(ellipsePath);
                                loopPath.addPath(ellipsePath);
                            }
                            break;
                        }
                        default:
                            break;
                    }
                }
                path.addPath(loopPath);
            }
        }
}

void RS_Painter::debugOutPath(const QPainterPath &tmpPath) const {
    int c = tmpPath.elementCount();
    for (int i = 0; i < c; i++){
        const QPainterPath::Element &element = tmpPath.elementAt(i);
        LC_ERR << "i " << i << "("<< element.x << "," << element.y <<  ") Line To " << element.isLineTo() << " Move To: " << element.isMoveTo() << " Is Curve:" << element.isCurveTo();
    }
}

void RS_Painter::drawSplinePointsWCS(const 	std::vector<RS_Vector> &wcsControlPoints, bool closed){
    int controlPointsCount = wcsControlPoints.size()/*data.controlPoints.size()*/;
    // fixme - sand - render - eliminate creation of intermediate vector...
    std::vector<RS_Vector> uiControlPoints = std::vector<RS_Vector>(wcsControlPoints);
    for (int i = 0; i < controlPointsCount; i++){
        double x, y;
        toGui(wcsControlPoints[i], x,y);
        uiControlPoints[i] = RS_Vector(x,y);
    }
    drawSplinePointsUI(uiControlPoints, closed);
}

#define DEBUG_RENDER_SPLINEPOINTS_NO

void RS_Painter::drawSplinePointsUI(const std::vector<RS_Vector> &uiControlPoints, bool closed){
    size_t n = uiControlPoints.size();
    if(n < 2)
        return;

    RS_Vector vStart = uiControlPoints.front();
    RS_Vector vControl(false), vEnd(false);

    QPainterPath qPath(QPointF(vStart.x, vStart.y));
#ifdef DEBUG_RENDER_SPLINEPOINTS
    drawPointEntityUI(vStart.x, vStart.y, 2, 15);
#endif

    if(closed){
        if(n < 3){
            qPath.lineTo(QPointF(uiControlPoints[1].x, uiControlPoints[1].y));
        }
        else {
            const RS_Vector &cp0 = uiControlPoints[0];
            const RS_Vector &cpNMinus1 = uiControlPoints[n - 1];
            vStart = (cpNMinus1 + cp0) / 2.0;
            qPath.moveTo(QPointF(vStart.x, vStart.y));

            vEnd = (cp0 + uiControlPoints[1]) / 2.0;
            qPath.quadTo(QPointF(cp0.x, cp0.y), QPointF(vEnd.x, vEnd.y));

            for (size_t i = 1; i < n - 1; i++) {
                const RS_Vector &cpi = uiControlPoints[i];
                vEnd = (cpi + uiControlPoints[i + 1]) / 2.0;
                qPath.quadTo(QPointF(cpi.x, cpi.y), QPointF(vEnd.x, vEnd.y));
            }
            qPath.quadTo(QPointF(cpNMinus1.x, cpNMinus1.y), QPointF(vStart.x, vStart.y));
        }
    }
    else {
        const RS_Vector &cp1 = uiControlPoints[1];
        if(n < 3) {
            qPath.lineTo(QPointF(cp1.x, cp1.y));
        }
        else {
            const RS_Vector &cp2 = uiControlPoints[2];
            if (n < 4) {
                qPath.quadTo(QPointF(cp1.x, cp1.y), QPointF(cp2.x, cp2.y));
            }
            else {
                vEnd = (cp1 + cp2) / 2.0;
                qPath.quadTo(QPointF(cp1.x, cp1.y), QPointF(vEnd.x, vEnd.y));

                for (size_t i = 2; i < n - 2; i++) {
                    const RS_Vector &cpi = uiControlPoints[i];
                    vEnd = (cpi + uiControlPoints[i + 1]) / 2.0;
                    qPath.quadTo(QPointF(cpi.x, cpi.y), QPointF(vEnd.x, vEnd.y));
#ifdef DEBUG_RENDER_SPLINEPOINTS
                    drawPointEntityUI(cpi.x, cpi.y, 2, 15);
                    drawPointEntityUI(vEnd.x, vEnd.y, 4, 15);
#endif
                }

                qPath.quadTo(QPointF(uiControlPoints[n - 2].x, uiControlPoints[n - 2].y), QPointF(uiControlPoints[n - 1].x, uiControlPoints[n - 1].y));
#ifdef DEBUG_RENDER_SPLINEPOINTS
                drawPointEntityUI(cp1.x, cp1.y, 2, 15);
                drawPointEntityUI(cp2.x, cp2.y, 2, 15);
                drawPointEntityUI(uiControlPoints[n - 2].x, uiControlPoints[n - 2].y, 2, 15);
                drawPointEntityUI(uiControlPoints[n - 1].x, uiControlPoints[n - 1   ].y, 2, 15);
#endif
            }
        }
    }
    QPainter::drawPath(qPath);
}

void RS_Painter::drawEntityPolyline(const RS_Polyline* polyline){
    QPainterPath path;
    double startX, startY, endX, endY;
    toGui(polyline->getStartpoint(), startX, startY);
    path.moveTo(startX, startY);

    for(RS_Entity* entity: *polyline) {
        switch(entity->rtti()) {
            case RS2::EntityLine: {
                toGui(entity->getStartpoint(), startX, startY);
                path.moveTo(startX, startY);
                toGui(entity->getEndpoint(), endX, endY);
                path.lineTo(endX, endY);
                break;
            }
            case RS2::EntityArc: {
                auto arc = *static_cast<RS_Arc *>(entity);
                drawArcEntity(&arc, path);
                break;
            }
            // well, actually this is just for fonts.. better to have separate entity for this. fixme - change latter
            case RS2::EntityEllipse: { // fixme - coordinates translation

                // !! FIXME - sand - why not the same path of the polyline is used??
                auto arc = *static_cast<RS_Ellipse *>(entity);
                const RS_EllipseData& data = arc.getData();
                const RS_Vector uiCenter = toGui(data.center);

                const double uiMajorRadius = toGuiDX(data.majorP.magnitude()); // fixme - sand - render - cache?
                const double uiMinorRadius = data.ratio * uiMajorRadius;
                if (data.isArc) {
                    drawEllipseArcUI(uiCenter, {uiMajorRadius, uiMinorRadius}, toWorldAngleDegrees(data.angleDegrees), /*view.toWorldAngleDegrees(*/data.startAngleDegrees/*)*/,
                                   /*view.toWorldAngleDegrees(*/data.otherAngleDegrees/*)*/, data.angularLength, data.reversed);
                }
                else {
                    drawEllipseUI(uiCenter, {uiMajorRadius, uiMinorRadius}, toWorldAngleDegrees(data.angleDegrees));
                }
                break;
            }
            default:
                LC_ERR<<"Polyline may contain lines/arcs only: found rtti() ="<<entity->rtti();
        }
    }
    QPainter::drawPath(path);
}

void RS_Painter::drawSplineWCS(const RS_Spline& spline){
    QPainterPath path;
    unsigned int count = spline.count();
    if (count > 0) {
        RS_Entity *child = spline.unsafeEntityAt(0);
        double uiX, uiY;
        toGui(child->getStartpoint(), uiX, uiY);
        path.moveTo(uiX, uiY);
        for (unsigned int i = 0; i < count;i++) {
            child = spline.unsafeEntityAt(i);
            toGui(child->getEndpoint(), uiX, uiY);
            path.lineTo(uiX, uiY);
        }
    }

    QPainter::drawPath(path);
}

void RS_Painter::drawImgWCS(QImage& img, const RS_Vector& wcsInsertionPoint,
                           const RS_Vector& uVector, const RS_Vector& vVector) {

//    if (viewport->hasUCS()) {
    double wcsAngle = uVector.angle();
    double ucsAngle = toUCSAngle(wcsAngle);

    auto ucsUVector = uVector;
    auto ucsVVector = vVector;

    auto angleVector = RS_Vector(ucsAngle - wcsAngle);

    ucsUVector.rotate(angleVector);
    ucsVVector.rotate(angleVector);
//    }

    double magnitudeU = uVector.magnitude(); // fixme - sand - render - cache?
    double magnitudeV = vVector.magnitude(); // fixme - sand - render - cache?
    RS_Vector scale{toGuiDX(magnitudeU),toGuiDY(magnitudeV)};
    const RS_Vector uiInsert = toGui(wcsInsertionPoint);
    drawImgUI(img, uiInsert, ucsUVector, ucsVVector, scale);
}

void RS_Painter::drawImgUI(QImage& img, const RS_Vector& uiInsert,
                           const RS_Vector& uVector, const RS_Vector& vVector, const RS_Vector& factor) {
    save();

//    LC_ERR << "IMG FACTOR " << factor;
    // Render smooth only at close zooms
    // fixme - sand - check later - actually, these two hints are equivalent!
    if (factor.x < 1 || factor.y < 1) {
        RS_Painter::setRenderHint(SmoothPixmapTransform , true);
    }
    else {
        RS_Painter::setRenderHint(SmoothPixmapTransform);
    }

    RS_Vector un = uVector/uVector.magnitude();
    RS_Vector vn = vVector/vVector.magnitude();

    // Image mirroring is switching the handedness of u-v vectors pair which can be detected by
    // looking at the sign of the z component of their cross product. If z is negative image is mirrored.
    std::unique_ptr<QTransform> wm;
    if(std::signbit(RS_Vector::crossP(uVector, vVector).z)) { // mirrored
        wm = std::make_unique<QTransform>(un.x, -vn.x, -un.y, vn.y, uiInsert.x, uiInsert.y);
    } else {
        wm = std::make_unique<QTransform>(un.x, vn.x, un.y, vn.y, uiInsert.x, uiInsert.y);
    }

    wm->scale(factor.x, factor.y);
    setWorldTransform(*wm);

    drawImage(0,-img.height(), img);

    restore();
}

void RS_Painter::drawTextH(int x1, int y1,
                             int x2, int y2,
                             const QString& text) {
    QPainter::drawText(x1, y1, x2, y2,Qt::AlignRight|Qt::AlignVCenter,text);
}

void RS_Painter::drawTextV(int x1, int y1,
                             int x2, int y2,
                             const QString& text) {
    save();
    QTransform wm = worldTransform();
    wm.rotate(-90.0);
    setWorldTransform(wm);

    QPainter::drawText(x1, y1, x2, y2,Qt::AlignRight|Qt::AlignVCenter,text);
    restore();
}

void RS_Painter::fillRect(int x1, int y1, int w, int h,
                            const RS_Color& col) {
    QPainter::fillRect(x1, y1, w, h, col);
}

void RS_Painter::fillTriangleUI(
    const RS_Vector &uiP1,
    const RS_Vector &uiP2,
    const RS_Vector &uiP3) {
    QPolygonF arr;
    QBrush brushSaved = brush();
    arr.append({uiP1.x, uiP1.y});
    arr.append({uiP2.x, uiP2.y});
    arr.append({uiP3.x, uiP3.y});
    setBrushColor(RS_Color(pen().color()));
    QPainter::drawPolygon(arr, Qt::OddEvenFill);
    QPainter::setBrush(brushSaved);
}

void RS_Painter::fillTriangleUI(double uiX1, double uiY1, double uiX2, double uiY2, double uiX3, double uiY3) {
    QPolygonF arr;
    QBrush brushSaved = brush();
    arr.append({uiX1, uiY1});
    arr.append({uiX2, uiY2});
    arr.append({uiX3, uiY3});
    setBrushColor(RS_Color(pen().color()));
    QPainter::drawPolygon(arr, Qt::OddEvenFill);
    QPainter::setBrush(brushSaved);
}


void RS_Painter::erase() {
    QPainter::eraseRect(0,0,getWidth(),getHeight());
}

int RS_Painter::getWidth() const{
    return device()->width();
}

/** get Density per millimeter on screen/print device
  *@return density per millimeter in pixel/mm
  */
double RS_Painter::getDpmm() const{
    int mm(device()->widthMM());
    if (mm <= 0)
        mm=400;
    return double(device()->width())/mm;
}

int RS_Painter::getHeight() const{
    return device()->height();
}


RS_Pen RS_Painter::getPen() const{
    return lpen;
}

void RS_Painter::noCapStyle(){
    QPen pen = QPainter::pen();
    pen.setCapStyle(Qt::PenCapStyle::FlatCap);
    QPainter::setPen(pen);
}

void RS_Painter::setPen(const RS_Pen& pen) {
    lpen = pen;
    QColor pColor;
    switch (drawingMode) {
        case RS2::ModeBW:
            pColor = qcolorBlack;
            break;

        case RS2::ModeWB:
            pColor = qcolorWhite;
            break;

        default:
            pColor = pen.getColor().toQColor();
            break;
    }

    pColor.setAlphaF(pen.getAlpha());
    RS2::LineType lineType = pen.getLineType();
    Qt::PenStyle style = rsToQtLineType(lineType);

    double screenWidth = pen.getScreenWidth();
    if (style == Qt::CustomDashLine){
        double newDashOffset = pen.dashOffset();
        auto dashPattern = rsToQDashPattern(lineType,
                                            screenWidth/*p.widthF()*/,
                                            getDpmmCached(),
                                            newDashOffset);
        if (dashPattern.isEmpty()) {
            style = Qt::SolidLine;
        } else {
            QPen p(pColor, screenWidth, style);
            p.setDashPattern(std::move(dashPattern));
            // fixme - how this is related to RS_AtomicEntity::updateDashOffset??? Will we set dash offset twice?
            p.setDashOffset(newDashOffset);
            p.setJoinStyle(penJoinStyle);
            p.setCapStyle(penCapStyle);
            lastUsedPen = p;
            QPainter::setPen(p);
            return;
        }
    }
    // processing solid line

    bool changed = false;
    if (lastUsedPen.color() != pColor){
        lastUsedPen.setColor(pColor);
        changed = true;
    }
    if (lastUsedPen.widthF() != screenWidth){
        lastUsedPen.setWidthF(screenWidth);
        changed = true;
    }
    if (lastUsedPen.style() != style){
        lastUsedPen.setStyle(style);
        changed = true;
    }
    lastUsedPen.setJoinStyle(penJoinStyle);
    lastUsedPen.setCapStyle(penCapStyle);

    if (changed){
        QPainter::setPen(lastUsedPen);
    }
}

void RS_Painter::setPen(const RS_Color& color) {
    switch (drawingMode) {
        case RS2::ModeBW: {
            const RS_Color &color = RS_Color(Qt::black);
            lpen.setColor(color);
            QPainter::setPen(color);
            break;
        }
        case RS2::ModeWB: {
            const RS_Color &color = RS_Color(Qt::white);
            lpen.setColor(color);
            QPainter::setPen(color);
            break;
        }
        default:
            lpen.setColor( color);
            QPainter::setPen( color);
            break;
    }
}

void RS_Painter::setPen(int r, int g, int b) {
    switch (drawingMode) {
        case RS2::ModeBW: {
            RS_Color color = RS_Color(Qt::black);
            lpen.setColor(color);
            QPainter::setPen(color);
            break;
        }
        case RS2::ModeWB: {
            RS_Color color = RS_Color(Qt::white);
            lpen.setColor(color);
            QPainter::setPen(color);
            break;
        }
        default: {
            const RS_Color color = RS_Color(r, g, b);
            lpen.setColor(color);
            QPainter::setPen(color);
            break;
        }
    }
}

void RS_Painter::disablePen() {
    lpen = RS_Pen(RS2::FlagInvalid);
    QPainter::setPen(Qt::NoPen);
}


void RS_Painter::setBrushColor(const RS_Color& color) {
    switch (drawingMode) {
        case RS2::ModeBW:
            QPainter::setBrush( QColor( Qt::black));
            break;

        case RS2::ModeWB:
            QPainter::setBrush( QColor( Qt::white));
            break;

        default:
            QPainter::setBrush( color);
            break;
    }
}

void RS_Painter::fillPath ( const QPainterPath & path, const QBrush& brush){
    QPainter::fillPath(path, brush);
}
void RS_Painter::drawPath ( const QPainterPath & path ) {
    QPainter::drawPath(path);
}

void RS_Painter::setClipRect(int x, int y, int w, int h) {
    QPainter::setClipRect(x, y, w, h);
    setClipping(true);
}

void RS_Painter::resetClipping() {
    setClipping(false);
}

void RS_Painter::fillRect ( const QRectF & rectangle, const RS_Color & color ) {

    double x1=rectangle.left();
    double x2=rectangle.right();
    double y1=rectangle.top();
    double y2=rectangle.bottom();
    // fixme - review (width height semantics)
//        QPainter::fillRect(toScreenX(x1),toScreenY(y1),toScreenX(x2)-toScreenX(x1),toScreenY(y2)-toScreenX(y1), color);
    QPainter::fillRect(x1,y1,x2-x1,y2-y1, color);
}
void RS_Painter::fillRect ( const QRectF & rectangle, const QBrush & brush ) {
  /*  double x1=rectangle.left();
    double x2=rectangle.right();
    double y1=rectangle.top();
    double y2=rectangle.bottom();*/
    // fixme - review (width height semantics)
//        QPainter::fillRect(toScreenX(x1),toScreenY(y1),toScreenX(x2),toScreenY(y2), brush);
    QPainter::fillRect(rectangle, brush);
}

RS_Pen& RS_Painter::getRsPen(){
    return lpen;
}

void RS_Painter::drawText(const QRect& rect, int flags, const QString& text, QRect* boundingBox){
    QPainter::drawText(rect, flags, text, boundingBox);
}

void RS_Painter::drawText(const QRect& rect, const QString& text, QRect* boundingBox){
    QPainter::drawText(rect, Qt::AlignTop | Qt::AlignLeft | Qt::TextDontClip, text, boundingBox);
}

void RS_Painter::setPenJoinStyle(Qt::PenJoinStyle style){
    penJoinStyle = style;
}

void RS_Painter::setPenCapStyle(Qt::PenCapStyle style){
    penCapStyle = style;
}

void RS_Painter::setMinCircleDrawingRadius(double val) {
    minCircleDrawingRadius = val;
}

void RS_Painter::setMinArcDrawingRadius(double val) {
    minArcDrawingRadius = val;
}


void RS_Painter::setMinEllipseMajorRadius(double val) {
    minEllipseMajorRadius = val;
}

void RS_Painter::setMinEllipseMinorRadius(double val) {
    minEllipseMinorRadius = val;
}

void RS_Painter::setMinLineDrawingLen(double val) {
    minLineDrawingLen = val;
}

void RS_Painter::drawRectUI(const double uiX1, const double uiY1, const double uiX2, const double uiY2) {
    drawPolygon(QRect(int(uiX1 + 0.5), int(uiY1 + 0.5), int(uiX2 - uiX1 + 0.5), int(uiY2 - uiY1 + 0.5)));
}

void RS_Painter::drawRectUI(const RS_Vector& p1, const RS_Vector& p2) {
    drawPolygon(QRect(int(p1.x+0.5), int(p1.y+0.5), int(p2.x - p1.x+0.5), int(p2.y - p1.y+0.5)));
}

void RS_Painter::drawHandleWCS(const RS_Vector& wcsPos, const RS_Color& c, int size) {
    RS_Vector uiPos = toGui(wcsPos);
    fillRect((int)(uiPos.x - size), (int)(uiPos.y - size), 2 * size, 2 * size, c);
}

void RS_Painter::setMinRenderableTextHeightInPx(int i) {
    minRenderableTextHeightInPx = i;
}

void RS_Painter::updateDashOffset(RS_Entity *e) {
    // Adjust dash offset
    if (lpen.getLineType() == RS2::SolidLine /*|| view.getGraphic() == nullptr*/)
        return;

    // factor from model space to GUI
    const double toMm = defaultWidthFactor;
    currenPatternOffset -= e->getLength() * toMm;
}

int RS_Painter::determinePointScreenSize(double pdsize) const{
    int screenPointSize;
    int deviceHeight = getHeight();
    if (pdsize == 0){
        screenPointSize = deviceHeight / 20;
    }
    else if (DXF_FORMAT_PDSize_isPercent(pdsize)){
        screenPointSize = (deviceHeight * DXF_FORMAT_PDSize_Percent(pdsize)) / 100;
    }
    else {
        screenPointSize = toGuiDY(pdsize);
    }
    return screenPointSize;
}

void RS_Painter::updatePointsScreenSize(double pdSize) {
    screenPointsSize = determinePointScreenSize(pdSize);
}

void RS_Painter::drawInfiniteWCS(RS_Vector startpoint, RS_Vector endpoint) {
    const LC_Rect viewportRect = renderer->getBoundingClipRect();
    RS_Vector start(false);

    double offsetX = toGuiDX(0.25); // todo - check why gui coordinates are used there -  while intersection is with WCS coordinates?
    double offsetY = toGuiDY(0.25);

    RS_Vector pLeft = LC_LineMath::getIntersectionInfiniteLineLineFast(startpoint, endpoint,
                                                                       viewportRect.minP(), RS_Vector(viewportRect.minP().x, viewportRect.maxP().y),
                                                                       offsetX, offsetY);
    if (pLeft.valid){
        start = pLeft;
    }
    RS_Vector pBottom = LC_LineMath::getIntersectionInfiniteLineLineFast(startpoint, endpoint,
                                                                         viewportRect.minP(), RS_Vector(viewportRect.maxP().x, viewportRect.minP().y),
                                                                         offsetX, offsetY);
    if (pBottom.valid){
        if (start.valid){
            drawLineWCS(start, pBottom);
            return;
        }
        else{
            start = pBottom;
        }
    }

    RS_Vector pRight = LC_LineMath::getIntersectionInfiniteLineLineFast(startpoint, endpoint,
                                                                        RS_Vector(viewportRect.maxP().x, viewportRect.minP().y),viewportRect.maxP(),
                                                                        offsetX, offsetY);
    if (pRight.valid){
        if (start.valid){
            drawLineWCS(start, pRight);
            return;
        }
        else {
            start = pRight;
        }
    }
    if (start.valid) {
        RS_Vector pTop = LC_LineMath::getIntersectionInfiniteLineLineFast(startpoint, endpoint,
                                                                          RS_Vector(viewportRect.minP().x, viewportRect.maxP().y), viewportRect.maxP(),
                                                                          offsetX, offsetY);
        if (pTop.valid){
            drawLineWCS(start, pTop);
        }
    }
}

bool RS_Painter::isTextLineNotRenderable(double wcsLineHeight) {
    double uiHeight = toGuiDY(wcsLineHeight);
    return renderer->isTextLineNotRenderable(uiHeight);
}

void RS_Painter::setViewPort(LC_GraphicViewport *v) {
    viewport = v;
    apply(viewport);
    m_viewPortFactor = v->getFactor();
    viewPortOffsetX = v->getOffsetX();
    viewPortOffsetY = v->getOffsetY();
    m_viewPortOffset.set(viewPortOffsetX, viewPortOffsetY);
    viewPortHeight = v->getHeight();
}

// NOTE:
// ----------------------------------------------------------------------------------------------------------------
// The code below duplicates coordinates translations from Viewport/mapper. This is INTENTIONAL and is performed for the
// performance's sake, as coordinates translation is more than heavily used operation during the rendering pass.
// Painter is inherited from Coordinates Mapper also for increasing the speed of rendering.
//
// The major gain for performance is gained due to
//  1) one time calculation of sin/cos of xaxis angle
//  2) methods unwrapping/inlining
// ----------------------------------------------------------------------------------------------------------------

void RS_Painter::toGui(const RS_Vector &wcsCoordinate, double &uiX, double &uiY) const {
//    viewport->toUI(pos, x,y);

    if (m_hasUcs){
//   ucsToUCS(wcsCoordinate.x, wcsCoordinate.y, uiX, uiY);
// the code below is equivalent to

/*
        RS_Vector wcs = RS_Vector(wcsCoordinate.x, wcsCoordinate.y);
        RS_Vector newPos = wcs-ucsOrigin;
        newPos.rotate(xAxisAngle);
        uiY = newPos.x;
        uiX = newPos.y;
*/
        double ucsPositionX = wcsCoordinate.x - ucsOrigin.x;
        double ucsPositionY = wcsCoordinate.y - ucsOrigin.y;

        double ucsX = ucsPositionX * cosXAngle - ucsPositionY * sinXAngle;
        double ucsY = ucsPositionX * sinXAngle + ucsPositionY * cosXAngle;

//        uiX = toGuiX(uiX);
        uiX = ucsX * viewPortFactorX + viewPortOffsetX;
//        uiY = toGuiY(uiY);
        uiY = -ucsY * viewPortFactorY + viewPortHeight - viewPortOffsetY;
    }
    else{
//        uiX = toGuiX(wcsCoordinate.x);
        uiX = wcsCoordinate.x * viewPortFactorX + viewPortOffsetX;
//        uiY = toGuiY(wcsCoordinate.y);
        uiY = -wcsCoordinate.y * viewPortFactorY + viewPortHeight - viewPortOffsetY;
    }
}

RS_Vector RS_Painter::toGui(const RS_Vector& worldCoordinates) const
{
    RS_Vector uiPosition = worldCoordinates;
    if (m_hasUcs){
        uiPosition.move(-ucsOrigin).rotate(m_ucsRotation);
    }
    uiPosition.scale(m_viewPortFactor).move(m_viewPortOffset);
    uiPosition.y = viewPortHeight - uiPosition.y;

    // TODO: remove this
    {
        double uiX=0., uiY=0.;
        const_cast<RS_Painter*>(this)->toGui(worldCoordinates, uiX, uiY);
        using namespace RS_Math;
<<<<<<< HEAD
// TODO uncomment
// can't test the merge with this assert, got it at the application's start. sorry, had to restore the original code for PR
//        assert(equal(uiX, uiPosition.x) && equal(uiY, uiPosition.y));
=======
        if (!(equal(uiX, uiPosition.x, 1E-12) && equal(uiY, uiPosition.y, 1E-12))) {
            LC_ERR<<QString{" : (%1, %2) vs (%3, %4)"}
                          .arg(uiPosition.x, 10, 'g', 10)
                          .arg(uiPosition.y, 10, 'g', 10)
                          .arg(uiX, 10, 'g', 10)
                          .arg(uiY, 10, 'g', 10);
            LC_ERR<<"delta: "<<uiPosition.x - uiX<<"(ulp "<<ulp(uiX)<<", "<<uiPosition.y - uiY<<"(ulp: "<<ulp(uiY);
            assert(!"toGui() failure");
        }
>>>>>>> e6f74e4e
    }

//    return uiPosition;

    /*
     //    double x, y;
     //    viewport->toUI(worldCoordinates, x, y);
     //    return RS_Vector(x,y);
     */
     double x, y;
     toGui(worldCoordinates, x, y);
     return RS_Vector(x, y);

}

double RS_Painter::toGuiDX(double ucsDX) const {
//    return viewport->toGuiDX(d);
   return ucsDX * m_viewPortFactor.x;
}

double RS_Painter::toGuiDY(double ucsDY) const {
//    return viewport->toGuiDY(d);
    return ucsDY * m_viewPortFactor.y;
}

void RS_Painter::disableUCS(){
    m_hasUcs = false;
}

bool RS_Painter::isFullyWithinBoundingRect(RS_Entity* e){
    // we have checks LC_GraphicViewportRenderer::isOutsideOfBoundingClipRect(RS_Entity* e, bool constructionEntity)
    // this check we are not outside view rect. It ensures that max coordinate of entity is larger than min coordinate of viewport (same for min coordinate).
    // Thus, we can use a shorter check - instead checking for ranges, we check that max coordinate of viewport is less than max coordinate of view

    return e->getMax().x < wcsBoundingRect.maxP().x && e->getMin().x > wcsBoundingRect.minP().x &&
           e->getMax().y < wcsBoundingRect.maxP().y && e->getMin().y > wcsBoundingRect.minP().y;

}

bool RS_Painter::isFullyWithinBoundingRect(const LC_Rect &rect){
    return rect.maxP().x < wcsBoundingRect.maxP().x && rect.minP().x > wcsBoundingRect.minP().x &&
    rect.maxP().y < wcsBoundingRect.maxP().y && rect.minP().y > wcsBoundingRect.minP().y;
}

const LC_Rect &RS_Painter::getWcsBoundingRect() const {
    return wcsBoundingRect;
}<|MERGE_RESOLUTION|>--- conflicted
+++ resolved
@@ -1492,7 +1492,7 @@
 RS_Vector RS_Painter::toGui(const RS_Vector& worldCoordinates) const
 {
     RS_Vector uiPosition = worldCoordinates;
-    if (m_hasUcs){
+    if (m_hasUcs) {
         uiPosition.move(-ucsOrigin).rotate(m_ucsRotation);
     }
     uiPosition.scale(m_viewPortFactor).move(m_viewPortOffset);
@@ -1502,13 +1502,10 @@
     {
         double uiX=0., uiY=0.;
         const_cast<RS_Painter*>(this)->toGui(worldCoordinates, uiX, uiY);
-        using namespace RS_Math;
-<<<<<<< HEAD
 // TODO uncomment
 // can't test the merge with this assert, got it at the application's start. sorry, had to restore the original code for PR
 //        assert(equal(uiX, uiPosition.x) && equal(uiY, uiPosition.y));
-=======
-        if (!(equal(uiX, uiPosition.x, 1E-12) && equal(uiY, uiPosition.y, 1E-12))) {
+        if (!(RS_Math::equal(uiX, uiPosition.x, 1E-12) && RS_Math::equal(uiY, uiPosition.y, 1E-12))) {
             LC_ERR<<QString{" : (%1, %2) vs (%3, %4)"}
                           .arg(uiPosition.x, 10, 'g', 10)
                           .arg(uiPosition.y, 10, 'g', 10)
@@ -1517,7 +1514,6 @@
             LC_ERR<<"delta: "<<uiPosition.x - uiX<<"(ulp "<<ulp(uiX)<<", "<<uiPosition.y - uiY<<"(ulp: "<<ulp(uiY);
             assert(!"toGui() failure");
         }
->>>>>>> e6f74e4e
     }
 
 //    return uiPosition;
