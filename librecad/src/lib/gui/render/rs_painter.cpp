/*******************************************************************************
 *
 This file is part of the LibreCAD project, a 2D CAD program

 Copyright (C) 2025 LibreCAD.org
 Copyright (C) 2025 sand1024

 This program is free software; you can redistribute it and/or
 modify it under the terms of the GNU General Public License
 as published by the Free Software Foundation; either version 2
 of the License, or (at your option) any later version.

 This program is distributed in the hope that it will be useful,
 but WITHOUT ANY WARRANTY; without even the implied warranty of
 MERCHANTABILITY or FITNESS FOR A PARTICULAR PURPOSE.  See the
 GNU General Public License for more details.

 You should have received a copy of the GNU General Public License
 along with this program; if not, write to the Free Software
 Foundation, Inc., 51 Franklin Street, Fifth Floor, Boston, MA  02110-1301, USA.
 ******************************************************************************/
#include<cmath>

#include<QPainterPath>
#include<QPolygon>

#include "dxf_format.h"
#include "lc_graphicviewport.h"
#include "lc_linemath.h"
#include "lc_splinepoints.h"
#include "rs_arc.h"
#include "rs_circle.h"
#include "rs_color.h"
#include "rs_debug.h"
#include "rs_ellipse.h"
#include "rs_information.h"
#include "rs_linetypepattern.h"
#include "rs_math.h"
#include "rs_painter.h"
#include "rs_polyline.h"
#include "rs_spline.h"


namespace {
// Convert from LibreCAD line style pattern to QPen Dash Pattern.
// QPen dash pattern by default is in the unit of pixel
    QVector<qreal> rsToQDashPattern(const RS2::LineType &t, double screenWidth, double dpmm, double &newDashOffset) {
        // dash pattern is in mm
        // d*dpmm/screenWidth, so, the scaling factor k = dpmm/screenWidth
        dpmm = std::max(dpmm, 1e-6);
        double k = dpmm / std::max(screenWidth, 1.);

        const std::vector<double> &pattern = RS_LineTypePattern::getPattern(t)->pattern;
        QVector<qreal> dashPattern;
        std::transform(pattern.cbegin(), pattern.cend(), std::back_inserter(dashPattern), [k](double d) {
            return std::max(k * std::abs(d), 1.);
        });
        dashPattern.resize(dashPattern.size() - dashPattern.size() % 2);

        newDashOffset = newDashOffset * k;
        return dashPattern;
    }

/**
 * Wrapper for Qt
 * convert RS2::LineType to Qt::PenStyle
 */
    Qt::PenStyle rsToQtLineType(const RS2::LineType &t) {
        switch (t) {
            case RS2::NoPen:
                return Qt::NoPen;
            case RS2::SolidLine:
            case RS2::LineByLayer:
            case RS2::LineByBlock:
                return Qt::SolidLine;
            default:
                return Qt::CustomDashLine;
        }
    }
}
/**
 * Constructor.
 */
// RVT_PORT changed from RS_PainterQt::RS_PainterQt( const QPaintDevice* pd)
RS_Painter::RS_Painter( QPaintDevice* pd)
    : QPainter{pd}, lastUsedPen() {
    drawingMode = RS2::ModeFull;
    drawSelectedEntities=false;
    cachedDpmm = getDpmm();
}

/**
 * Draws a grid point at (x1, y1).
 */
void RS_Painter::drawGridPoint(const RS_Vector& p) {
    QPainter::drawPoint(QPointF(p.x, p.y));
}

void RS_Painter::drawGridPoint(const double &x, const double &y) {
    QPainter::drawPoint(QPointF(x, y));
}

void RS_Painter::drawPointEntityWCS(const RS_Vector& wcsPos) {
    double uiX, uiY;
    toGui(wcsPos, uiX, uiY);
    drawPointEntityUI(uiX, uiY, pointsMode, screenPointsSize);
}

void RS_Painter::drawRefPointEntityWCS(const RS_Vector &wcsPos, int pdMode, double pdSize){
    // fixme - sand - may we cache size of refPoints? It's hardly possible that they will have different size during the same point run...
    int screenPDSize = determinePointScreenSize(pdSize);
    double uiX, uiY;
    toGui(wcsPos, uiX, uiY);
    drawPointEntityUI(uiX, uiY,  pdMode, screenPDSize);
}

/**
 * Draws a point at (x1, y1).
 */
void RS_Painter::drawPointEntityUI(double uiX, double uiY, int pdmode, int pdsize) {
    int halfPDSize = pdsize/2;

/*	PDMODE values =>
 bits 0-3 = 0, centre dot
          = 1, centre blank
          = 2, centre +
          = 3, centre X
          = 4, centre vertical tick
 bit 5 = 1 => added surrounding circle
 bit 6 = 1 => added surrounding square
*/
    switch (DXF_FORMAT_PDMode_getCentre(pdmode)) {
        case DXF_FORMAT_PDMode_CentreDot:
        default: {
            /*	Centre dot - use a tiny + to make it visible  */
            QPainter::drawLine(uiX - 1, uiY, uiX + 1, uiY);
            QPainter::drawLine(uiX, uiY - 1, uiX, uiY + 1);
            break;
        }
        case DXF_FORMAT_PDMode_CentreBlank: {
            /*	Centre is blank  */
            break ;
        }
        case DXF_FORMAT_PDMode_CentrePlus: {
            /*	Centre +  */
            QPainter::drawLine(uiX - pdsize, uiY, uiX + pdsize, uiY);
            QPainter::drawLine(uiX, uiY - pdsize, uiX, uiY + pdsize);
            break;
        }
        case DXF_FORMAT_PDMode_CentreCross: {
            /*	Centre X  */
            QPainter::drawLine(uiX - pdsize, uiY - pdsize, uiX + pdsize, uiY + pdsize);
            QPainter::drawLine(uiX + pdsize, uiY - pdsize, uiX - pdsize, uiY + pdsize);
            break;
        }
        case DXF_FORMAT_PDMode_CentreTick: {
            /*	Centre vertical tick  */
            QPainter::drawLine(uiX, uiY - halfPDSize, uiX, uiY);
            break;
        }
    }

/*	Surrounding circle if required  */
    if (DXF_FORMAT_PDMode_hasEncloseCircle(pdmode)) {
        /*	Approximate circle by an octagon  */
        int xMin = uiX - halfPDSize;
        int xMax = uiX + halfPDSize;
        int yMin = uiY - halfPDSize;
        int yMax = uiY + halfPDSize;
        int octOffset = halfPDSize * 0.71;
        int xOctMin = uiX - octOffset;
        int xOctMax = uiX + octOffset;
        int yOctMin = uiY - octOffset;
        int yOctMax = uiY + octOffset;

        QPainter::drawLine(uiX, yMin, xOctMax, yOctMin);
        QPainter::drawLine(uiX, yMin, xOctMin, yOctMin);
        QPainter::drawLine(uiX, yMax, xOctMax, yOctMax);
        QPainter::drawLine(uiX, yMax, xOctMin, yOctMax);

        QPainter::drawLine(xMin, uiY, xOctMin, yOctMin);
        QPainter::drawLine(xMin, uiY, xOctMin, yOctMax);
        QPainter::drawLine(xMax, uiY, xOctMax, yOctMin);
        QPainter::drawLine(xMax, uiY, xOctMax, yOctMax);
    }

/*	Surrounding square if required  */
    if (DXF_FORMAT_PDMode_hasEncloseSquare(pdmode)) {
        int xMin = uiX - halfPDSize;
        int xMax = uiX + halfPDSize;
        int yMin = uiY - halfPDSize;
        int yMax = uiY + halfPDSize;

        QPainter::drawLine(xMin, yMin, xMax, yMin);
        QPainter::drawLine(xMin, yMax, xMax, yMax);
        QPainter::drawLine(xMin, yMin, xMin, yMax);
        QPainter::drawLine(xMax, yMin, xMax, yMax);
    }
}

void RS_Painter::drawSolidWCS(const RS_Vector &wcsP0, const RS_Vector &wcsP1, const RS_Vector &wcsP2, const RS_Vector &wcsP3) {

    double uiX0, uiX1, uiX2, uiY0, uiY1, uiY2;

    toGui(wcsP0, uiX0, uiY0);
    toGui(wcsP1, uiX1, uiY1);
    toGui(wcsP2, uiX2, uiY2);

    fillTriangleUI(uiX0, uiY0,uiX1, uiY1, uiX2, uiY2);
    if (wcsP3.valid) {
        double uiX3, uiY3;
        toGui(wcsP3, uiX3, uiY3);
        fillTriangleUI(uiX0,uiY0, uiX1, uiY1, uiX3, uiY3);
    }
}


void RS_Painter::drawLineWCS(const RS_Vector& wcsP1, const RS_Vector& wcsP2){
    double uiX1, uiY1, uiX2, uiY2;
    toGui(wcsP1, uiX1, uiY1);
    toGui(wcsP2, uiX2, uiY2);
    drawLineUI(uiX1, uiY1, uiX2, uiY2);
}

/**
 * Draws a line from (x1, y1) to (x2, y2).
 */
void RS_Painter::drawLineUISimple(const RS_Vector& p1, const RS_Vector& p2){
    QPainter::drawLine(QPointF(p1.x, p1.y),QPointF(p2.x, p2.y));
}

void RS_Painter::drawLineUISimple(const double &x1, const double &y1, const double &x2, const double &y2){
    QPainter::drawLine(QPointF(x1, y1),QPointF(x2, y2));
}

void RS_Painter::drawLineUI(const double &x1, const double &y1, const double &x2, const double &y2){
    if(QPointF(x2-x1, y2-y1).manhattanLength() > minLineDrawingLen) {
        QPainter::drawLine(QPointF(x1, y1),QPointF(x2, y2));
    }
    else{
        QPainter::drawPoint(QPointF(x1, y1));
    }
}

#define DEBUG_ARC_RENDERING_NO


void RS_Painter::drawEntityArc(RS_Arc* arc) {
    QPainterPath path;
    drawArcEntity(arc, path);
    QPainter::drawPath(path);
}

void RS_Painter::drawEntityCircle(RS_Circle *circle) {
    const RS_CircleData &data = circle->getData();
    const double uiRadiusX = toGuiDX(data.radius);
    const RS_Vector uiCenter = toGui(data.center);
    if (uiRadiusX < minCircleDrawingRadius){
        QPainter::drawPoint(QPointF(uiCenter.x, uiCenter.y));
    }
    else if (circleRenderSameAsArcs &&  arcRenderInterpolate) {
        QPainterPath path;
        drawArcInterpolatedByLines(uiCenter, uiRadiusX, 0., 360., path);
        QPainter::drawPath(path);
    }
    else if (uiRadiusX <= getMaximumArcNonErrorRadius()){ // draw arc using QT
        double uiRadiusY = toGuiDY(data.radius);
        QPainter::drawEllipse(QPointF(uiCenter.x, uiCenter.y), uiRadiusX, uiRadiusY);
    }
    else {
        // Issue #2035, avoid rendering error by rendering arcs as quadratic splines
        RS_Arc arc{nullptr, {data.center, data.radius, 0., 2.*M_PI, false}};
        clearDashOffset();
        drawEntityArc(&arc);
    }
}

void RS_Painter::drawArcEntity(RS_Arc* arc, QPainterPath &path){
    const double radius = arc->getRadius();
    const RS_Vector &center = arc->getCenter();

    // convert to UI coordinates
    RS_Vector uiCenter = toGui(center);
    RS_Vector uiRadii { toGuiDX(radius),  toGuiDY(radius)};

    if(uiRadii.x<=minArcDrawingRadius) { // draw just a point
        QPainter::drawPoint(QPointF{uiCenter.x, uiCenter.y});
    }
    else if (arcRenderInterpolate){ // draw arc interpolated by lines
        drawArcInterpolatedByLines(uiCenter, uiRadii.x, toUCSAngleDegrees(arc->getData().startAngleDegrees), arc->getData().angularLength, path);
    }
    else {
        // same as
        // if (radiusGui * RS_Painter::getMaximumArcSplineError() <= 1.) {
        // yet faster
        if (uiRadii.x <= getMaximumArcNonErrorRadius()){ // draw arc using QT
            drawArcQT(uiCenter, uiRadii, toUCSAngleDegrees(arc->getData().startAngleDegrees), arc->getData().angularLength, path);
        }
        else { // draw arc by visible segments, interpolation by splines
            bool visualArcIsVisible = isFullyWithinBoundingRect(arc); // just visual part is within view
            if (visualArcIsVisible) {
                updateDashOffset(arc);
                double arcAngleLength = arc->getAngleLength();
                if (arc->isReversed()) {
                    arcAngleLength = -arcAngleLength;
                }
                drawArcSegmentBySplinePointsUI(uiCenter, uiRadii.x, toUCSAngle(arc->getAngle1()), arcAngleLength, path);
            } else {
                updateDashOffset(arc);

                const RS_Vector &endpoint = arc->getEndpoint();
                const RS_Vector &startpoint = arc->getStartpoint();
                bool reversed = arc->isReversed();
                RS_Vector vpStart(reversed ? endpoint : startpoint);
                RS_Vector vpEnd(reversed ? startpoint : endpoint);

                const LC_Rect &wcsBoundingBox = getWcsBoundingRect();
                QPolygonF visualBox(QRectF(wcsBoundingBox.minP().x, wcsBoundingBox.minP().y, wcsBoundingBox.maxP().x - wcsBoundingBox.minP().x,
                                           wcsBoundingBox.maxP().y - wcsBoundingBox.minP().y));
                std::vector<RS_Vector> vertex(0);
                for (unsigned short i = 0; i < 4; i++) {
                    const QPointF &vp(visualBox.at(i));
                    vertex.push_back(RS_Vector(vp.x(), vp.y()));
                }
                /** angles at cross points */
                std::vector<double> crossPoints(0);

                double baseAngle = reversed ? arc->getAngle2() : arc->getAngle1();
                for (unsigned short i = 0; i < 4; i++) {
                    RS_Line line{vertex.at(i), vertex.at((i + 1) % 4)};
                    auto vpIts = RS_Information::getIntersection(static_cast<RS_Entity *>(arc), &line, true);
                    if (vpIts.size() == 0) {
                        continue;
                    }
                    for (const RS_Vector &vp: vpIts) {
                        auto ap1 = arc->getTangentDirection(vp).angle();
                        auto ap2 = line.getTangentDirection(vp).angle();
                        //ignore tangent points, because the arc doesn't cross over
                        if (std::abs(std::remainder(ap2 - ap1, M_PI)) < RS_TOLERANCE_ANGLE) {
                            continue;
                        }
                        crossPoints.push_back(RS_Math::getAngleDifference(baseAngle, center.angleTo(vp)));
                    }
                }
                // start/end points of the arc
                if (vpStart.isInWindowOrdered(wcsBoundingBox.minP(), wcsBoundingBox.maxP())) {
                    crossPoints.push_back(0.);
                }
                if (vpEnd.isInWindowOrdered(wcsBoundingBox.minP(), wcsBoundingBox.maxP())) {
                    crossPoints.push_back(arc->getAngleLength());
                }

                std::sort(crossPoints.begin(), crossPoints.end());
                //draw visible
                RS_Arc arcSegment(*arc);
                arcSegment.setReversed(false);

                // Cannot assume angles are all unique due to rounding error
                // Instead of relying on odd-even orders, check all segments instead
                for (size_t i = 1; i < crossPoints.size(); ++i) {
                    arcSegment.setAngle1(baseAngle + crossPoints[i - 1]);
                    arcSegment.setAngle2(baseAngle + crossPoints[i]);

                    // fixme - sand - it seems this check is redundant if i is increased by 2
                    // fixme - sand - so it seems checking that segment is visible via middle point applies an additional check and performance overhead?
                    arcSegment.updateMiddlePoint();
                    if (arcSegment.getMiddlePoint().isInWindowOrdered(wcsBoundingBox.minP(), wcsBoundingBox.maxP())) {
                        drawArcSegmentBySplinePointsUI(uiCenter, uiRadii.x, toUCSAngle(arcSegment.getAngle1()), arcSegment.getAngleLength(), path);
                    }

#ifdef DEBUG_ARC_RENDERING
                    arcSegment.calculateBorders();
                    RS_Vector uiCenter = toGui(arcSegment.getStartpoint());
                    drawCircleUI(uiCenter, 20);
                    uiCenter = toGui(arcSegment.getEndpoint());
                    drawCircleUI(uiCenter, 20);
#endif
                }
            }
        }
    }
}

#define STRAIGHT_ARC_INTERPOLATION_NO

void RS_Painter::drawArcSegmentBySplinePointsUI(
    const RS_Vector& uiCenter, double uiRadiusX, double startAngleRad, double angularLengthRad, QPainterPath &path) {
// Issue #2035
// Estimate the rendering error by using a quadratic bezier to render an arc. The bezier
// curve(lc_splinepoints) is defined by a set of equidistant arc points
// Second order error of bezier approximation:
// r sin^4(dA/2)/(1 + \cos dA)
// with the radius r, and dA as the line segment spanning angle around the arc center
// for maximum error up to 1 pixel: 1 > r sin^4(dA/2)/2,s
// dA < 2 (2/r)^{1/4}
// The number of points needed is by angularLength/dA
    const double dA = 2. * pow(2./uiRadiusX, 1./4.);
    int arcPoints = int(ceil(std::abs(angularLengthRad) / dA));
    // At minimum control points: 3
    arcPoints = std::max(2, arcPoints);

    const double deltaAngleRad = angularLengthRad / arcPoints;

#ifdef STRAIGHT_ARC_INTERPOLATION
    double angle = startAngleRad;
//    double angle2 = startAngleRad + angularLengthRad;
    for (int i = 0; i <= arcPoints; ++i) {
        // more precise as no sum of rounding error - yet for small amount of points, it's not important, so use faster approach.
        //  const double angle = (startAngleRad * i  + angle2 * (arcPoints - i))/arcPoints;
        //  angle = startAngleRad + deltaAngleRad * i;

        RS_Vector currentRotation{-angle};
        // fit point is on the arc
        RS_Vector fitPoint = uiCenter + currentRotation * uiRadiusX;
        data.splinePoints.push_back(fitPoint);
        // faster
        angle += deltaAngleRad;
#ifdef DEBUG_ARC_RENDERING
        // draw fit point
        drawPointEntityUI(uiX, uiY, 3, 15);
#endif
    }
#else

    LC_SplinePointsData data;

    // The QPainter y-axis is pointing downwards
    // TODO: get the rotation direction automatically, instead of hard-coded
    RS_Vector fromCenter = RS_Vector{-startAngleRad} * uiRadiusX;
    const RS_Vector rotationStep{-deltaAngleRad};

    for (int i = 0; i <= arcPoints; ++i) {
        // fit point is on the arc
        const RS_Vector arcPoint = uiCenter + fromCenter;
        data.splinePoints.push_back(arcPoint);
        fromCenter.rotate(rotationStep);
#ifdef DEBUG_ARC_RENDERING
        // draw fit point
        drawPointEntityUI(arcPoint.x, arcPoint.y, 3, 15);
#endif
    }
#endif

    // LC_SplinePoints will update control points from splinePoints by default
    LC_SplinePoints splinePoints(nullptr, data);
    drawArcSplinePointsUI(splinePoints.getData().controlPoints, path);
}

void RS_Painter::drawArcSplinePointsUI(const std::vector<RS_Vector> &uiControlPoints, QPainterPath &path) {
    size_t n = uiControlPoints.size();
    if(n < 2)
        return;

    RS_Vector vStart = uiControlPoints.front();
    RS_Vector vEnd(false);

    path.moveTo(QPointF(vStart.x, vStart.y));
//    QPainterPath qPath(QPointF(vStart.x, vStart.y));
#ifdef DEBUG_ARC_RENDERING
    drawPointEntityUI(vStart.x, vStart.y, 2, 15);
#endif
    const RS_Vector &cp1 = uiControlPoints[1];
    if(n < 3) {
        path.lineTo(QPointF(cp1.x, cp1.y));
    }
    else {
        const RS_Vector &cp2 = uiControlPoints[2];
        if (n < 4) {
            path.quadTo(QPointF(cp1.x, cp1.y), QPointF(cp2.x, cp2.y));
        }
        else {
            vEnd = (cp1 + cp2) / 2.0;
            path.quadTo(QPointF(cp1.x, cp1.y), QPointF(vEnd.x, vEnd.y));

            for (size_t i = 2; i < n - 2; i++) {
                const RS_Vector &cpi = uiControlPoints[i];
                vEnd = (cpi + uiControlPoints[i + 1]) / 2.0;
                path.quadTo(QPointF(cpi.x, cpi.y), QPointF(vEnd.x, vEnd.y));
#ifdef DEBUG_ARC_RENDERING
                drawPointEntityUI(cpi.x, cpi.y, 2, 15);
                drawPointEntityUI(vEnd.x, vEnd.y, 4, 15);
#endif
            }

            path.quadTo(QPointF(uiControlPoints[n - 2].x, uiControlPoints[n - 2].y), QPointF(uiControlPoints[n - 1].x, uiControlPoints[n - 1].y));
#ifdef DEBUG_ARC_RENDERING
            drawPointEntityUI(cp1.x, cp1.y, 2, 15);
            drawPointEntityUI(cp2.x, cp2.y, 2, 15);
            drawPointEntityUI(uiControlPoints[n - 2].x, uiControlPoints[n - 2].y, 2, 15);
            drawPointEntityUI(uiControlPoints[n - 1].x, uiControlPoints[n - 1   ].y, 2, 15);
#endif
        }
    }
}


void RS_Painter::drawArcQT(const RS_Vector& uiCenter, const RS_Vector& uiRadii, double uiStartAngleDegrees, double angularLength, QPainterPath &path) {
// at the endpoints of the arcs due to internal interpolations.
// For some cases it's acceptable, however, so lets user's preference decide
    RS_Vector minCorner = uiCenter - uiRadii;
    RS_Vector uiSize = uiRadii + uiRadii;
    path.arcMoveTo(minCorner.x, minCorner.y, uiSize.x, uiSize.y, uiStartAngleDegrees);
    path.arcTo(minCorner.x, minCorner.y, uiSize.x, uiSize.y, uiStartAngleDegrees, angularLength);
}

void RS_Painter::drawArcInterpolatedByLines(const RS_Vector& uiCenter, double uiRadiusX, double uiStartAngleDegrees,
                                            double angularLength, QPainterPath &path) const {
    // draw arc interpolated by a set of line segments.
    // This is more precise drawing for arc's endpoints, yet in general slower(?) by performance.
    // Also, with too high allowed tolerance, arcs may be drawn not smoothly.

    double angularLengthRad = RS_Math::deg2rad(angularLength);
    // actually, this is not only tolerance, but also arc's height (sagitta, https://en.wikipedia.org/wiki/Sagitta_(geometry))
    // sagitta will represent max distance between true arc and line chord that is used for interpolation
    // so, based on expected sagitta we'll calculate the angle for single line interpolation segment

    int stepsCount = 0;
    if (arcRenderInterpolationAngleFixed){
        // this is fixes amount of steps - based on line segment angle
        stepsCount = int(angularLengthRad / arcRenderInterpolationAngleValue) + 2;
    }
    else {
        // acos(x) loses significant digits, if x is close to 0
        // instead do: 1 - cos(x) = 2 \sin^2(x/2)
        //double lineSegmentAngle = 2 * acos(1 - arcRenderInterpolationMaxSagitta / uiRadiusX);
        const double relativeError = 0.5 * std::abs(arcRenderInterpolationMaxSagitta) / uiRadiusX;
        // avoid domain error of std::asin() by requiring: lineSegmentAngle < Pi/2
        const double lineSegmentAngle = 4. * std::asin(std::min(relativeError, std::sin(M_PI/8.)));
        double stepsTolerance = std::abs(angularLengthRad) / lineSegmentAngle;
        stepsCount = int(ceil(stepsTolerance)) + 2;
    }
//        LC_ERR << "ARC steps: " << stepsTol <<  " " << steps << " len " << angularLength << " start " << uiStartAngleDegrees;
    double uiStartAngleRad = RS_Math::deg2rad(uiStartAngleDegrees);

    double deltaAngleRad = angularLengthRad / stepsCount;

    // TODO: handle ui angle orientation
    RS_Vector fromCenter = RS_Vector{-uiStartAngleRad} * uiRadiusX;
    RS_Vector uiPosition = uiCenter + fromCenter;

    path.moveTo(QPointF{uiPosition.x, uiPosition.y});

#ifdef STRAIGHT_ARC_INTERPOLATION
    for (int i = 1; i <= stepsCount; ++i) {
        double a = uiStartAngleRad + deltaAngleRad * i;
        RS_Vector uiLinePoint = uiCenter + RS_Vector{-a} * uiRadiusX;
        path.lineTo(QPointF(uiLinePoint.x, uiLinePoint.y));
    }
#else
    const RS_Vector deltaRotation{-deltaAngleRad};

    for (int i = 1; i <= stepsCount; ++i) {
        // here we avoid computation of sin and cos on each approximation step
        // the approach is described, for example, here https://stackoverflow.com/a/6669751 and "Angle sum and difference identities"
        fromCenter.rotate(deltaRotation);
        uiPosition = uiCenter + fromCenter;
        path.lineTo(QPointF(uiPosition.x, uiPosition.y));
    }
    // complete interpolation - to the end point of the arc
#endif
}

/**
 * Draws a circle.
 * @param cp Center point
 * @param radius Radius
 */
void RS_Painter::drawCircleWCS(const RS_Vector& wcsCenter, double radius){
    RS_Vector uiCenter = toGui(wcsCenter);
    double uiRadius = toGuiDX(radius);
    drawCircleUI(uiCenter, uiRadius);
}

void RS_Painter::drawCircleUI(const RS_Vector& uiCenter, double uiRadius){
    if (uiRadius < minCircleDrawingRadius){
        QPainter::drawPoint(QPointF(uiCenter.x, uiCenter.y));
    }
    else {
        if (circleRenderSameAsArcs) {
            if (arcRenderInterpolate){
                QPainterPath path;
                drawArcInterpolatedByLines(uiCenter, uiRadius, 0, 360, path);
                QPainter::drawPath(path);
            }
            else {
                QPainter::drawEllipse(QPointF(uiCenter.x, uiCenter.y), uiRadius, uiRadius);
            }
        }
        else{
            QPainter::drawEllipse(QPointF(uiCenter.x, uiCenter.y), uiRadius, uiRadius);
        }
    }
}

void RS_Painter::drawCircleUIDirect(double uiCenterX, double uiCenterY, double uiRadius){
    if (uiRadius < minCircleDrawingRadius){
        QPainter::drawPoint(QPointF(uiCenterX, uiCenterY));
    }
    else {
       QPainter::drawEllipse(QPointF(uiCenterX, uiCenterY), uiRadius, uiRadius);
    }
}

void RS_Painter::drawEllipseWCS(const RS_Vector& wcsCenter, double wcsMajorRadius, double ratio, double wcsAngleDegrees) {
    double uiMajorRadius = toGuiDX(wcsMajorRadius);
    double uiMinorRadius = ratio * uiMajorRadius;

    RS_Vector uiCenter = toGui(wcsCenter);
    const double uiAngleDegrees = toUCSAngleDegrees(wcsAngleDegrees);
    drawEllipseUI(uiCenter, {uiMajorRadius, uiMinorRadius}, uiAngleDegrees);
}

void RS_Painter::drawEllipseUI(const RS_Vector& uiCenter, const RS_Vector& uiRadii, double uiAngleDegrees) {
    if (uiRadii.x < minEllipseMajorRadius){
        QPainter::drawPoint(QPointF(uiCenter.x, uiCenter.y));
    }
    else {
        QTransform t1;
        t1.translate(uiCenter.x, uiCenter.y);
        t1.rotate(-uiAngleDegrees);
        t1.translate(-uiCenter.x, -uiCenter.y);
        save();
        setTransform(t1, false);
        if (uiRadii.y < minEllipseMinorRadius) {//ellipse too small
            QPainter::drawLine(QPointF(uiCenter.x - uiRadii.x, uiCenter.y), QPointF(uiCenter.x + uiRadii.x, uiCenter.y));
        } else {
            const RS_Vector uiSize = uiRadii + uiRadii;
            QPainter::drawEllipse(QRectF(uiCenter.x - uiRadii.x, uiCenter.y - uiRadii.y, uiSize.x, uiSize.y));
        }
        restore();
    }
}

void RS_Painter::drawEllipseArcWCS(const RS_Vector& wcsCenter, double wcsMajorRadius, double ratio, double wcsAngleDegrees,
                                   double angle1Degrees, double angle2Degrees, double angularLength, bool reversed) {
    double uiMajorRadius = toGuiDX(wcsMajorRadius);
    double uiMinorRadius = ratio * uiMajorRadius;

    const RS_Vector uiCenter = toGui(wcsCenter);
    double uiAngleDegrees = toUCSAngleDegrees(wcsAngleDegrees);
    drawEllipseArcUI(uiCenter, {uiMajorRadius, uiMinorRadius}, uiAngleDegrees, angle1Degrees, angle2Degrees, angularLength, reversed);
}

void RS_Painter::drawEllipseArcUI(const RS_Vector& uiCenter, const RS_Vector& uiRadii, double uiMajorAngleDegrees,
                                   double angle1Degrees, double angle2Degrees, double angularLength, bool reversed) {
    if (uiRadii.x < minEllipseMajorRadius){
        QPainter::drawPoint(QPointF(uiCenter.x, uiCenter.y));
    }
    else if (uiRadii.y < minEllipseMinorRadius) {//ellipse too small
        QTransform t1;
        t1.translate(uiCenter.x, uiCenter.y);
        t1.rotate(-uiMajorAngleDegrees);
        t1.translate(-uiCenter.x, -uiCenter.y);
        save();
        setTransform(t1, false);
        QPainter::drawLine(QPointF(uiCenter.x - uiRadii.x, uiCenter.y), QPointF(uiCenter.x + uiRadii.x, uiCenter.y));
        restore();
    }
    else {
        QTransform t1;
        t1.translate(uiCenter.x, uiCenter.y);
        t1.rotate(-uiMajorAngleDegrees);
        t1.translate(-uiCenter.x, -uiCenter.y);
        save();
        setTransform(t1, false);
        RS_Vector minPosition = uiCenter - uiRadii;
        RS_Vector uiSize = uiRadii + uiRadii;
        if (reversed){
            angle1Degrees = angle2Degrees - 360;
            angularLength = -angularLength;
        }
        QPainterPath path;
        path.arcMoveTo(minPosition.x, minPosition.y, uiSize.x, uiSize.y, angle1Degrees);
        path.arcTo(minPosition.x, minPosition.y, uiSize.x, uiSize.y, angle1Degrees, angularLength);
        QPainter::drawPath(path);
        restore();
    }
}


void RS_Painter::createSolidFillPath(QPainterPath &path,   QList<RS_Entity *> entities)  {
        double centerX, centerY, startX, startY, endX, endY;
        foreach (auto l, entities) {
            if (l->rtti()==RS2::EntityContainer) {
                auto* loop = (RS_EntityContainer*)l;
                QPainterPath loopPath;
                // edges:
//                LC_ERR << "loop------------------------------- " << loop->count();
                for(auto e: *loop){
                    switch (e->rtti()) {
                        case RS2::EntityLine: {
                            toGui(e->getStartpoint(), startX,startY);
                            QPoint pt1(RS_Math::round(startX),RS_Math::round(startY));
                            toGui(e->getEndpoint(), endX,endY);
                            QPoint pt2(RS_Math::round(endX),RS_Math::round(endY));

                            const QPointF &currentPosition = loopPath.currentPosition();
//                            LC_ERR << "CP " << currentPosition.x() << " " << currentPosition.y();
                            if (loopPath.isEmpty() || (currentPosition - pt1).manhattanLength() >= 1){
                                loopPath.moveTo(pt1);
                            }
                            loopPath.lineTo(pt2);
//                            LC_ERR << "Pt1 " << pt1.x() << "  " << pt1.y();
//                            LC_ERR << "Added " << pt2.x() << "  " << pt2.y();
                            break;
                        }
                        case RS2::EntityArc: {
                            auto* arc=static_cast<RS_Arc*>(e);
                            const RS_ArcData &arcData = arc->getData();
                            double radius = toGuiDX(arcData.radius);
                            // can't skip due to minimal radius, it will lead to filling errors
//                        if (radius > view->getMinArcDrawingRadius()) {
                            const RS_Vector &cp = arcData.center;
                            double cpx, cpy;
                            toGui(cp, cpx, cpy);
                            double rx = cpx - radius;
                            double ry = cpy - radius;
                            double size = radius + radius;
                            double startAngleDegrees, angularLength;
                            if (arcData.reversed) {
                                startAngleDegrees = arcData.otherAngleDegrees;
                                startAngleDegrees = startAngleDegrees - 360;
                                angularLength = -arcData.angularLength;
                            } else {
                                startAngleDegrees = arcData.startAngleDegrees;
                                angularLength = arcData.angularLength;
                            }
                            startAngleDegrees = toUCSAngleDegrees(startAngleDegrees);
                            if (loopPath.isEmpty()) {
                                loopPath.arcMoveTo(rx, ry, size, size, startAngleDegrees);
                            }
                            loopPath.arcTo(rx, ry, size, size, startAngleDegrees, angularLength);
//                        }
                            break;
                        }
                        case RS2::EntityCircle: {
                            auto* circle = static_cast<RS_Circle*>(e);
                            toGui(circle->getCenter(),centerX, centerY);
                            double r=toGuiDX(circle->getRadius());
                            path.addEllipse(QPointF(centerX,centerY),r,r);
                            break;
                        }
                        case RS2::EntityEllipse: {
                            auto ellipse = static_cast<RS_Ellipse *>(e);
                            const RS_EllipseData &ellipseData = ellipse->getData();

                            toGui(ellipseData.center, centerX, centerY);
                            double angle = toUCSAngleDegrees(ellipseData.angleDegrees);
                            double radius1 = toGuiDX(ellipse->getMajorRadius());
                            double radius2 = ellipseData.ratio*radius1;

                            QTransform t1;
                            t1.translate(centerX, centerY);
                            t1.rotate(-angle);
                            t1.translate(-centerX, -centerY);

                            double rx = centerX - radius1;
                            double ry = centerY - radius2;
                            double size1 = radius1 + radius1;
                            double size2 = radius2 + radius2;
                            if (ellipse->isEllipticArc()) {
                                double angle1 = ellipseData.startAngleDegrees;
                                double angle2 = ellipseData.otherAngleDegrees;
                                double angularLength = ellipseData.angularLength;
                                if (ellipseData.reversed){
                                    angle1 = angle2 - 360;
                                    angularLength = -angularLength;
                                }

                                QPainterPath arcPath;
                                angle1 = toUCSAngleDegrees(angle1);
                                arcPath.arcMoveTo(rx, ry, size1, size2, angle1);
                                arcPath.arcTo(rx, ry, size1, size2, angle1, angularLength);
                                arcPath = t1.map(arcPath);
                                loopPath.addPath(arcPath);
                                /*

                                if (pa.size() && pa2.size() && (pa.last() - pa2.first()).manhattanLength() < 1)
                                    pa2.remove(0, 1);
                                pa << pa2;*/
                            } else {
                                QPainterPath ellipsePath;
                                ellipsePath.addEllipse(QRectF(rx, ry, size1, size2));
                                ellipsePath = t1.map(ellipsePath);
                                loopPath.addPath(ellipsePath);
                            }
                            break;
                        }
                        default:
                            break;
                    }
                }
                path.addPath(loopPath);
            }
        }
}

void RS_Painter::debugOutPath(const QPainterPath &tmpPath) const {
    int c = tmpPath.elementCount();
    for (int i = 0; i < c; i++){
        const QPainterPath::Element &element = tmpPath.elementAt(i);
        LC_ERR << "i " << i << "("<< element.x << "," << element.y <<  ") Line To " << element.isLineTo() << " Move To: " << element.isMoveTo() << " Is Curve:" << element.isCurveTo();
    }
}

void RS_Painter::drawSplinePointsWCS(const 	std::vector<RS_Vector> &wcsControlPoints, bool closed){
    int controlPointsCount = wcsControlPoints.size()/*data.controlPoints.size()*/;
    // fixme - sand - render - eliminate creation of intermediate vector...
    std::vector<RS_Vector> uiControlPoints = std::vector<RS_Vector>(wcsControlPoints);
    for (int i = 0; i < controlPointsCount; i++){
        double x, y;
        toGui(wcsControlPoints[i], x,y);
        uiControlPoints[i] = RS_Vector(x,y);
    }
    drawSplinePointsUI(uiControlPoints, closed);
}

#define DEBUG_RENDER_SPLINEPOINTS_NO

void RS_Painter::drawSplinePointsUI(const std::vector<RS_Vector> &uiControlPoints, bool closed){
    size_t n = uiControlPoints.size();
    if(n < 2)
        return;

    RS_Vector vStart = uiControlPoints.front();
    RS_Vector vControl(false), vEnd(false);

    QPainterPath qPath(QPointF(vStart.x, vStart.y));
#ifdef DEBUG_RENDER_SPLINEPOINTS
    drawPointEntityUI(vStart.x, vStart.y, 2, 15);
#endif

    if(closed){
        if(n < 3){
            qPath.lineTo(QPointF(uiControlPoints[1].x, uiControlPoints[1].y));
        }
        else {
            const RS_Vector &cp0 = uiControlPoints[0];
            const RS_Vector &cpNMinus1 = uiControlPoints[n - 1];
            vStart = (cpNMinus1 + cp0) / 2.0;
            qPath.moveTo(QPointF(vStart.x, vStart.y));

            vEnd = (cp0 + uiControlPoints[1]) / 2.0;
            qPath.quadTo(QPointF(cp0.x, cp0.y), QPointF(vEnd.x, vEnd.y));

            for (size_t i = 1; i < n - 1; i++) {
                const RS_Vector &cpi = uiControlPoints[i];
                vEnd = (cpi + uiControlPoints[i + 1]) / 2.0;
                qPath.quadTo(QPointF(cpi.x, cpi.y), QPointF(vEnd.x, vEnd.y));
            }
            qPath.quadTo(QPointF(cpNMinus1.x, cpNMinus1.y), QPointF(vStart.x, vStart.y));
        }
    }
    else {
        const RS_Vector &cp1 = uiControlPoints[1];
        if(n < 3) {
            qPath.lineTo(QPointF(cp1.x, cp1.y));
        }
        else {
            const RS_Vector &cp2 = uiControlPoints[2];
            if (n < 4) {
                qPath.quadTo(QPointF(cp1.x, cp1.y), QPointF(cp2.x, cp2.y));
            }
            else {
                vEnd = (cp1 + cp2) / 2.0;
                qPath.quadTo(QPointF(cp1.x, cp1.y), QPointF(vEnd.x, vEnd.y));

                for (size_t i = 2; i < n - 2; i++) {
                    const RS_Vector &cpi = uiControlPoints[i];
                    vEnd = (cpi + uiControlPoints[i + 1]) / 2.0;
                    qPath.quadTo(QPointF(cpi.x, cpi.y), QPointF(vEnd.x, vEnd.y));
#ifdef DEBUG_RENDER_SPLINEPOINTS
                    drawPointEntityUI(cpi.x, cpi.y, 2, 15);
                    drawPointEntityUI(vEnd.x, vEnd.y, 4, 15);
#endif
                }

                qPath.quadTo(QPointF(uiControlPoints[n - 2].x, uiControlPoints[n - 2].y), QPointF(uiControlPoints[n - 1].x, uiControlPoints[n - 1].y));
#ifdef DEBUG_RENDER_SPLINEPOINTS
                drawPointEntityUI(cp1.x, cp1.y, 2, 15);
                drawPointEntityUI(cp2.x, cp2.y, 2, 15);
                drawPointEntityUI(uiControlPoints[n - 2].x, uiControlPoints[n - 2].y, 2, 15);
                drawPointEntityUI(uiControlPoints[n - 1].x, uiControlPoints[n - 1   ].y, 2, 15);
#endif
            }
        }
    }
    QPainter::drawPath(qPath);
}

void RS_Painter::drawEntityPolyline(const RS_Polyline* polyline){
    QPainterPath path;
    double startX, startY, endX, endY;
    toGui(polyline->getStartpoint(), startX, startY);
    path.moveTo(startX, startY);

    for(RS_Entity* entity: *polyline) {
        switch(entity->rtti()) {
            case RS2::EntityLine: {
                toGui(entity->getStartpoint(), startX, startY);
                path.moveTo(startX, startY);
                toGui(entity->getEndpoint(), endX, endY);
                path.lineTo(endX, endY);
                break;
            }
            case RS2::EntityArc: {
                auto arc = *static_cast<RS_Arc *>(entity);
                drawArcEntity(&arc, path);
                break;
            }
            // well, actually this is just for fonts.. better to have separate entity for this. fixme - change latter
            case RS2::EntityEllipse: { // fixme - coordinates translation

                // !! FIXME - sand - why not the same path of the polyline is used??
                auto arc = *static_cast<RS_Ellipse *>(entity);
                const RS_EllipseData& data = arc.getData();
                const RS_Vector uiCenter = toGui(data.center);

                const double uiMajorRadius = toGuiDX(data.majorP.magnitude()); // fixme - sand - render - cache?
                const double uiMinorRadius = data.ratio * uiMajorRadius;
                if (data.isArc) {
                    drawEllipseArcUI(uiCenter, {uiMajorRadius, uiMinorRadius}, toWorldAngleDegrees(data.angleDegrees), /*view.toWorldAngleDegrees(*/data.startAngleDegrees/*)*/,
                                   /*view.toWorldAngleDegrees(*/data.otherAngleDegrees/*)*/, data.angularLength, data.reversed);
                }
                else {
                    drawEllipseUI(uiCenter, {uiMajorRadius, uiMinorRadius}, toWorldAngleDegrees(data.angleDegrees));
                }
                break;
            }
            default:
                LC_ERR<<"Polyline may contain lines/arcs only: found rtti() ="<<entity->rtti();
        }
    }
    QPainter::drawPath(path);
}

void RS_Painter::drawSplineWCS(const RS_Spline& spline){
    QPainterPath path;
    unsigned int count = spline.count();
    if (count > 0) {
        RS_Entity *child = spline.unsafeEntityAt(0);
        double uiX, uiY;
        toGui(child->getStartpoint(), uiX, uiY);
        path.moveTo(uiX, uiY);
        for (unsigned int i = 0; i < count;i++) {
            child = spline.unsafeEntityAt(i);
            toGui(child->getEndpoint(), uiX, uiY);
            path.lineTo(uiX, uiY);
        }
    }

    QPainter::drawPath(path);
}

void RS_Painter::drawImgWCS(QImage& img, const RS_Vector& wcsInsertionPoint,
                           const RS_Vector& uVector, const RS_Vector& vVector) {

//    if (viewport->hasUCS()) {
    double wcsAngle = uVector.angle();
    double ucsAngle = toUCSAngle(wcsAngle);

    auto ucsUVector = uVector;
    auto ucsVVector = vVector;

    auto angleVector = RS_Vector(ucsAngle - wcsAngle);

    ucsUVector.rotate(angleVector);
    ucsVVector.rotate(angleVector);
//    }

    double magnitudeU = uVector.magnitude(); // fixme - sand - render - cache?
    double magnitudeV = vVector.magnitude(); // fixme - sand - render - cache?
    RS_Vector scale{toGuiDX(magnitudeU),toGuiDY(magnitudeV)};
    double uiInsertX, uiInsertY;
    toGui(wcsInsertionPoint, uiInsertX, uiInsertY);
    drawImgUI(img,uiInsertX, uiInsertY,ucsUVector, ucsVVector, scale);
}

void RS_Painter::drawImgUI(QImage& img, double uiInsertX, double uiInsertY,
                           const RS_Vector& uVector, const RS_Vector& vVector, const RS_Vector& factor) {
    save();

//    LC_ERR << "IMG FACTOR " << factor;
    // Render smooth only at close zooms
    // fixme - sand - check later - actually, these two hints are equivalent!
    if (factor.x < 1 || factor.y < 1) {
        RS_Painter::setRenderHint(SmoothPixmapTransform , true);
    }
    else {
        RS_Painter::setRenderHint(SmoothPixmapTransform);
    }

    RS_Vector un = uVector/uVector.magnitude();
    RS_Vector vn = vVector/vVector.magnitude();

    // Image mirroring is switching the handedness of u-v vectors pair which can be detected by
    // looking at the sign of the z component of their cross product. If z is negative image is mirrored.
    std::unique_ptr<QTransform> wm;
    if(RS_Vector::crossP(uVector, vVector).z < 0) { // mirrored
        wm = std::make_unique<QTransform>(un.x, -vn.x, -un.y, vn.y, uiInsertX, uiInsertY);
    } else {
        wm = std::make_unique<QTransform>(un.x, vn.x, un.y, vn.y, uiInsertX, uiInsertY);
    }

    wm->scale(factor.x, factor.y);
    setWorldTransform(*wm);

    drawImage(0,-img.height(), img);

    restore();
}

void RS_Painter::drawTextH(int x1, int y1,
                             int x2, int y2,
                             const QString& text) {
    QPainter::drawText(x1, y1, x2, y2,Qt::AlignRight|Qt::AlignVCenter,text);
}

void RS_Painter::drawTextV(int x1, int y1,
                             int x2, int y2,
                             const QString& text) {
    save();
    QTransform wm = worldTransform();
    wm.rotate(-90.0);
    setWorldTransform(wm);

    QPainter::drawText(x1, y1, x2, y2,Qt::AlignRight|Qt::AlignVCenter,text);
    restore();
}

void RS_Painter::fillRect(int x1, int y1, int w, int h,
                            const RS_Color& col) {
    QPainter::fillRect(x1, y1, w, h, col);
}

void RS_Painter::fillTriangleUI(
    const RS_Vector &uiP1,
    const RS_Vector &uiP2,
    const RS_Vector &uiP3) {
    QPolygonF arr;
    QBrush brushSaved = brush();
    arr.append({uiP1.x, uiP1.y});
    arr.append({uiP2.x, uiP2.y});
    arr.append({uiP3.x, uiP3.y});
    setBrushColor(RS_Color(pen().color()));
    QPainter::drawPolygon(arr, Qt::OddEvenFill);
    QPainter::setBrush(brushSaved);
}

void RS_Painter::fillTriangleUI(double uiX1, double uiY1, double uiX2, double uiY2, double uiX3, double uiY3) {
    QPolygonF arr;
    QBrush brushSaved = brush();
    arr.append({uiX1, uiY1});
    arr.append({uiX2, uiY2});
    arr.append({uiX3, uiY3});
    setBrushColor(RS_Color(pen().color()));
    QPainter::drawPolygon(arr, Qt::OddEvenFill);
    QPainter::setBrush(brushSaved);
}


void RS_Painter::erase() {
    QPainter::eraseRect(0,0,getWidth(),getHeight());
}

int RS_Painter::getWidth() const{
    return device()->width();
}

/** get Density per millimeter on screen/print device
  *@return density per millimeter in pixel/mm
  */
double RS_Painter::getDpmm() const{
    int mm(device()->widthMM());
    if (mm <= 0)
        mm=400;
    return double(device()->width())/mm;
}

int RS_Painter::getHeight() const{
    return device()->height();
}


RS_Pen RS_Painter::getPen() const{
    return lpen;
}

namespace {
    const RS_Color colorBlack = RS_Color(Qt::black);
    const RS_Color colorWhite = RS_Color(Qt::white);
    const QColor qcolorBlack = colorBlack.toQColor();
    const QColor qcolorWhite = colorWhite.toQColor();
}

void RS_Painter::noCapStyle(){
    QPen pen = QPainter::pen();
    pen.setCapStyle(Qt::PenCapStyle::FlatCap);
    QPainter::setPen(pen);
}

void RS_Painter::setPen(const RS_Pen& pen) {
    lpen = pen;
    QColor pColor;
    switch (drawingMode) {
        case RS2::ModeBW:
            pColor = qcolorBlack;
            break;

        case RS2::ModeWB:
            pColor = qcolorWhite;
            break;

        default:
            pColor = pen.getColor().toQColor();
            break;
    }

    pColor.setAlphaF(pen.getAlpha());
    RS2::LineType lineType = pen.getLineType();
    Qt::PenStyle style = rsToQtLineType(lineType);

    double screenWidth = pen.getScreenWidth();
    if (style == Qt::CustomDashLine){
        double newDashOffset = pen.dashOffset();
        auto dashPattern = rsToQDashPattern(lineType,
                                            screenWidth/*p.widthF()*/,
                                            getDpmmCached(),
                                            newDashOffset);
        if (dashPattern.isEmpty()) {
            style = Qt::SolidLine;
        } else {
            QPen p(pColor, screenWidth, style);
            p.setDashPattern(std::move(dashPattern));
            // fixme - how this is related to RS_AtomicEntity::updateDashOffset??? Will we set dash offset twice?
            p.setDashOffset(newDashOffset);
            p.setJoinStyle(penJoinStyle);
            p.setCapStyle(penCapStyle);
            lastUsedPen = p;
            QPainter::setPen(p);
            return;
        }
    }
    // processing solid line

    bool changed = false;
    if (lastUsedPen.color() != pColor){
        lastUsedPen.setColor(pColor);
        changed = true;
    }
    if (lastUsedPen.widthF() != screenWidth){
        lastUsedPen.setWidthF(screenWidth);
        changed = true;
    }
    if (lastUsedPen.style() != style){
        lastUsedPen.setStyle(style);
        changed = true;
    }
    lastUsedPen.setJoinStyle(penJoinStyle);
    lastUsedPen.setCapStyle(penCapStyle);

    if (changed){
        QPainter::setPen(lastUsedPen);
    }
}

void RS_Painter::setPen(const RS_Color& color) {
    switch (drawingMode) {
        case RS2::ModeBW: {
            const RS_Color &color = RS_Color(Qt::black);
            lpen.setColor(color);
            QPainter::setPen(color);
            break;
        }
        case RS2::ModeWB: {
            const RS_Color &color = RS_Color(Qt::white);
            lpen.setColor(color);
            QPainter::setPen(color);
            break;
        }
        default:
            lpen.setColor( color);
            QPainter::setPen( color);
            break;
    }
}

void RS_Painter::setPen(int r, int g, int b) {
    switch (drawingMode) {
        case RS2::ModeBW: {
            RS_Color color = RS_Color(Qt::black);
            lpen.setColor(color);
            QPainter::setPen(color);
            break;
        }
        case RS2::ModeWB: {
            RS_Color color = RS_Color(Qt::white);
            lpen.setColor(color);
            QPainter::setPen(color);
            break;
        }
        default: {
            const RS_Color color = RS_Color(r, g, b);
            lpen.setColor(color);
            QPainter::setPen(color);
            break;
        }
    }
}

void RS_Painter::disablePen() {
    lpen = RS_Pen(RS2::FlagInvalid);
    QPainter::setPen(Qt::NoPen);
}


void RS_Painter::setBrushColor(const RS_Color& color) {
    switch (drawingMode) {
        case RS2::ModeBW:
            QPainter::setBrush( QColor( Qt::black));
            break;

        case RS2::ModeWB:
            QPainter::setBrush( QColor( Qt::white));
            break;

        default:
            QPainter::setBrush( color);
            break;
    }
}

void RS_Painter::fillPath ( const QPainterPath & path, const QBrush& brush){
    QPainter::fillPath(path, brush);
}
void RS_Painter::drawPath ( const QPainterPath & path ) {
    QPainter::drawPath(path);
}

void RS_Painter::setClipRect(int x, int y, int w, int h) {
    QPainter::setClipRect(x, y, w, h);
    setClipping(true);
}

void RS_Painter::resetClipping() {
    setClipping(false);
}

void RS_Painter::fillRect ( const QRectF & rectangle, const RS_Color & color ) {

    double x1=rectangle.left();
    double x2=rectangle.right();
    double y1=rectangle.top();
    double y2=rectangle.bottom();
    // fixme - review (width height semantics)
//        QPainter::fillRect(toScreenX(x1),toScreenY(y1),toScreenX(x2)-toScreenX(x1),toScreenY(y2)-toScreenX(y1), color);
    QPainter::fillRect(x1,y1,x2-x1,y2-y1, color);
}
void RS_Painter::fillRect ( const QRectF & rectangle, const QBrush & brush ) {
  /*  double x1=rectangle.left();
    double x2=rectangle.right();
    double y1=rectangle.top();
    double y2=rectangle.bottom();*/
    // fixme - review (width height semantics)
//        QPainter::fillRect(toScreenX(x1),toScreenY(y1),toScreenX(x2),toScreenY(y2), brush);
    QPainter::fillRect(rectangle, brush);
}

RS_Pen& RS_Painter::getRsPen(){
    return lpen;
}

void RS_Painter::drawText(const QRect& rect, int flags, const QString& text, QRect* boundingBox){
    QPainter::drawText(rect, flags, text, boundingBox);
}

void RS_Painter::drawText(const QRect& rect, const QString& text, QRect* boundingBox){
    QPainter::drawText(rect, Qt::AlignTop | Qt::AlignLeft | Qt::TextDontClip, text, boundingBox);
}

void RS_Painter::setPenJoinStyle(Qt::PenJoinStyle style){
    penJoinStyle = style;
}

void RS_Painter::setPenCapStyle(Qt::PenCapStyle style){
    penCapStyle = style;
}

void RS_Painter::setMinCircleDrawingRadius(double val) {
    minCircleDrawingRadius = val;
}

void RS_Painter::setMinArcDrawingRadius(double val) {
    minArcDrawingRadius = val;
}


void RS_Painter::setMinEllipseMajorRadius(double val) {
    minEllipseMajorRadius = val;
}

void RS_Painter::setMinEllipseMinorRadius(double val) {
    minEllipseMinorRadius = val;
}

void RS_Painter::setMinLineDrawingLen(double val) {
    minLineDrawingLen = val;
}

void RS_Painter::drawRectUI(const double uiX1, const double uiY1, const double uiX2, const double uiY2) {
    drawPolygon(QRect(int(uiX1 + 0.5), int(uiY1 + 0.5), int(uiX2 - uiX1 + 0.5), int(uiY2 - uiY1 + 0.5)));
}

void RS_Painter::drawRectUI(const RS_Vector& p1, const RS_Vector& p2) {
    drawPolygon(QRect(int(p1.x+0.5), int(p1.y+0.5), int(p2.x - p1.x+0.5), int(p2.y - p1.y+0.5)));
}

void RS_Painter::drawHandleWCS(const RS_Vector& wcsPos, const RS_Color& c, int size) {
    int doubleSize = 2 * size;
    double uiX, uiY;
    toGui(wcsPos, uiX, uiY);
    fillRect((int)(uiX - size), (int)(uiY - size), doubleSize, doubleSize, c);
}

void RS_Painter::setMinRenderableTextHeightInPx(int i) {
    minRenderableTextHeightInPx = i;
}

void RS_Painter::updateDashOffset(RS_Entity *e) {
    // Adjust dash offset
    if (lpen.getLineType() == RS2::SolidLine /*|| view.getGraphic() == nullptr*/)
        return;

    // factor from model space to GUI
    const double toMm = defaultWidthFactor;
    currenPatternOffset -= e->getLength() * toMm;
}

int RS_Painter::determinePointScreenSize(double pdsize) const{
    int screenPointSize;
    int deviceHeight = getHeight();
    if (pdsize == 0){
        screenPointSize = deviceHeight / 20;
    }
    else if (DXF_FORMAT_PDSize_isPercent(pdsize)){
        screenPointSize = (deviceHeight * DXF_FORMAT_PDSize_Percent(pdsize)) / 100;
    }
    else {
        screenPointSize = toGuiDY(pdsize);
    }
    return screenPointSize;
}

void RS_Painter::updatePointsScreenSize(double pdSize) {
    screenPointsSize = determinePointScreenSize(pdSize);
}

void RS_Painter::drawInfiniteWCS(RS_Vector startpoint, RS_Vector endpoint) {
    const LC_Rect viewportRect = renderer->getBoundingClipRect();
    RS_Vector start(false);

    double offsetX = toGuiDX(0.25); // todo - check why gui coordinates are used there -  while intersection is with WCS coordinates?
    double offsetY = toGuiDY(0.25);

    RS_Vector pLeft = LC_LineMath::getIntersectionInfiniteLineLineFast(startpoint, endpoint,
                                                                       viewportRect.minP(), RS_Vector(viewportRect.minP().x, viewportRect.maxP().y),
                                                                       offsetX, offsetY);
    if (pLeft.valid){
        start = pLeft;
    }
    RS_Vector pBottom = LC_LineMath::getIntersectionInfiniteLineLineFast(startpoint, endpoint,
                                                                         viewportRect.minP(), RS_Vector(viewportRect.maxP().x, viewportRect.minP().y),
                                                                         offsetX, offsetY);
    if (pBottom.valid){
        if (start.valid){
            drawLineWCS(start, pBottom);
            return;
        }
        else{
            start = pBottom;
        }
    }

    RS_Vector pRight = LC_LineMath::getIntersectionInfiniteLineLineFast(startpoint, endpoint,
                                                                        RS_Vector(viewportRect.maxP().x, viewportRect.minP().y),viewportRect.maxP(),
                                                                        offsetX, offsetY);
    if (pRight.valid){
        if (start.valid){
            drawLineWCS(start, pRight);
            return;
        }
        else {
            start = pRight;
        }
    }
    if (start.valid) {
        RS_Vector pTop = LC_LineMath::getIntersectionInfiniteLineLineFast(startpoint, endpoint,
                                                                          RS_Vector(viewportRect.minP().x, viewportRect.maxP().y), viewportRect.maxP(),
                                                                          offsetX, offsetY);
        if (pTop.valid){
            drawLineWCS(start, pTop);
        }
    }
}

bool RS_Painter::isTextLineNotRenderable(double wcsLineHeight) {
    double uiHeight = toGuiDY(wcsLineHeight);
    return renderer->isTextLineNotRenderable(uiHeight);
}

void RS_Painter::setViewPort(LC_GraphicViewport *v) {
    viewport = v;
    apply(viewport);
    RS_Vector factor = v->getFactor();
    viewPortFactorX = factor.x;
    viewPortFactorY = factor.y;
    viewPortOffsetX = v->getOffsetX();
    viewPortOffsetY = v->getOffsetY();
    m_viewPortOffset.set(viewPortOffsetX, viewPortOffsetY);
    viewPortHeight = v->getHeight();
}

// NOTE:
// ----------------------------------------------------------------------------------------------------------------
// The code below duplicates coordinates translations from Viewport/mapper. This is INTENTIONAL and is performed for the
// performance's sake, as coordinates translation is more than heavily used operation during the rendering pass.
// Painter is inherited from Coordinates Mapper also for increasing the speed of rendering.
//
// The major gain for performance is gained due to
//  1) one time calculation of sin/cos of xaxis angle
//  2) methods unwrapping/inlining
// ----------------------------------------------------------------------------------------------------------------

void RS_Painter::toGui(const RS_Vector &wcsCoordinate, double &uiX, double &uiY) const {
//    viewport->toUI(pos, x,y);

    if (m_hasUcs){
//   ucsToUCS(wcsCoordinate.x, wcsCoordinate.y, uiX, uiY);
// the code below is equivalent to

/*
        RS_Vector wcs = RS_Vector(wcsCoordinate.x, wcsCoordinate.y);
        RS_Vector newPos = wcs-ucsOrigin;
        newPos.rotate(xAxisAngle);
        uiY = newPos.x;
        uiX = newPos.y;
*/
        double ucsPositionX = wcsCoordinate.x - ucsOrigin.x;
        double ucsPositionY = wcsCoordinate.y - ucsOrigin.y;

        double ucsX = ucsPositionX * cosXAngle - ucsPositionY * sinXAngle;
        double ucsY = ucsPositionX * sinXAngle + ucsPositionY * cosXAngle;

//        uiX = toGuiX(uiX);
        uiX = ucsX * viewPortFactorX + viewPortOffsetX;
//        uiY = toGuiY(uiY);
        uiY = -ucsY * viewPortFactorY + viewPortHeight - viewPortOffsetY;
    }
    else{
//        uiX = toGuiX(wcsCoordinate.x);
        uiX = wcsCoordinate.x * viewPortFactorX + viewPortOffsetX;
//        uiY = toGuiY(wcsCoordinate.y);
        uiY = -wcsCoordinate.y * viewPortFactorY + viewPortHeight - viewPortOffsetY;
    }
}

<<<<<<< HEAD
/*RS_Vector RS_Painter::toGui(const RS_Vector& worldCoordinates) const{
    RS_Vector ucsPosition = worldCoordinates;
=======
RS_Vector RS_Painter::toGui(const RS_Vector& worldCoordinates) const
{
    RS_Vector uiPosition = worldCoordinates;
>>>>>>> 41be049e
    if (m_hasUcs){
        uiPosition.move(-ucsOrigin).rotate(m_ucsRotation);
    }
<<<<<<< HEAD
    ucsPosition.scale({viewPortFactorX, viewPortFactorY}).move(m_viewPortOffset);
    ucsPosition.y = viewPortHeight - ucsPosition.y;
    
    double x, y;
    toGui(worldCoordinates, x, y);
    
    RS_Vector result = RS_Vector(x, y);

    viewport->toUI(worldCoordinates, x, y);
    RS_Vector result1 = RS_Vector(x,y);
    LC_ERR << "New Position " << ucsPosition << " Original Result"
           << result << " Differerence " << (result - ucsPosition) << " Result VP"
                                                                   << result1 << "Diff 2" << (result-result1);
    return result1;
}*/

RS_Vector RS_Painter::toGui(const RS_Vector& worldCoordinates) const{
    double x, y;
    viewport->toUI(worldCoordinates, x, y);
    return RS_Vector(x,y);
=======
    uiPosition.scale({viewPortFactorX, viewPortFactorY}).move(m_viewPortOffset);
    uiPosition.y = viewPortHeight - uiPosition.y;
    double uiX=0., uiY=0.;
    const_cast<RS_Painter*>(this)->toGui(worldCoordinates, uiX, uiY);
    using namespace RS_Math;
    assert(equal(uiX, uiPosition.x) && equal(uiY, uiPosition.y));
    return uiPosition;
>>>>>>> 41be049e
}

double RS_Painter::toGuiDX(double ucsDX) const {
//    return viewport->toGuiDX(d);
   return ucsDX * viewPortFactorX;
}

double RS_Painter::toGuiDY(double ucsDY) const {
//    return viewport->toGuiDY(d);
    return ucsDY * viewPortFactorY;
}

void RS_Painter::disableUCS(){
    m_hasUcs = false;
}

bool RS_Painter::isFullyWithinBoundingRect(RS_Entity* e){
    // we have checks LC_GraphicViewportRenderer::isOutsideOfBoundingClipRect(RS_Entity* e, bool constructionEntity)
    // this check we are not outside view rect. It ensures that max coordinate of entity is larger than min coordinate of viewport (same for min coordinate).
    // Thus, we can use a shorter check - instead checking for ranges, we check that max coordinate of viewport is less than max coordinate of view

    return e->getMax().x < wcsBoundingRect.maxP().x && e->getMin().x > wcsBoundingRect.minP().x &&
           e->getMax().y < wcsBoundingRect.maxP().y && e->getMin().y > wcsBoundingRect.minP().y;

}

bool RS_Painter::isFullyWithinBoundingRect(const LC_Rect &rect){
    return rect.maxP().x < wcsBoundingRect.maxP().x && rect.minP().x > wcsBoundingRect.minP().x &&
    rect.maxP().y < wcsBoundingRect.maxP().y && rect.minP().y > wcsBoundingRect.minP().y;
}

const LC_Rect &RS_Painter::getWcsBoundingRect() const {
    return wcsBoundingRect;
}<|MERGE_RESOLUTION|>--- conflicted
+++ resolved
@@ -1464,24 +1464,24 @@
     }
 }
 
-<<<<<<< HEAD
 /*RS_Vector RS_Painter::toGui(const RS_Vector& worldCoordinates) const{
     RS_Vector ucsPosition = worldCoordinates;
-=======
-RS_Vector RS_Painter::toGui(const RS_Vector& worldCoordinates) const
-{
-    RS_Vector uiPosition = worldCoordinates;
->>>>>>> 41be049e
     if (m_hasUcs){
         uiPosition.move(-ucsOrigin).rotate(m_ucsRotation);
     }
-<<<<<<< HEAD
+    uiPosition.scale({viewPortFactorX, viewPortFactorY}).move(m_viewPortOffset);
+    uiPosition.y = viewPortHeight - uiPosition.y;
+    double uiX=0., uiY=0.;
+    const_cast<RS_Painter*>(this)->toGui(worldCoordinates, uiX, uiY);
+    using namespace RS_Math;
+    assert(equal(uiX, uiPosition.x) && equal(uiY, uiPosition.y));
+    return uiPosition;
     ucsPosition.scale({viewPortFactorX, viewPortFactorY}).move(m_viewPortOffset);
     ucsPosition.y = viewPortHeight - ucsPosition.y;
-    
+
     double x, y;
     toGui(worldCoordinates, x, y);
-    
+
     RS_Vector result = RS_Vector(x, y);
 
     viewport->toUI(worldCoordinates, x, y);
@@ -1493,18 +1493,12 @@
 }*/
 
 RS_Vector RS_Painter::toGui(const RS_Vector& worldCoordinates) const{
+//    double x, y;
+//    viewport->toUI(worldCoordinates, x, y);
+//    return RS_Vector(x,y);
     double x, y;
-    viewport->toUI(worldCoordinates, x, y);
-    return RS_Vector(x,y);
-=======
-    uiPosition.scale({viewPortFactorX, viewPortFactorY}).move(m_viewPortOffset);
-    uiPosition.y = viewPortHeight - uiPosition.y;
-    double uiX=0., uiY=0.;
-    const_cast<RS_Painter*>(this)->toGui(worldCoordinates, uiX, uiY);
-    using namespace RS_Math;
-    assert(equal(uiX, uiPosition.x) && equal(uiY, uiPosition.y));
-    return uiPosition;
->>>>>>> 41be049e
+    toGui(worldCoordinates, x, y);
+    return RS_Vector(x, y);
 }
 
 double RS_Painter::toGuiDX(double ucsDX) const {
