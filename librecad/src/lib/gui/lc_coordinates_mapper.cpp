--- conflicted
+++ resolved
@@ -120,18 +120,11 @@
 void LC_CoordinatesMapper::setXAxisAngle(double angle){
     xAxisAngle = angle;
     xAxisAngleDegrees = RS_Math::rad2deg(angle);
-<<<<<<< HEAD
-    sinXAngle = sin(angle);
-    cosXAngle = cos(angle);
-    sinNegativeXAngle = sin(-angle);
-    cosNegativeXAngle = cos(-angle);
-=======
     m_ucsRotation = RS_Vector{angle};
     cosXAngle = m_ucsRotation.x;
     sinXAngle = m_ucsRotation.y;
     sinNegativeXAngle = - sinXAngle;
     cosNegativeXAngle = cosXAngle;
->>>>>>> 41be049e
 }
 
 void LC_CoordinatesMapper::update(const RS_Vector &origin, double angle) {
