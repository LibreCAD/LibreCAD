/****************************************************************************
**
** This file is part of the LibreCAD project, a 2D CAD program
**
** Copyright (C) 2010 R. van Twisk (librecad@rvt.dds.nl)
** Copyright (C) 2001-2003 RibbonSoft. All rights reserved.
**
**
** This file may be distributed and/or modified under the terms of the
** GNU General Public License version 2 as published by the Free Software
** Foundation and appearing in the file gpl-2.0.txt included in the
** packaging of this file.
**
** This program is distributed in the hope that it will be useful,
** but WITHOUT ANY WARRANTY; without even the implied warranty of
** MERCHANTABILITY or FITNESS FOR A PARTICULAR PURPOSE.  See the
** GNU General Public License for more details.
**
** You should have received a copy of the GNU General Public License
** along with this program; if not, write to the Free Software
** Foundation, Inc., 51 Franklin Street, Fifth Floor, Boston, MA  02110-1301  USA
**
** This copyright notice MUST APPEAR in all copies of the script!
**
**********************************************************************/
#include "rs_modification.h"

#include <QSet>

#include "lc_graphicviewport.h"
#include "lc_linemath.h"
#include "lc_splinepoints.h"
#include "lc_undosection.h"
#include "rs_arc.h"
#include "rs_block.h"
#include "rs_circle.h"
#include "rs_clipboard.h"
#include "rs_creation.h"
#include "rs_debug.h"
#include "rs_ellipse.h"
#include "rs_graphic.h"
#include "rs_information.h"
#include "rs_insert.h"
#include "rs_layer.h"
#include "rs_line.h"
#include "rs_math.h"
#include "rs_mtext.h"
#include "rs_polyline.h"
#include "rs_settings.h"
#include "rs_text.h"
#include "rs_units.h"

#ifdef EMU_C99
#include "emu_c99.h"
#endif

class LC_SplinePoints;

namespace {
// fixme - hm, is it actually needed to mix the logic of modification and ui/undo?
/**
 * @brief getPasteScale - find scaling factor for pasting
 * @param const RS_PasteData& data - RS_PasteData
 * @param RS_Graphic *& source - source graphic. If source is nullptr, the graphic on the clipboard is used instead
 * @param const RS_Graphic& graphic - the target graphic
 * @return
 */
    RS_Vector getPasteScale(const RS_PasteData &data, RS_Graphic *&source, const RS_Graphic &graphic){

        // adjust scaling factor for units conversion in case of clipboard paste
        double factor = (RS_TOLERANCE < std::abs(data.factor)) ? data.factor : 1.0;
        // select source for paste
        if (source == nullptr){
            RS_DEBUG->print(RS_Debug::D_DEBUGGING, "RS_Modification::paste: add graphic source from clipboard");
            source = RS_CLIPBOARD->getGraphic();
            // graphics from the clipboard need to be scaled. From the part lib not:
            RS2::Unit sourceUnit = source->getUnit();
            RS2::Unit targetUnit = graphic.getUnit();
            factor = RS_Units::convert(factor, sourceUnit, targetUnit);
        }
        RS_DEBUG->print(RS_Debug::D_DEBUGGING, "RS_Modification::paste: pasting scale factor: %g", factor);
        // scale factor as vector
        return {factor, factor};
    }

/**
 * @brief addNewBlock() - create a new block
 * @param name - name of the new block to create
 * @param graphic - the target graphic
 * @return RS_Block - the block created
 */
    RS_Block *addNewBlock(const QString &name, RS_Graphic &graphic){
        RS_BlockData db = RS_BlockData(name, {0.0, 0.0}, false);
        auto *b = new RS_Block(&graphic, db);
        b->reparent(&graphic);
        graphic.addBlock(b);
        return b;
    }

    RS_VectorSolutions findIntersection(const RS_Entity &trimEntity, const RS_Entity &limitEntity, double tolerance = 1e-4){

        RS_VectorSolutions sol;
        if (limitEntity.isAtomic()){
            // intersection(s) of the two entities:
            return RS_Information::getIntersection(&trimEntity, &limitEntity, false);
        }
        if (limitEntity.isContainer()){
            auto ec = dynamic_cast<const RS_EntityContainer *>(&limitEntity);

            for (RS_Entity *e = ec->firstEntity(RS2::ResolveAll); e != nullptr;
                 e = ec->nextEntity(RS2::ResolveAll)) {

                RS_VectorSolutions s2 = RS_Information::getIntersection(&trimEntity,
                                                                        e, false);

                std::copy_if(s2.begin(), s2.end(), std::back_inserter(sol), [e, tolerance](const RS_Vector &vp){
                    return vp.valid && e->isPointOnEntity(vp, tolerance);
                });
            }
        }
        return sol;
    }

    RS_Arc *trimCircle(RS_Circle *circle, const RS_Vector &trimCoord, const RS_VectorSolutions &sol){
        double aStart = 0.;
        double aEnd = 2. * M_PI;
        switch (sol.size()) {
            case 0:
                break;
            case 1:
                aStart = circle->getCenter().angleTo(sol.at(0));
                aEnd = aStart + 2. * M_PI;
                break;
            default:
            case 2:
                //trim according to intersections
                const RS_Vector& center0 = circle->getCenter();
                std::vector<double> angles { {center0.angleTo(sol[0]), center0.angleTo(sol[1])}};
                const double a0 = center0.angleTo(trimCoord);
                aStart = angles.front();
                aEnd = angles.back();
                if (!RS_Math::isAngleBetween(a0, aStart, aEnd, false))
                    std::swap(aStart, aEnd);
                break;
        }
        RS_ArcData arcData(circle->getCenter(),
                           circle->getRadius(),
                           aStart,
                           aEnd,
                           false);
        return new RS_Arc(circle->getParent(), arcData);
    }

/**
 * @brief getIdFlagString create a string by the entity and ID and type ID.
 * @param entity - entity, could be nullptr
 * @return std::string - "ID/typeID", or an empty string, if the input entity is nullptr
 */
    std::string getIdFlagString(RS_Entity *entity){
        if (entity == nullptr) return {};
        return std::to_string(entity->getId()) + "/" + std::to_string(entity->rtti());
    }

// Support fillet trimming for whole ellipses
    RS_AtomicEntity *trimEllipseForRound(RS_AtomicEntity *entity, const RS_Arc &arcFillet){
        if (entity == nullptr)
            return entity;
        if (entity->rtti() != RS2::EntityEllipse)
            return entity;
        auto ellipse = dynamic_cast<RS_Ellipse *>(entity);
        if (ellipse->isEllipticArc())
            return entity;
        RS_Vector tangent = entity->getNearestPointOnEntity(arcFillet.getCenter(), false);
        RS_Line line{nullptr, {arcFillet.getCenter(), tangent}};
        RS_Vector middle = arcFillet.getMiddlePoint();
        RS_Vector opposite = arcFillet.getCenter() + (arcFillet.getCenter() - middle).normalized() * ellipse->getMinorRadius() * 0.01;
        RS_Vector trimCoord = ellipse->getNearestPointOnEntity(opposite, false);
        RS_VectorSolutions sol = RS_Information::getIntersection(entity, &line, false);
        ellipse->prepareTrim(trimCoord, sol);
        return entity;
    }

// A quick fix for rounding on circles
    RS_AtomicEntity *trimCircleForRound(RS_AtomicEntity *entity, const RS_Arc &arcFillet){
        if (entity == nullptr)
            return entity;
        if (entity->rtti() == RS2::EntityEllipse)
            return trimEllipseForRound(entity, arcFillet);
        if (entity->rtti() != RS2::EntityCircle)
            return entity;
        RS_Line line{nullptr, {arcFillet.getCenter(), entity->getCenter()}};
        RS_Vector middle = arcFillet.getMiddlePoint();
        // prefer acute angle for fillet
        // Use a trimCoord at the opposite side of the arc wrt to the
        RS_Vector opposite = arcFillet.getCenter() + (arcFillet.getCenter() - middle).normalized() * entity->getRadius() * 0.01;
        RS_Vector trimCoord = entity->getNearestPointOnEntity(opposite, true);
        RS_VectorSolutions sol = RS_Information::getIntersection(entity, &line, false);
        RS_Arc *arc = trimCircle(dynamic_cast<RS_Circle *>(entity), trimCoord, sol);
        delete entity;
        return arc;
    }

    inline bool isOneOfPoints(const RS_Vector& candidate, const RS_Vector& point1, const RS_Vector& point2) {
       bool result = point1.distanceTo(candidate) < RS_TOLERANCE || point2.distanceTo(candidate) < RS_TOLERANCE;
       return result;
    }
}


RS_PasteData::RS_PasteData(RS_Vector _insertionPoint,
		double _factor,
		double _angle,
		bool _asInsert,
		const QString& _blockName):
		insertionPoint(_insertionPoint)
		,factor(_factor)
		,angle(_angle)
		,asInsert(_asInsert)
		,blockName(_blockName)
{
}

/**
 * Default constructor.
 *
 * @param container The container to which we will add
 *        entities. Usually that's an RS_Graphic entity but
 *        it can also be a polyline, text, ...
 * @param graphicView Pointer to graphic view or nullptr if you don't want the
 *        any views to be updated.
 * @param handleUndo true: Handle undo functionalitiy.
 */
RS_Modification::RS_Modification(RS_EntityContainer& container,
                                 LC_GraphicViewport* vp,
                                 bool handleUndo) {
    this->container = &container;
    this->handleUndo = handleUndo;
    viewport = vp;
    graphic = container.getGraphic();
    document = container.getDocument();
}

/**
 * Deletes all selected entities.
 */
void RS_Modification::remove() {
    RS_DEBUG->print(RS_Debug::D_DEBUGGING, "RS_Modification::remove");

    if (container == nullptr) {
        RS_DEBUG->print(RS_Debug::D_ERROR, "RS_Modification::remove: no valid container");
        return;
    }

    std::vector<RS_Entity*> selectedEntities;
    container->collectSelected(selectedEntities, false);
    if (!selectedEntities.empty()) {
        remove(selectedEntities);
    }
    else{
       RS_DEBUG->print(RS_Debug::D_WARNING, "RS_Modification::remove: no valid container is selected");
    }
}

void RS_Modification::remove(const std::vector<RS_Entity*> &entitiesList){
    LC_UndoSection undo(document,viewport);

    for(auto e: entitiesList) {
        e->setSelected(false);
        e->changeUndoState();
        undo.addUndoable(e);
    }

    RS_DEBUG->print(RS_Debug::D_DEBUGGING, "RS_Modification::remove: OK");
}

/**
 * Revert direction of selected entities.
 */
void RS_Modification::revertDirection(bool keepSelected) {

    RS_DEBUG->print(RS_Debug::D_DEBUGGING, "RS_Modification::revertDirection");

    if (!container) {
        RS_DEBUG->print(RS_Debug::D_ERROR, "RS_Modification::revertDirection: no valid container");
        return;
    }

    std::vector<RS_Entity*> selectedEntities;
    container->collectSelected(selectedEntities, false);
    if (!selectedEntities.empty()) {
        revertDirection(selectedEntities, keepSelected);
    }
}

void RS_Modification::revertDirection(const std::vector<RS_Entity*> &entitiesList, [[maybe_unused]]bool keepSelected){
    std::vector<RS_Entity*> clonesList;
    for(auto e: entitiesList) {
            RS_Entity* ec = e->clone();
            ec->revertDirection();
            clonesList.push_back(ec);
    }

    deleteOriginalAndAddNewEntities(clonesList, entitiesList, false, true);
    clonesList.clear();
    RS_DEBUG->print(RS_Debug::D_DEBUGGING, "RS_Modification::revertDirection: OK");
}

/**
 * Changes the attributes of all selected
 */
bool RS_Modification::changeAttributes(RS_AttributesData& data, const bool keepSelected){
    return changeAttributes(data, container, keepSelected);
}

bool RS_Modification::changeAttributes(
    RS_AttributesData& data,
    RS_EntityContainer* cont,
    const bool keepSelected) {

    if (cont == nullptr) {
        return false;
    }
    std::vector<RS_Entity *> selectedEntities;
    container->collectSelected(selectedEntities, false);
    return changeAttributes(data, selectedEntities, cont, keepSelected);
}

bool RS_Modification::changeAttributes(RS_AttributesData& data, const std::vector<RS_Entity*> &entitiesList, RS_EntityContainer *cont, bool keepSelected){
    LC_UndoSection  undo(document, viewport);
    QList<RS_Entity*> clones;
    QSet<RS_Block*> blocks;

    for (auto en: entitiesList) {
        if (data.applyBlockDeep && en->rtti() == RS2::EntityInsert) {
            RS_Block *bl = dynamic_cast<RS_Insert *>(en)->getBlockForInsert();
            blocks << bl;
        }

        RS_Entity *cl = en->clone();
        RS_Pen pen = cl->getPen(false);

        if (data.changeLayer) {
            cl->setLayer(data.layer);
        }

        if (data.changeColor) {
            pen.setColor(data.pen.getColor());
        }
        if (data.changeLineType) {
            pen.setLineType(data.pen.getLineType());
        }
        if (data.changeWidth) {
            pen.setWidth(data.pen.getWidth());
        }
        cl->setPen(pen);

        en->setSelected(false);
        cl->setSelected(keepSelected);

        clones << cl;

        // if (graphic != nullptr) {
            // en->setUndoState(true);
            // graphic->addUndoable(en);
            // undo.addUndoable(en);
        // }
        en->setUndoState(true);
        undo.addUndoable(en);

    }

    for (auto block: blocks) {
        for (auto en: *block) {
            if (en == nullptr) continue;
            en->setSelected(true);
        }
        changeAttributes(data, block, keepSelected);
    }

    for (auto cl: clones) {
        cont->addEntity(cl);
        // if (graphic != nullptr) {
            // graphic->addUndoable(cl);
        // }
        undo.addUndoable(cl);
    }

    if (graphic != nullptr) {
        graphic->updateInserts();
    }

    cont->calculateBorders();
    viewport->notifyChanged();
    return true;
}

/**
 * Copies all selected entities from the given container to the clipboard.
 * Layers and blocks that are needed are also copied if the container is
 * or is part of an RS_Graphic.
 *
 * @param container The entity container.
 * @param ref Reference point. The entities will be moved by -ref.
 * @param cut true: cut instead of copying, false: copy
 */
void RS_Modification::copy(const RS_Vector& ref, const bool cut) {

    RS_DEBUG->print(RS_Debug::D_DEBUGGING, "RS_Modification::copy");

    if (!container) {
        RS_DEBUG->print(RS_Debug::D_ERROR, "RS_Modification::copy: no valid container");
        return;
    }

    RS_CLIPBOARD->clear();
    if (graphic) {
        RS_CLIPBOARD->getGraphic()->setUnit(graphic->getUnit());
    } else {
        RS_CLIPBOARD->getGraphic()->setUnit(RS2::None);
    }

    // start undo cycle for the container if we're cutting
    LC_UndoSection undo( document, viewport, cut && handleUndo);

    bool selectedEntityFound{false};
    std::vector<RS_Entity *> selected;
    collectSelectedEntities(selected);

    selectedEntityFound = !selected.empty();
    if (selectedEntityFound) {
        RS_Vector refPoint;

        if (ref.valid) {
            refPoint = ref;
        } else { // no ref-point set, determine center of selection
            RS_BoundData bound = getBoundingRect(selected);
            refPoint =  bound.getCenter();
        }

        for (auto e: selected) {
            copyEntity(e, refPoint, cut);
        }
        selected.clear();
        RS_DEBUG->print(RS_Debug::D_DEBUGGING, "RS_Modification::copy: OK");
    }
    else{
        RS_DEBUG->print(RS_Debug::D_WARNING, "RS_Modification::copy: no valid container is selected");
    }
}

 void RS_Modification::collectSelectedEntities(std::vector<RS_Entity *> &selected) const{
    for (auto e: *container) {
        if (e != nullptr  && e->isSelected()) {
            selected.push_back(e);
        }
    }
}

RS_BoundData RS_Modification::getBoundingRect(std::vector<RS_Entity *> &selected)  {
    RS_Vector min = RS_Vector(10e10, 10e10,0);
    RS_Vector max = RS_Vector(-10e10, -10e10,0);
    for (auto e: selected) {
        const RS_Vector &entityMin = e->getMin();
        const RS_Vector &entityMax = e->getMax();

        min.x = std::min(min.x, entityMin.x);
        min.y = std::min(min.y, entityMin.y);
        max.x = std::max(max.x, entityMax.x);
        max.y = std::max(max.y, entityMax.y);
    }

    RS_BoundData result(min, max);
    return result;
}


/**
 * Copies the given entity from the given container to the clipboard.
 * Layers and blocks that are needed are also copied if the container is
 * or is part of an RS_Graphic.
 *
 * @param e The entity.
 * @param ref Reference point. The entities will be moved by -ref.
 * @param cut true: cut instead of copying, false: copy
 */
void RS_Modification::copyEntity(RS_Entity* e, const RS_Vector& ref, const bool cut) {

    RS_DEBUG->print(RS_Debug::D_DEBUGGING, "RS_Modification::copyEntity");

    if (!e || !e->isSelected()) {
        RS_DEBUG->print(RS_Debug::D_ERROR, "RS_Modification::copyEntity: no entity is selected");
        return;
    }

    // add entity to clipboard:
    RS_DEBUG->print(RS_Debug::D_DEBUGGING, "RS_Modification::copyEntity: to clipboard: %s", getIdFlagString(e).c_str());
    RS_Entity* c = e->clone();

    c->move(-ref);

    // issue #1616: copy&paste a rotated block results in a double rotated block
    // At this point the copied block entities are already rotated, but at
    // pasting, RS_Insert::update() would still rotate the entities again and
    // cause double rotation.
    bool isBlock = c->rtti() == RS2::EntityInsert;
    double angle = isBlock ? dynamic_cast<RS_Insert*>(c)->getAngle() : 0.;
    // issue #1616: A quick fix: rotate back all block entities in the clipboard back by the
    // rotation angle before pasting
    if (isBlock && std::abs(std::remainder(angle, 2. * M_PI)) > RS_TOLERANCE_ANGLE)
    {
        auto* insert = dynamic_cast<RS_Insert*>(c);
        //insert->rotate(insert->getData().insertionPoint, - angle);
        insert->setAngle(0.);
    }

    RS_CLIPBOARD->addEntity(c);
    copyLayers(e);
    copyBlocks(e);

    // set layer to the layer clone:
    auto originalLayer = e->getLayer();
    // layer could be null if copy is performed in font file, where block is open. LibreCAD#2110
    if (originalLayer != nullptr) {
        c->setLayer(e->getLayer()->getName());
    }


    if (cut) {
        LC_UndoSection undo(document, viewport);
        RS_DEBUG->print(RS_Debug::D_DEBUGGING, "RS_Modification::copyEntity: cut ID/flag: %s", getIdFlagString(e).c_str());
        e->changeUndoState();
        undo.addUndoable(e);

        e->setSelected(false);
    } else {
        RS_DEBUG->print(RS_Debug::D_DEBUGGING, "RS_Modification::copyEntity: delete in view ID/flag: %s", getIdFlagString(e).c_str());
        // delete entity in graphic view:
        e->setSelected(false);
    }

    viewport->notifyChanged();
    RS_DEBUG->print(RS_Debug::D_DEBUGGING, "RS_Modification::copyEntity: OK");
}



/**
 * Copies all layers of the given entity to the clipboard.
 */
void RS_Modification::copyLayers(RS_Entity* e) {

    RS_DEBUG->print(RS_Debug::D_DEBUGGING, "RS_Modification::copyLayers");

	if (!e) {
        RS_DEBUG->print(RS_Debug::D_ERROR, "RS_Modification::copyLayers: no entity is selected");
        return;
    }

    // add layer(s) of the entity insert can also be into any layer
    RS_Layer* l = e->getLayer();
    if (!l) {
        RS_DEBUG->print(RS_Debug::D_ERROR, "RS_Modification::copyLayers: no valid layer found");
        return;
    }

    if (!RS_CLIPBOARD->hasLayer(l->getName())) {
        RS_CLIPBOARD->addLayer(l->clone());
    }

    // special handling of inserts:
    if (e->rtti()==RS2::EntityInsert) {
        // insert: add layer(s) of subentities:
        RS_DEBUG->print(RS_Debug::D_DEBUGGING, "RS_Modification::copyLayers: copy insert entity ID/flag layers: %s", getIdFlagString(e).c_str());
        RS_Block* b = ((RS_Insert*)e)->getBlockForInsert();
        if (!b) {
            RS_DEBUG->print(RS_Debug::D_ERROR, "RS_Modification::copyLayers: could not find block for insert entity");
            return;
        }
        for(auto e2: *b) {
            copyLayers(e2);
        }
    } else {
        RS_DEBUG->print(RS_Debug::D_DEBUGGING, "RS_Modification::copyLayers: skip noninsert entity");
    }

    RS_DEBUG->print(RS_Debug::D_DEBUGGING, "RS_Modification::copyLayers: OK");
}



/**
 * Copies all blocks of the given entity to the clipboard.
 */
void RS_Modification::copyBlocks(RS_Entity* e) {

    RS_DEBUG->print(RS_Debug::D_DEBUGGING, "RS_Modification::copyBlocks");

	if (!e) {
        RS_DEBUG->print(RS_Debug::D_ERROR, "RS_Modification::copyBlocks: no entity to process");
        return;
    }

    // add block of the entity only if it's an insert
    if (e->rtti()!=RS2::EntityInsert) {
        RS_DEBUG->print(RS_Debug::D_DEBUGGING, "RS_Modification::copyBlocks: skip non-insert entity");
        return;
    }

    RS_DEBUG->print(RS_Debug::D_DEBUGGING, "RS_Modification::copyBlocks: get insert entity ID/flag block: %s", getIdFlagString(e).c_str());
    RS_Block* b = ((RS_Insert*)e)->getBlockForInsert();
    if (!b) {
        RS_DEBUG->print(RS_Debug::D_ERROR, "RS_Modification::copyBlocks: could not find block for insert entity");
        return;
    }
    // add block of an insert
    QString bn = b->getName();
    if (!RS_CLIPBOARD->hasBlock(bn)) {
        RS_DEBUG->print(RS_Debug::D_DEBUGGING, "RS_Modification::copyBlocks: add block name: %s", bn.toLatin1().data());
        RS_CLIPBOARD->addBlock((RS_Block*)b->clone());
    }
    //find insert into insert
    for(auto e2: *b) {
        //call copyBlocks only if entity are insert
        if (e2->rtti()==RS2::EntityInsert) {
            RS_DEBUG->print(RS_Debug::D_DEBUGGING, "RS_Modification::copyBlocks: process insert-into-insert blocks for %s", getIdFlagString(e).c_str());
            copyBlocks(e2);
        }
    }

    RS_DEBUG->print(RS_Debug::D_DEBUGGING, "RS_Modification::copyBlocks: OK");
}



/**
 * Pastes all entities from the clipboard into the container.
 * Layers and blocks that are needed are also copied if the container is
 * or is part of an RS_Graphic.
 *
 * @param data Paste data.
 * @param source The source from where to paste. nullptr means the source
 *      is the clipboard.
 */
void RS_Modification::paste(const RS_PasteData& data, RS_Graphic* source) {

    RS_DEBUG->print(RS_Debug::D_INFORMATIONAL, "RS_Modification::paste");

	if (!graphic) {
        RS_DEBUG->print(RS_Debug::D_ERROR, "RS_Modification::paste: graphic is nullptr");
        return;
    }

    // scale factor as vector
    RS_Vector vfactor = getPasteScale(data, source, *graphic);
    // select source for paste
    if (source == nullptr) {
        RS_DEBUG->print(RS_Debug::D_ERROR, "RS_Modification::%s(): line %d: no source found", __func__, __LINE__);
        return;
    }

    // default insertion point for container
    RS_Vector ip = data.insertionPoint;

    // remember active layer before inserting absent layers
    RS_Layer *layer = graphic->getActiveLayer();

    // insert absent layers from source to graphic
    if (!pasteLayers(source)) {
        RS_DEBUG->print(RS_Debug::D_ERROR, "RS_Modification::paste: unable to copy due to absence of needed layers");
        return;
    }

    if (layer == nullptr) {
        RS_DEBUG->print(RS_Debug::D_ERROR, "RS_Modification::paste: unable to select layer to paste in");
        return;
    }
    RS_DEBUG->print(RS_Debug::D_DEBUGGING, "RS_Modification::paste: selected layer: %s", layer->getName().toLatin1().data());
    graphic->activateLayer(layer);

    // hash for renaming duplicated blocks
    QHash<QString, QString> blocksDict;

    // fixme - perf - is it really necessary to do something based on blocks for ordinary copy-paste?
    // create block to paste entities as a whole
    QString name_old = (data.blockName != nullptr) ? data.blockName : "paste-block";
    QString name_new = (graphic->findBlock(name_old) != nullptr) ? graphic->getBlockList()->newName(name_old) : name_old;
    if (graphic->findBlock(name_old) != nullptr) {
        RS_DEBUG->print(RS_Debug::D_DEBUGGING, "RS_Modification::paste: paste block name: %s", name_new.toLatin1().data());
    }
    blocksDict[name_old] = name_new;

    // create block
    RS_Block* b = addNewBlock(name_new, *graphic);

    // create insert object for the paste block
    RS_InsertData di = RS_InsertData(b->getName(), ip, vfactor, data.angle, 1, 1, RS_Vector(0.0,0.0));
    auto* i = new RS_Insert(document, di);
    i->setLayerToActive();
    i->setPenToActive();
    i->reparent(document);
    document->addEntity(i);

    // copy sub-blocks, inserts and entities from source to the paste block
    RS_DEBUG->print(RS_Debug::D_DEBUGGING, "RS_Modification::paste: copy content to the paste block");
    for(auto e: *source) {

        if (!e) {
            RS_DEBUG->print(RS_Debug::D_WARNING, "RS_Modification::paste: nullptr entity in source");
            continue;
        }

        // paste subcontainers
        if (e->rtti() == RS2::EntityInsert) {
            if (!pasteContainer(e, b, blocksDict, RS_Vector(0.0, 0.0))) {
                RS_DEBUG->print(RS_Debug::D_ERROR, "RS_Modification::paste: unable to paste due to subcontainer paste error");
                return;
            }
            // clear selection due to the following processing of selected entities
            e->setSelected(false);
        } else {
            // paste individual entities including Polylines, etc.
            if (!pasteEntity(e, b)) {
                RS_DEBUG->print(RS_Debug::D_ERROR, "RS_Modification::paste: unable to paste due to entity paste error");
                return;
            }
            // clear selection due to the following processing of selected entities
            e->setSelected(false);
        }
    }

    // update insert
    i->update();
    i->setSelected(false);

    // unblock all entities if not pasting as a new block by demand
    LC_UndoSection undo(document,viewport, handleUndo);
    if (!data.asInsert) {
        // no inserts should be selected except from paste block and insert
        container->setSelected(false);
        i->setSelected(true);
        explode(false, true);
        document->removeEntity(i);
        b->clear();
        // if this call a destructor for the block?
        graphic->removeBlock(b);
    } else {
        undo.addUndoable(i);
    }

    RS_DEBUG->print(RS_Debug::D_DEBUGGING, "RS_Modification::paste: OK");
}



/**
 * Create layers in destination graphic corresponding to entity to be copied
 *
 **/
bool RS_Modification::pasteLayers(RS_Graphic* source) {

    RS_DEBUG->print(RS_Debug::D_DEBUGGING, "RS_Modification::pasteLayers");

    if (!source) {
        RS_DEBUG->print(RS_Debug::D_ERROR, "RS_Modification::pasteLayers: no valid graphic found");
        return false;
    }

    RS_LayerList* lrs=source->getLayerList();
    for(RS_Layer* l: *lrs) {

        if(!l) {
            RS_DEBUG->print(RS_Debug::D_WARNING, "RS_Modification::pasteLayers: nullptr layer in source");
            continue;
        }

        // add layers if absent
        QString ln = l->getName();
        if (!graphic->findLayer(ln)) {
            graphic->addLayer(l->clone());
            RS_DEBUG->print(RS_Debug::D_DEBUGGING, "RS_Modification::pasteLayers: layer added: %s", ln.toLatin1().data());
        }
    }

    RS_DEBUG->print(RS_Debug::D_DEBUGGING, "RS_Modification::pasteLayers: OK");
    return true;
}



/**
 * Create inserts and blocks in destination graphic corresponding to entity to be copied
 *
 **/
bool RS_Modification::pasteContainer(RS_Entity* entity, RS_EntityContainer* containerToPaste, QHash<QString, QString>blocksDict, RS_Vector insertionPoint) {

    RS_DEBUG->print(RS_Debug::D_DEBUGGING, "RS_Modification::pasteInsert");

    auto* insert = dynamic_cast<RS_Insert*>(entity);
    if (insert == nullptr) {
        RS_DEBUG->print(RS_Debug::D_ERROR, "RS_Modification::pasteInsert: no container to process");
        return false;
    }

    // get block for this insert object
    RS_Block* insertBlock = insert->getBlockForInsert();
    if (insertBlock == nullptr) {
        RS_DEBUG->print(RS_Debug::D_ERROR, "RS_Modification::pasteInsert: no block to process");
        return false;
    }
    // get name for this insert object
    QString name_old = insertBlock->getName();
    QString name_new = name_old;
    if (name_old != insert->getName()) {
        RS_DEBUG->print(RS_Debug::D_ERROR, "RS_Modification::pasteInsert: block and insert names don't coincide");
        return false;
    }
    RS_DEBUG->print(RS_Debug::D_DEBUGGING, "RS_Modification::pasteInsert: processing container: %s", name_old.toLatin1().data());
    // rename if needed
    if (graphic->findBlock(name_old)) {
        if (insertBlock->getParent() == graphic) {
            // If block is already in graphic, only paste a new insert
            pasteEntity(entity, container);
            return true;
        } else {
            name_new = graphic->getBlockList()->newName(name_old);
            RS_DEBUG->print(RS_Debug::D_DEBUGGING, "RS_Modification::pasteInsert: new block name: %s", name_new.toLatin1().data());
        }
    }
    blocksDict[name_old] = name_new;
    // make new block in the destination
    RS_Block* blockClone = addNewBlock(name_new, *graphic);
    // create insert for the new block
    RS_InsertData di = RS_InsertData(name_new, insertionPoint, RS_Vector(1.0, 1.0), 0.0, 1, 1, RS_Vector(0.0,0.0));
    auto* insertClone = new RS_Insert(containerToPaste, di);
    insertClone->reparent(containerToPaste);
    containerToPaste->addEntity(insertClone);

    // set the same layer in clone as in source
    QString ln = entity->getLayer()->getName();
    RS_Layer* layer = graphic->getLayerList()->find(ln);
    if (!layer) {
        RS_DEBUG->print(RS_Debug::D_ERROR, "RS_Modification::pasteInsert: unable to select layer to paste in");
        return false;
    }
    RS_DEBUG->print(RS_Debug::D_DEBUGGING, "RS_Modification::pasteInsert: selected layer: %s", layer->getName().toLatin1().data());
    insertClone->setLayer(layer);
    insertClone->setPen(entity->getPen(false));

    // get relative insertion point
    RS_Vector ip{0.0, 0.0};
    if (containerToPaste->getId() != graphic->getId()) {
        ip = blockClone->getBasePoint();
    }

    // copy content of block/insert to destination
    RS_DEBUG->print(RS_Debug::D_DEBUGGING, "RS_Modification::pasteInsert: copy content to the subcontainer");
    for(auto* e: *insert) {

        if(!e) {
            RS_DEBUG->print(RS_Debug::D_NOTICE, "RS_Modification::pasteInsert: nullptr entity in block");
            continue;
        }

        if (e->rtti() == RS2::EntityInsert) {
            RS_DEBUG->print(RS_Debug::D_DEBUGGING, "RS_Modification::pasteInsert: process sub-insert for %s", ((RS_Insert*)e)->getName().toLatin1().data());
            if (!pasteContainer(e, blockClone, blocksDict, ip)) {
                RS_DEBUG->print(RS_Debug::D_ERROR, "RS_Modification::pasteInsert: unable to paste entity to sub-insert");
                return false;
            }
        } else {
            if (!pasteEntity(e, blockClone)) {
                RS_DEBUG->print(RS_Debug::D_ERROR, "RS_Modification::pasteInsert: unable to paste entity");
                return false;
            }
        }
    }

    insertClone->update();
    insertClone->setSelected(false);

    RS_DEBUG->print(RS_Debug::D_DEBUGGING, "RS_Modification::pasteInsert: OK");
    return true;
}

/**
 * Paste entity in supplied container
 *
 **/
bool RS_Modification::pasteEntity(RS_Entity* entity, RS_EntityContainer* containerToPaste) {

    RS_DEBUG->print(RS_Debug::D_DEBUGGING, "RS_Modification::pasteEntity");

    if (!entity) {
        RS_DEBUG->print(RS_Debug::D_ERROR, "RS_Modification::pasteEntity: no entity to process");
        return false;
    }

    // create entity copy to paste
    RS_DEBUG->print(RS_Debug::D_DEBUGGING, "RS_Modification::pasteEntity ID/flag: %s", getIdFlagString(entity).c_str());
    RS_Entity* e = entity->clone();

    // set the same layer in clone as in source
    QString ln = entity->getLayer()->getName();
    RS_Layer* layer = graphic->getLayerList()->find(ln); // fixme - perf- layer search is not needed if copy paste within the same document
    if (!layer) {
        RS_DEBUG->print(RS_Debug::D_ERROR, "RS_Modification::pasteInsert: unable to select layer to paste in");
        return false;
    }
    RS_DEBUG->print(RS_Debug::D_DEBUGGING, "RS_Modification::pasteInsert: selected layer: %s", layer->getName().toLatin1().data());
    e->setLayer(layer);
    e->setPen(entity->getPen(false));

    // scaling entity doesn't needed as it scaled with insert object
    // paste entity
    e->reparent(containerToPaste);
    containerToPaste->addEntity(e);
    e->setSelected(false);

    RS_DEBUG->print(RS_Debug::D_DEBUGGING, "RS_Modification::pasteEntity: OK");
    return true;
}



/**
 * Splits a polyline into two leaving out a gap.
 *
 * @param polyline The original polyline
 * @param e1 1st entity on which the first cutting point is.
 * @param v1 1st cutting point.
 * @param e2 2nd entity on which the first cutting point is.
 * @param v2 2nd cutting point.
 * @param polyline1 Pointer to a polyline pointer which will hold the
 *        1st resulting new polyline. Pass nullptr if you don't
 *        need those pointers.
 * @param polyline2 Pointer to a polyline pointer which will hold the
 *        2nd resulting new polyline. Pass nullptr if you don't
 *        need those pointers.
 *
 * @todo Support arcs in polylines, check for wrong parameters
 *
 * @return true
 */
bool RS_Modification::splitPolyline(RS_Polyline& polyline,
                                    RS_Entity& e1, RS_Vector v1,
                                    RS_Entity& e2, RS_Vector v2,
                                    RS_Polyline** polyline1,
                                    RS_Polyline** polyline2) const {

	if (!container) {
        RS_DEBUG->print(RS_Debug::D_WARNING,
                        "RS_Modification::splitPolyline: no valid container");
        return false;
    }

    RS_Entity* firstEntity = polyline.firstEntity();
    RS_Vector firstPoint(false);
    if (firstEntity->rtti()==RS2::EntityLine) {
        firstPoint = ((RS_Line*)firstEntity)->getStartpoint();
    }
    auto* pl1 = new RS_Polyline(container,
                        RS_PolylineData(firstPoint, RS_Vector(0.0,0.0), 0));
    auto* pl2 = new RS_Polyline(container);
    RS_Polyline* pl = pl1;	// Current polyline
	RS_Line* line = nullptr;
	[[maybe_unused]] RS_Arc* arc = nullptr;

    if (polyline1) {
        *polyline1 = pl1;
    }
    if (polyline2) {
        *polyline2 = pl2;
    }

    for(auto e: polyline){

        if (e->rtti()==RS2::EntityLine) {
            line = (RS_Line*)e;
            arc = nullptr;
        } else if (e->rtti()==RS2::EntityArc) {
            arc = (RS_Arc*)e;
            line = nullptr;
        } else {
            line = nullptr;
            arc = nullptr;
        }

        if (line /*|| arc*/) {

            if (e==&e1 && e==&e2) {
                // Trim within a single entity:
                RS_Vector sp = line->getStartpoint();
                double dist1 = (v1-sp).magnitude();
                double dist2 = (v2-sp).magnitude();
                pl->addVertex(dist1<dist2 ? v1 : v2, 0.0);
                pl = pl2;
                pl->setStartpoint(dist1<dist2 ? v2 : v1);
                pl->addVertex(line->getEndpoint(), 0.0);
            } else if (e==&e1 || e==&e2) {
                // Trim entities:
                RS_Vector v = (e==&e1 ? v1 : v2);
                if (pl==pl1) {
                    // Trim endpoint of entity to first vector
                    pl->addVertex(v, 0.0);
//					pl = nullptr;
                } else {
                    // Trim startpoint of entity to second vector
                    pl = pl2;
                    pl->setStartpoint(v);
                    pl->addVertex(line->getEndpoint(), 0.0);
                }
            } else {
                // Add entities to polylines
                if (line && pl) {
                    pl->addVertex(line->getEndpoint(), 0.0);
                }
            }
        }
    }

    container->addEntity(pl1);
    container->addEntity(pl2);
    //container->removeEntity(&polyline);
    polyline.changeUndoState();

    return true;
}



/**
 * Adds a node to the given polyline. The new node is placed between
 * the start and end point of the given segment.
 *
 * @param node The position of the new node.
 *
 * @return Pointer to the new polyline or nullptr.
 */
RS_Polyline* RS_Modification::addPolylineNode(RS_Polyline& polyline,
        const RS_AtomicEntity& segment,
        const RS_Vector& node) {
    RS_DEBUG->print("RS_Modification::addPolylineNode");

	if (!container) {
        RS_DEBUG->print(RS_Debug::D_WARNING,
                        "RS_Modification::addPolylineNode: no valid container");
		return nullptr;
    }

    if (segment.getParent()!=&polyline) {
        RS_DEBUG->print(RS_Debug::D_WARNING,
                        "RS_Modification::addPolylineNode: segment not part of the polyline");
		return nullptr;
    }

    auto newPolyline = new RS_Polyline(container);
    newPolyline->setClosed(polyline.isClosed());
    newPolyline->setSelected(polyline.isSelected());
    newPolyline->setLayer(polyline.getLayer());
    newPolyline->setPen(polyline.getPen(false));

    // copy polyline and add new node:
    bool first = true;
    RS_Entity* lastEntity = polyline.lastEntity();
    for(auto e: polyline){
        if (e->isAtomic()) {
            auto ae = (RS_AtomicEntity*)e;
            double bulge = 0.0;
            if (ae->rtti()==RS2::EntityArc) {
                RS_DEBUG->print("RS_Modification::addPolylineNode: arc segment");
                bulge = ((RS_Arc*)ae)->getBulge();
            } else {
                RS_DEBUG->print("RS_Modification::addPolylineNode: line segment");
                bulge = 0.0;
            }

            if (first) {
                RS_DEBUG->print("RS_Modification::addPolylineNode: first segment: %f/%f",
                                ae->getStartpoint().x, ae->getStartpoint().y);

                newPolyline->setNextBulge(bulge);
                newPolyline->addVertex(ae->getStartpoint());
                first = false;
            }

            // segment to split:
            if (ae==&segment) {
                RS_DEBUG->print("RS_Modification::addPolylineNode: split segment found");

                RS_DEBUG->print("RS_Modification::addPolylineNode: node: %f/%f",
                                node.x, node.y);

                newPolyline->setNextBulge(0.0);
                newPolyline->addVertex(node);

                RS_DEBUG->print("RS_Modification::addPolylineNode: after node: %f/%f",
                                ae->getEndpoint().x, ae->getEndpoint().y);

                if (ae!=lastEntity || !polyline.isClosed()) {
                    newPolyline->setNextBulge(0.0);
                    newPolyline->addVertex(ae->getEndpoint());
                }
            } else {
                RS_DEBUG->print("RS_Modification::addPolylineNode: normal vertex found: %f/%f",
                                ae->getEndpoint().x, ae->getEndpoint().y);

                if (ae!=lastEntity || !polyline.isClosed()) {
                    newPolyline->setNextBulge(bulge);
                    newPolyline->addVertex(ae->getEndpoint());
                }
            }
        } else {
            RS_DEBUG->print(RS_Debug::D_WARNING,
                            "RS_Modification::addPolylineNode: Polyline contains non-atomic entities");
        }
    }

    newPolyline->setNextBulge(polyline.getClosingBulge());
    newPolyline->endPolyline();

    // add new polyline:
    container->addEntity(newPolyline);

    if (handleUndo) {
        LC_UndoSection undo( document,viewport);

        polyline.setUndoState(true);
        undo.addUndoable(&polyline);
        undo.addUndoable(newPolyline);
    }

    viewport->notifyChanged();

    return newPolyline;
}

/**
 * Deletes a node from a polyline.
 *
 * @param node The node to delete.
 *
 * @return Pointer to the new polyline or nullptr.
 */

RS_Polyline* RS_Modification::deletePolylineNode(RS_Polyline& polyline,
        const RS_Vector& node, bool createOnly) {

    RS_DEBUG->print("RS_Modification::deletePolylineNode");

    if (!container){
        RS_DEBUG->print(RS_Debug::D_WARNING,
                        "RS_Modification::addPolylineNode: no valid container");
        return nullptr;
    }

    if (!node.valid){
        RS_DEBUG->print(RS_Debug::D_WARNING,
                        "RS_Modification::deletePolylineNode: node not valid");
        return nullptr;
    }

    // check if the polyline is no longer there after deleting the node:
    if (polyline.count() == 1){
        RS_Entity *e = polyline.firstEntity();
        if (e && e->isAtomic()){
            auto ae = dynamic_cast<RS_AtomicEntity *>(e);
            if (node.distanceTo(ae->getStartpoint()) < 1.0e-6 ||
                node.distanceTo(ae->getEndpoint()) < 1.0e-6){

                if (handleUndo){
                    LC_UndoSection undo(document,viewport);
                    polyline.setUndoState(true);
                    undo.addUndoable(&polyline);
                }
            }
        }
        return nullptr;
    }

    auto* newPolyline = new RS_Polyline(container);
    newPolyline->setClosed(polyline.isClosed());
    if (!createOnly){
        newPolyline->setSelected(polyline.isSelected());
        newPolyline->setLayer(polyline.getLayer());
        newPolyline->setPen(polyline.getPen(false));
    }

    // copy polyline and drop deleted node:
    bool first = true;
    bool lastDropped = false;
    RS_Entity* lastEntity = polyline.lastEntity();
    for (auto e: polyline) {

        if (e->isAtomic()){
            auto ae = dynamic_cast<RS_AtomicEntity *>(e);
            double bulge = 0.0;
            if (ae->rtti() == RS2::EntityArc){
                RS_DEBUG->print("RS_Modification::deletePolylineNode: arc segment");
                bulge = ((RS_Arc *) ae)->getBulge();
            } else {
                RS_DEBUG->print("RS_Modification::deletePolylineNode: line segment");
                bulge = 0.0;
            }

            // last entity is closing entity and will be added below with endPolyline()
            if (e == lastEntity && polyline.isClosed()){
                continue;
            }

            // first vertex (startpoint)
            if (first && node.distanceTo(ae->getStartpoint()) > 1.0e-6){
                RS_DEBUG->print("RS_Modification::deletePolylineNode: first node: %f/%f",
                                ae->getStartpoint().x, ae->getStartpoint().y);

                newPolyline->setNextBulge(bulge);
                newPolyline->addVertex(ae->getStartpoint());
                first = false;
            }

            // normal node (not deleted):
            if (first == false && node.distanceTo(ae->getEndpoint()) > 1.0e-6){
                RS_DEBUG->print("RS_Modification::deletePolylineNode: normal vertex found: %f/%f",
                                ae->getEndpoint().x, ae->getEndpoint().y);
                if (lastDropped){
                    //bulge = 0.0;
                }
                newPolyline->setNextBulge(bulge);
                newPolyline->addVertex(ae->getEndpoint());
                lastDropped = false;
            }

                // drop deleted node:
            else {
                RS_DEBUG->print("RS_Modification::deletePolylineNode: deleting vertex: %f/%f",
                                ae->getEndpoint().x, ae->getEndpoint().y);
                lastDropped = true;
            }
        } else {
            RS_DEBUG->print(RS_Debug::D_WARNING,
                            "RS_Modification::deletePolylineNode: Polyline contains non-atomic entities");
        }
    }

    RS_DEBUG->print("RS_Modification::deletePolylineNode: ending polyline");
    newPolyline->setNextBulge(polyline.getClosingBulge());
    newPolyline->endPolyline();

    // add new polyline:
    RS_DEBUG->print("RS_Modification::deletePolylineNode: adding new polyline");

    container->addEntity(newPolyline);
    if (!createOnly){

        RS_DEBUG->print("RS_Modification::deletePolylineNode: handling undo");
        if (handleUndo){
            LC_UndoSection undo(document, viewport);

            polyline.setUndoState(true);
            undo.addUndoable(&polyline);
            undo.addUndoable(newPolyline);
        }
    }
    viewport->notifyChanged();
    return newPolyline;
}

/**
 * Deletes all nodes between the two given nodes (exclusive).
 *
 * @param node1 First limiting node.
 * @param node2 Second limiting node.
 *
 * @return Pointer to the new polyline or nullptr.
 */

RS_Polyline *RS_Modification::deletePolylineNodesBetween(
    RS_Polyline &polyline,
    const RS_Vector &node1, const RS_Vector &node2, bool createOnly){

    RS_DEBUG->print("RS_Modification::deletePolylineNodesBetween");

    if (!container){
        RS_DEBUG->print(RS_Debug::D_WARNING,
                        "RS_Modification::addPolylineNodesBetween: no valid container");
        return nullptr;
    }

    if (node1.valid == false || node2.valid == false){
        RS_DEBUG->print(RS_Debug::D_WARNING,
                        "RS_Modification::deletePolylineNodesBetween: node not valid");
        return nullptr;
    }

    if (node1.distanceTo(node2) < 1.0e-6){
        RS_DEBUG->print(RS_Debug::D_WARNING,
                        "RS_Modification::deletePolylineNodesBetween: nodes are identical");
        return nullptr;
    }

    // check if there's nothing to delete:
    for (auto e: polyline) {

        if (e->isAtomic()){
            auto *ae = dynamic_cast<RS_AtomicEntity *>(e);
            /// FIXME- RS_TOLERANCE?
            if ((node1.distanceTo(ae->getStartpoint()) < RS_TOLERANCE  &&
                 node2.distanceTo(ae->getEndpoint()) < 1.0e-6) ||
                (node2.distanceTo(ae->getStartpoint()) < 1.0e-6 &&
                 node1.distanceTo(ae->getEndpoint()) < 1.0e-6)){

                RS_DEBUG->print(RS_Debug::D_WARNING,
                                "RS_Modification::deletePolylineNodesBetween: nothing to delete");
                return nullptr;
            }
        }
    }


    // check if the start point is involved:
    const RS_Vector &polylineStartpoint = polyline.getStartpoint();
    bool startpointInvolved = isOneOfPoints(polylineStartpoint, node1, node2);


    // check which part of the polyline has to be deleted:
    bool deleteStart = false;
    if (polyline.isClosed()){
        bool found = false;
        double length1 = 0.0;
        double length2 = 0.0;
        RS_Entity *e = polyline.firstEntity();

        if (startpointInvolved){
            if (e->isAtomic()){
                auto *ae = dynamic_cast<RS_AtomicEntity *>(e);
                length1 += ae->getLength();
            }
            e = polyline.nextEntity();
        }
        for (; e; e = polyline.nextEntity()) {

            if (e->isAtomic()){
                auto *ae = dynamic_cast<RS_AtomicEntity *>(e);

                if (isOneOfPoints(ae->getStartpoint(), node1, node2)){
                    found = !found;
                }

                if (found){
                    length2 += ae->getLength();
                } else {
                    length1 += ae->getLength();
                }
            }
        }
        if (length1 < length2){
            deleteStart = true;
        } else {
            deleteStart = false;
        }
    }

    auto *newPolyline = new RS_Polyline(container);
    newPolyline->setClosed(polyline.isClosed());
    if (!createOnly){
        newPolyline->setSelected(polyline.isSelected());
        newPolyline->setLayer(polyline.getLayer());
        newPolyline->setPen(polyline.getPen(false));
    }

    if (startpointInvolved && deleteStart && polyline.isClosed()){
        newPolyline->setNextBulge(0.0);
        newPolyline->addVertex(polylineStartpoint);
    }

    // copy polyline and drop deleted nodes:
    bool first = true;
    bool removing = deleteStart;
    bool done = false;
    bool nextIsStraight = false;
    RS_Entity *lastEntity = polyline.lastEntity();
    int i = 0;
    double bulge = 0.0;

    for (auto e: polyline) {

        RS_DEBUG->print("RS_Modification::deletePolylineNodesBetween: entity: %d", i++);
        RS_DEBUG->print("RS_Modification::deletePolylineNodesBetween: removing: %d", (int) removing);

        if (e->isAtomic()){
            auto ae = dynamic_cast<RS_AtomicEntity *>(e);
            if (ae->rtti() == RS2::EntityArc){
                RS_DEBUG->print("RS_Modification::deletePolylineNodesBetween: arc segment");
                auto arc = dynamic_cast<RS_Arc *>(ae);
                bulge = arc->getBulge();
            } else {
                RS_DEBUG->print("RS_Modification::deletePolylineNodesBetween: line segment");
                bulge = 0.0;
            }

            const RS_Vector &endpoint = ae->getEndpoint();
            const RS_Vector &startpoint = ae->getStartpoint();

            // last entity is closing entity and will be added below with endPolyline()
            if (e == lastEntity && polyline.isClosed()){
                RS_DEBUG->print("RS_Modification::deletePolylineNodesBetween: dropping last vertex of closed polyline");
                continue;
            }

            // first vertex (startpoint)
            if (first){
                if (!removing){
                    RS_DEBUG->print("RS_Modification::deletePolylineNodesBetween: first node: %f/%f", startpoint.x, startpoint.y);
                    newPolyline->setNextBulge(bulge);
                    newPolyline->addVertex(startpoint);
                    first = false;
                }
            }


            // stop removing nodes:

            if (removing == true && isOneOfPoints(endpoint, node1, node2)){
                RS_DEBUG->print("RS_Modification::deletePolylineNodesBetween: stop removing at: %f/%f",endpoint.x, endpoint.y);
                removing = false;
                done = true;
                if (first == false){
                    nextIsStraight = true;
                }
            }

            // normal node (not deleted):
            if (removing == false && (done == false || deleteStart == false)){
                RS_DEBUG->print("RS_Modification::deletePolylineNodesBetween: normal vertex shouldRemove: %f/%f", endpoint.x, endpoint.y);
                if (nextIsStraight){
                    bulge = 0.0;
                    nextIsStraight = false;
                }
                newPolyline->setNextBulge(bulge);
                newPolyline->addVertex(endpoint);
            }
                // drop deleted node:
            else {
                RS_DEBUG->print("RS_Modification::deletePolylineNodesBetween: deleting vertex: %f/%f", endpoint.x, endpoint.y);
            }

            // start to remove nodes from now on:
            if (done == false && removing == false && isOneOfPoints(endpoint, node1, node2)){
                RS_DEBUG->print("RS_Modification::deletePolylineNodesBetween: start removing at: %f/%f", endpoint.x, endpoint.y);
                removing = true;
            }

            if (done){
                done = false;
            }
        } else {
            RS_DEBUG->print(RS_Debug::D_WARNING,"RS_Modification::deletePolylineNodesBetween: Polyline contains non-atomic entities");
        }
    }

    RS_DEBUG->print("RS_Modification::deletePolylineNodesBetween: ending polyline");
    newPolyline->setNextBulge(polyline.getClosingBulge());
    newPolyline->endPolyline();

    // add new polyline:
    RS_DEBUG->print("RS_Modification::deletePolylineNodesBetween: adding new polyline");
    container->addEntity(newPolyline);
    if (!createOnly){

        RS_DEBUG->print("RS_Modification::deletePolylineNodesBetween: handling undo");
        if (handleUndo){
            LC_UndoSection undo(document, viewport);

            polyline.setUndoState(true);
            undo.addUndoable(&polyline);
            undo.addUndoable(newPolyline);
        }
    }
    viewport->notifyChanged();
    return newPolyline;
}

/**
 * Trims two segments of a polyline all nodes between the two trim segments
 * are removed.
 *
 * @param polyline The polyline entity.
 * @param segment1 First segment to trim.
 * @param segment2 Second segment to trim.
 *
 * @return Pointer to the new polyline or nullptr.
 */
RS_Polyline *RS_Modification::polylineTrim(
    RS_Polyline &polyline,
    RS_AtomicEntity &segment1,
    RS_AtomicEntity &segment2,
    bool createOnly){

    RS_DEBUG->print("RS_Modification::polylineTrim");

    if (!container){
        RS_DEBUG->print(RS_Debug::D_WARNING,
                        "RS_Modification::addPolylineNodesBetween: no valid container");
        return nullptr;
    }

    if (segment1.getParent() != &polyline || segment2.getParent() != &polyline){
        RS_DEBUG->print(RS_Debug::D_WARNING,
                        "RS_Modification::polylineTrim: segments not in polyline");
        return nullptr;
    }

    if (&segment1 == &segment2){
        RS_DEBUG->print(RS_Debug::D_WARNING,
                        "RS_Modification::polylineTrim: segments are identical");
        return nullptr;
    }

    RS_VectorSolutions sol;
    sol = RS_Information::getIntersection(&segment1, &segment2, false);

    if (sol.getNumber() == 0){
        RS_DEBUG->print(RS_Debug::D_WARNING,
                        "RS_Modification::polylineTrim: segments cannot be trimmed");
        return nullptr;
    }

    // check which segment comes first in the polyline:
    RS_AtomicEntity *firstSegment;
    if (polyline.findEntity(&segment1) > polyline.findEntity(&segment2)){
        firstSegment = &segment2;
    } else {
        firstSegment = &segment1;
    }

    // find out if we need to trim towards the open part of the polyline
    bool reverseTrim;
    reverseTrim = !RS_Math::isSameDirection(firstSegment->getDirection1(),
                                            firstSegment->getStartpoint().angleTo(sol.get(0)), M_PI_2);
    //reverseTrim = reverseTrim || !RS_Math::isSameDirection(segment2.getDirection1(),
//	segment2.getStartpoint().angleTo(sol.get(0)), M_PI_2);

    auto *newPolyline = new RS_Polyline(container);
    newPolyline->setClosed(polyline.isClosed());
    if (!createOnly){
        newPolyline->setSelected(polyline.isSelected());
        newPolyline->setLayer(polyline.getLayer());
        newPolyline->setPen(polyline.getPen(false));
    }

    // normal trimming: start removing nodes at trim segment. ends stay the same
    if (!reverseTrim){
        // copy polyline, trim segments and drop between nodes:
        bool first = true;
        bool removing = false;
        bool nextIsStraight = false;
        RS_Entity *lastEntity = polyline.lastEntity();
        for (auto e: polyline) {

            if (e->isAtomic()){
                auto ae = dynamic_cast<RS_AtomicEntity *>(e);
                double bulge = 0.0;
                if (ae->rtti() == RS2::EntityArc){
                    RS_DEBUG->print("RS_Modification::polylineTrim: arc segment");
                    bulge = ((RS_Arc *) ae)->getBulge();
                } else {
                    RS_DEBUG->print("RS_Modification::polylineTrim: line segment");
                    bulge = 0.0;
                }

                // last entity is closing entity and will be added below with endPolyline()
                if (e == lastEntity && polyline.isClosed()){
                    RS_DEBUG->print("RS_Modification::polylineTrim: "
                                    "dropping last vertex of closed polyline");
                    continue;
                }

                // first vertex (startpoint)
                if (first){
                    RS_DEBUG->print("RS_Modification::polylineTrim: first node: %f/%f",
                                    ae->getStartpoint().x, ae->getStartpoint().y);

                    newPolyline->setNextBulge(bulge);
                    newPolyline->addVertex(ae->getStartpoint());
                    first = false;
                }

                // trim and start removing nodes:
                if (!removing && (ae == &segment1 || ae == &segment2)){
                    RS_DEBUG->print("RS_Modification::polylineTrim: "
                                    "start removing at trim point %f/%f",
                                    sol.get(0).x, sol.get(0).y);
                    newPolyline->setNextBulge(0.0);
                    newPolyline->addVertex(sol.get(0));
                    removing = true;
                    nextIsStraight = true;
                }

                    // stop removing nodes:
                else if (removing && (ae == &segment1 || ae == &segment2)){
                    RS_DEBUG->print("RS_Modification::polylineTrim: stop removing at: %f/%f",
                                    ae->getEndpoint().x, ae->getEndpoint().y);
                    removing = false;
                }

                // normal node (not deleted):
                if (!removing){
                    RS_DEBUG->print("RS_Modification::polylineTrim: normal vertex found: %f/%f",
                                    ae->getEndpoint().x, ae->getEndpoint().y);
                    if (nextIsStraight){
                        newPolyline->setNextBulge(0.0);
                        nextIsStraight = false;
                    } else {
                        newPolyline->setNextBulge(bulge);
                    }
                    newPolyline->addVertex(ae->getEndpoint());
                }
            } else {
                RS_DEBUG->print(RS_Debug::D_WARNING,
                                "RS_Modification::polylineTrim: Polyline contains non-atomic entities");
            }
        }
    }

        // reverse trimming: remove nodes at the ends and keep those in between
    else {
        // copy polyline, trim segments and drop between nodes:
        //bool first = true;
        bool removing = true;
        bool nextIsStraight = false;
        RS_Entity *lastEntity = polyline.lastEntity();
        for (auto e: polyline) {

            if (e->isAtomic()){
                auto *ae = dynamic_cast<RS_AtomicEntity *>(e);
                double bulge = 0.0;
                if (ae->rtti() == RS2::EntityArc){
                    RS_DEBUG->print("RS_Modification::polylineTrim: arc segment");
                    auto arc = dynamic_cast<RS_Arc *>(ae);
                    bulge = arc ->getBulge();
                } else {
                    RS_DEBUG->print("RS_Modification::polylineTrim: line segment");
                    bulge = 0.0;
                }

                // last entity is closing entity and will be added below with endPolyline()
                if (e == lastEntity && polyline.isClosed()){
                    RS_DEBUG->print("RS_Modification::polylineTrim: "
                                    "dropping last vertex of closed polyline");
                    continue;
                }

                // trim and stop removing nodes:
                if (removing == true && (ae == &segment1 || ae == &segment2)){
                    RS_DEBUG->print("RS_Modification::polylineTrim: "
                                    "stop removing at trim point %f/%f",
                                    sol.get(0).x, sol.get(0).y);
                    newPolyline->setNextBulge(0.0);
                    // start of new polyline:
                    newPolyline->addVertex(sol.get(0));
                    removing = false;
                    nextIsStraight = true;
                }

                    // start removing nodes again:
                else if (removing == false && (ae == &segment1 || ae == &segment2)){
                    RS_DEBUG->print("RS_Modification::polylineTrim: start removing at: %f/%f",
                                    ae->getEndpoint().x, ae->getEndpoint().y);
                    newPolyline->setNextBulge(0.0);
                    // start of new polyline:
                    newPolyline->addVertex(sol.get(0));
                    removing = true;
                }

                // normal node (not deleted):
                if (removing == false){
                    RS_DEBUG->print("RS_Modification::polylineTrim: normal vertex found: %f/%f",
                                    ae->getEndpoint().x, ae->getEndpoint().y);
                    if (nextIsStraight){
                        newPolyline->setNextBulge(0.0);
                        nextIsStraight = false;
                    } else {
                        newPolyline->setNextBulge(bulge);
                    }
                    newPolyline->addVertex(ae->getEndpoint());
                }
            } else {
                RS_DEBUG->print(RS_Debug::D_WARNING,
                                "RS_Modification::polylineTrim: Polyline contains non-atomic entities");
            }
        }
    }

    RS_DEBUG->print("RS_Modification::polylineTrim: ending polyline");
    newPolyline->setNextBulge(polyline.getClosingBulge());
    newPolyline->endPolyline();

    // add new polyline:
    RS_DEBUG->print("RS_Modification::polylineTrim: adding new polyline");
    container->addEntity(newPolyline);
    if (!createOnly){
        RS_DEBUG->print("RS_Modification::polylineTrim: handling undo");
        if (handleUndo){
            LC_UndoSection undo(document, viewport);

            polyline.setUndoState(true);
            undo.addUndoable(&polyline);
            undo.addUndoable(newPolyline);
        }
    }

    viewport->notifyChanged();
    return newPolyline;
}

/**
 * Moves all selected entities with the given data for the move
 * modification.
 */
bool RS_Modification::move(RS_MoveData &data, bool previewOnly, [[maybe_unused]]RS_EntityContainer* previewContainer){
    if (!container) {
        RS_DEBUG->print(RS_Debug::D_WARNING,
                        "RS_Modification::move: no valid container");
        return false;
    }
    std::vector<RS_Entity*> selectedEntities;
    container->collectSelected(selectedEntities, false);
    return move(data, selectedEntities, previewOnly, true);
}


bool RS_Modification::move(RS_MoveData& data, const std::vector<RS_Entity*> &entitiesList, bool forPreviewOnly, bool keepSelected) {

    int numberOfCopies = data.obtainNumberOfCopies();
    std::vector<RS_Entity*> clonesList;

    for(auto e: entitiesList){
        // Create new entities
        for (int num = 1; num <= numberOfCopies; num++) {
            RS_Entity* ec = getClone(forPreviewOnly, e);
            ec->move(data.offset*num);
            clonesList.push_back(ec);
        }
    }

    setupModifiedClones(clonesList, data, forPreviewOnly, keepSelected);

    deleteOriginalAndAddNewEntities(clonesList, entitiesList, forPreviewOnly, !data.keepOriginals);
    clonesList.clear();
    return true;
}

RS_Entity *RS_Modification::getClone(bool forPreviewOnly, const RS_Entity *e) const {
    RS_Entity* result = nullptr;
    if (forPreviewOnly){
        int rtti = e->rtti();
        switch (rtti){
            case RS2::EntityText:
            case RS2::EntityMText:{
                // fixme - sand - ucs - BAD dependency, rework.
                bool  drawTextAsDraftInPreview = LC_GET_ONE_BOOL("Render","DrawTextsAsDraftInPreview", true);
                if (drawTextAsDraftInPreview) {
                    result = e->cloneProxy();
                }
                else{
                    result = e->clone();
                }
                break;
            }
            case RS2::EntityImage:{
                result = e->cloneProxy();
                break;
            }
            default:
                result = e->clone();
        }
    }
    else{
        result = e->clone();
    }

    return result;
}

void RS_Modification::setupModifiedClones(
    std::vector<RS_Entity *> &addList, const LC_ModifyOperationFlags &data, bool forPreviewOnly, bool keepSelected) const {
    if (!forPreviewOnly && (data.useCurrentLayer || data.useCurrentAttributes)){
        RS_Layer* layer = nullptr;
        RS_Pen pen;
        if (data.useCurrentLayer) {
            layer = viewport->getGraphic()->getActiveLayer();
        }
        if (data.useCurrentAttributes) {
            pen = document->getActivePen();
        }
        for (auto e: addList){
            if (data.useCurrentLayer) {
                e->setLayer(layer);
            }
            if (data.useCurrentAttributes) {
                e->setPen(pen);
            }
        }
    }

    for (auto e: addList){
        if (e->rtti()==RS2::EntityInsert) {
            ((RS_Insert*)e)->update();
        }
        // since 2.0.4.0: keep selection
        e->setSelected(keepSelected);
    }
}

bool RS_Modification::alignRef(LC_AlignRefData & data, const std::vector<RS_Entity*> &entitiesList, bool forPreviewOnly, bool keepSelected) {

    int numberOfCopies = 1; /*data.obtainNumberOfCopies();*/
    std::vector<RS_Entity*> clonesList;

    RS_Vector offset = data.offset;

    // too slow:
    for(auto e: entitiesList){
        // Create new entities
        for (int num = 1; num <= numberOfCopies; num++) {
            RS_Entity* ec = getClone(forPreviewOnly, e);

            ec->rotate(data.rotationCenter, data.rotationAngle);

            if (data.scale && LC_LineMath::isMeaningful(data.scaleFactor - 1.0)){
                ec->scale(data.rotationCenter, data.scaleFactor);
            }

            ec->move(offset*num);

            clonesList.push_back(ec);
        }
    }

    setupModifiedClones(clonesList, data, forPreviewOnly, keepSelected);

    deleteOriginalAndAddNewEntities(clonesList, entitiesList, forPreviewOnly, !data.keepOriginals);
    clonesList.clear();
    return true;
}

/**
 * Offset all selected entities with the given mouse position and distance
 *
 *@Author: Dongxu Li
 */
bool RS_Modification::offset(const RS_OffsetData& data, [[maybe_unused]]bool previewOnly,[[maybe_unused]] RS_EntityContainer* previewContainer) {
    if (container == nullptr) {
        RS_DEBUG->print(RS_Debug::D_WARNING,
                        "RS_Modification::offset: no valid container");
        return false;
    }

    std::vector<RS_Entity*> selectedEntities;
    container->collectSelected(selectedEntities, false);
    return offset(data, selectedEntities, false, true);
}

bool RS_Modification::offset(const RS_OffsetData& data, const std::vector<RS_Entity*> &entitiesList, bool forPreviewOnly, bool keepSelected) {
    std::vector<RS_Entity*> clonesList;

    int numberOfCopies = data.obtainNumberOfCopies();

    // Create new entities
    // too slow:
    for(auto e: entitiesList){
        for (int num=1; num<= numberOfCopies; num++) {
            auto ec = e->clone();
            //highlight is used by trim actions. do not carry over flag
            ec->setHighlighted(false);

            if (!ec->offset(data.coord, num*data.distance)) {
                delete ec;
                continue;
            }

            clonesList.push_back(ec);
        }
    }

    setupModifiedClones(clonesList, data, forPreviewOnly, keepSelected);

    deleteOriginalAndAddNewEntities(clonesList, entitiesList, forPreviewOnly, !data.keepOriginals);
    clonesList.clear();
    return true;
}

/**
 * Rotates all selected entities with the given data for the rotation.
 */
bool RS_Modification::rotate(RS_RotateData &data, bool forPreviewOnly, bool keepSelected){
    if (!container){
        RS_DEBUG->print(RS_Debug::D_WARNING,
                        "RS_Modification::rotate: no valid container");
        return false;
    }

    std::vector<RS_Entity*> selectedEntities;
    container->collectSelected(selectedEntities, false);
    return rotate(data, selectedEntities, forPreviewOnly, keepSelected);
}

bool RS_Modification::rotate(RS_RotateData& data, const std::vector<RS_Entity*> &entitiesList, bool forPreviewOnly, bool keepSelected) {
    std::vector<RS_Entity *> clonesList;
    // Create new entities

    int numberOfCopies = data.obtainNumberOfCopies();
    for (auto e: entitiesList) {
        for (int num = 1; num <= numberOfCopies; num++) {
            RS_Entity* ec = getClone(forPreviewOnly, e);

            double rotationAngle = data.angle * num;
            ec->rotate(data.center, rotationAngle);

            bool rotateTwice = data.twoRotations;
            double distance = data.refPoint.distanceTo(data.center);
            if (distance < RS_TOLERANCE){
                rotateTwice = false;
            }

            if (rotateTwice) {
                RS_Vector rotatedRefPoint = data.refPoint;
                rotatedRefPoint.rotate(data.center, rotationAngle);

                double secondRotationAngle = data.secondAngle;
                if (data.secondAngleIsAbsolute){
                    secondRotationAngle -= rotationAngle;
                }
                ec->rotate(rotatedRefPoint, secondRotationAngle);
            }

            clonesList.push_back(ec);
        }
    }
    setupModifiedClones(clonesList, data, forPreviewOnly, keepSelected);

    deleteOriginalAndAddNewEntities(clonesList, entitiesList, forPreviewOnly, !data.keepOriginals);
    clonesList.clear();
    
    return true;
}

/**
 * Moves all selected entities with the given data for the scale
 * modification.
 */
bool RS_Modification::scale(RS_ScaleData& data, bool forPreviewOnly, const bool keepSelected) {
    if (container == nullptr) {
        RS_DEBUG->print(RS_Debug::D_WARNING,
                        "RS_Modification::scale: no valid container");
        return false;
    }
    
    std::vector<RS_Entity*> selectedEntities;
    container->collectSelected(selectedEntities, false);
    return scale(data, selectedEntities, forPreviewOnly, keepSelected);
}
/**
 * Moves all selected entities with the given data for the scale
 * modification.
 */
bool RS_Modification::scale(RS_ScaleData& data, const std::vector<RS_Entity*> &entitiesList, bool forPreviewOnly, const bool keepSelected) {
    std::vector<RS_Entity*> selectedList,clonesList;

    for(auto ec: entitiesList){
        if ( !data.isotropicScaling ) {
            RS2::EntityType rtti = ec->rtti();
            if (rtti == RS2::EntityCircle ) {
                //non-isotropic scaling, replacing selected circles with ellipses
                auto* c=dynamic_cast<RS_Circle*>(ec);
                ec= new RS_Ellipse{container,
                                   {c->getCenter(), {c->getRadius(),0.},
                                    1.,
                                    0., 0., false}};
            } else if (rtti == RS2::EntityArc ) {
                //non-isotropic scaling, replacing selected arcs with ellipses
                auto *c=dynamic_cast<RS_Arc*>(ec);
                ec= new RS_Ellipse{container,
                                   {c->getCenter(),
                                    {c->getRadius(),0.},
                                    1.0,
                                    c->getAngle1(),
                                    c->getAngle2(),
                                    c->isReversed()}};
            }
        }
        if (ec->rtti() == RS2::EntityImage) {
            ec = getClone(forPreviewOnly, ec);
        }
        selectedList.push_back(ec);
    }

    int numberOfCopies = data.obtainNumberOfCopies();

    // Create new entities
    for(RS_Entity* e: selectedList) {
        if (e != nullptr) {
            for (int num= 1; num <= numberOfCopies; num++) {
                RS_Entity* ec = getClone(forPreviewOnly, e);
                ec->scale(data.referencePoint, RS_Math::pow(data.factor, num));
                clonesList.push_back(ec);
            }
        }
    }
    selectedList.clear();
    setupModifiedClones(clonesList, data, forPreviewOnly, keepSelected);
    deleteOriginalAndAddNewEntities(clonesList, entitiesList, forPreviewOnly, !data.keepOriginals);
    clonesList.clear();

    return true; 
}
/**
 * Mirror all selected entities with the given data for the mirror
 * modification.
 */
bool RS_Modification::mirror(RS_MirrorData& data, bool keepSelected) {
    if (!container) {
        RS_DEBUG->print(RS_Debug::D_WARNING,"RS_Modification::mirror: no valid container");
        return false;
    }

    std::vector<RS_Entity*> selectedEntities;
    container->collectSelected(selectedEntities, false);
    return mirror(data, selectedEntities, false, keepSelected);
}

bool RS_Modification::mirror(RS_MirrorData& data, const std::vector<RS_Entity*> &entitiesList, bool forPreviewOnly, bool keepSelected) {

    std::vector<RS_Entity*> clonesList;

//    int numberOfCopies = obtainNumberOfCopies(data);
    int numberOfCopies = 1; // fixme - think about support of multiple copies.... may it be be something like moving the central point of selection? Like mirror+move?

    // Create new entities

    for(auto e: entitiesList){
        for (int num=1; num<=numberOfCopies; ++num) {
            RS_Entity* ec = getClone(forPreviewOnly, e);
            ec->mirror(data.axisPoint1, data.axisPoint2);
            clonesList.push_back(ec);
        }
    }

    setupModifiedClones(clonesList, data, forPreviewOnly, keepSelected);

    deleteOriginalAndAddNewEntities(clonesList, entitiesList, forPreviewOnly, !data.keepOriginals);
    clonesList.clear();
    return true;
}

/**
 * Rotates entities around two centers with the given parameters.
 */
bool RS_Modification::rotate2(RS_Rotate2Data& data,[[maybe_unused]] bool forPreviewOnly, bool keepSelected) {
    if (!container) {
        RS_DEBUG->print(RS_Debug::D_WARNING, "RS_Modification::rotate2: no valid container");
        return false;
    }
    std::vector<RS_Entity*> selectedEntities;
    container->collectSelected(selectedEntities, false);
    return rotate2(data, selectedEntities, false, keepSelected);
}

bool RS_Modification::rotate2(RS_Rotate2Data& data, const std::vector<RS_Entity*> &entitiesList, bool forPreviewOnly, bool keepSelected) {

    std::vector<RS_Entity*> clonesList;

    int numberOfCopies = data.obtainNumberOfCopies();

    // Create new entities

    for(auto e: entitiesList){
        for (int num= 1; num <= numberOfCopies; num++) {
            RS_Entity* ec = getClone(forPreviewOnly, e);

            double angle1ForCopy = /*data.sameAngle1ForCopies ?  data.angle1 :*/ data.angle1 * num;
            double angle2ForCopy = data.sameAngle2ForCopies ?  data.angle2 : data.angle2 * num;

            ec->rotate(data.center1, angle1ForCopy);

            RS_Vector center2 = data.center2;
            center2.rotate(data.center1, angle1ForCopy);

            ec->rotate(center2, angle2ForCopy);

            clonesList.push_back(ec);
        }
    }
    setupModifiedClones(clonesList, data, forPreviewOnly, keepSelected);

    deleteOriginalAndAddNewEntities(clonesList, entitiesList, forPreviewOnly, !data.keepOriginals);
    clonesList.clear();
    return true;
}

void RS_Modification::deleteOriginalAndAddNewEntities(const std::vector<RS_Entity*> &addList, const std::vector<RS_Entity*> &originalEntities, bool addOnly, bool deleteOriginals, bool forceUndoable){
    LC_UndoSection undo(document, viewport, handleUndo); // bundle remove/add entities in one undoCycle
    if (addOnly) {
        for (RS_Entity *e: addList) {
            if (e != nullptr) {
                container->addEntity(e);
                undo.addUndoable(e);
            }
        }
    } else {
        deselectOriginals(originalEntities,deleteOriginals);
        addNewEntities(addList, forceUndoable);
    }
}

/**
 * Moves and rotates entities with the given parameters.
 */
bool RS_Modification::moveRotate(RS_MoveRotateData& data, bool previewOnly, [[maybe_unused]]RS_EntityContainer* previewContainer, bool keepSelected) {
    if (!container) {
        RS_DEBUG->print(RS_Debug::D_WARNING,
                        "RS_Modification::moveRotate: no valid container");
        return false;
    }

    std::vector<RS_Entity*> selectedEntities;
    container->collectSelected(selectedEntities, false);
    return moveRotate(data, selectedEntities, previewOnly, keepSelected);
}

bool RS_Modification::moveRotate(RS_MoveRotateData &data, const std::vector<RS_Entity*> &entitiesList, bool forPreviewOnly, bool keepSelected){
    std::vector<RS_Entity*> clonesList;

    int numberOfCopies = data.obtainNumberOfCopies();

    // Create new entities
    for(auto e: entitiesList){
        for (int num=1; num <= numberOfCopies; ++num) {
            RS_Entity* ec = getClone(forPreviewOnly, e);

            const RS_Vector &offset = data.offset * num;
            ec->move(offset);
            double angleForCopy = data.sameAngleForCopies ?  data.angle : data.angle * num;
            ec->rotate(data.referencePoint + offset, angleForCopy);

            clonesList.push_back(ec);
        }
    }

    setupModifiedClones(clonesList, data, forPreviewOnly, keepSelected);


    deleteOriginalAndAddNewEntities(clonesList, entitiesList, forPreviewOnly, !data.keepOriginals);
    clonesList.clear();
    return true;
}

/**
 * Deselects all selected entities and removes them if remove is true;
 *
 * @param remove true: Remove entities.
 */
void RS_Modification::deselectOriginals(bool remove) {
    LC_UndoSection undo(document, viewport,handleUndo);

    for (auto e: *container) {
        if (e != nullptr) {
            if (e->isSelected()) {
                e->setSelected(false);
                if (remove) {
                    e->changeUndoState();
                    undo.addUndoable(e);
                }
            }
        }
    }
}

void RS_Modification::deselectOriginals(const std::vector<RS_Entity*> &entitiesList, bool remove) {
    LC_UndoSection undo(document,viewport,handleUndo);

    for (auto e: entitiesList) {
        e->setSelected(false);
        if (remove) {
            e->changeUndoState();
            undo.addUndoable(e);
        }
    }
}

/**
 * Adds the given entities to the container and draws the entities if
 * there's a graphic view available.
 *
 * @param addList Entities to add.
 */
void RS_Modification::addNewEntities(const std::vector<RS_Entity*>& addList, bool forceUndoable) {
    LC_UndoSection undo( document, viewport, handleUndo || forceUndoable);

    for (RS_Entity* e: addList) {
        if (e) {
            container->addEntity(e);
            undo.addUndoable(e);
        }
    }

    container->calculateBorders();

    viewport->notifyChanged();
}

/**
 * Trims or extends the given trimEntity to the intersection point of the
 * trimEntity and the limitEntity.
 *
 * @param trimCoord Coordinate which defines which endpoint of the
 *   trim entity to trim.
 * @param trimEntity Entity which will be trimmed.
 * @param limitCoord Coordinate which defines the intersection to which the
 *    trim entity will be trimmed.
 * @param limitEntity Entity to which the trim entity will be trimmed.
 * @param both true: Trim both entities. false: trim trimEntity only.
 * @param forPreview true: used in preview, no entities are added to the document.
 *
 */
LC_TrimResult RS_Modification::trim(const RS_Vector& trimCoord,
                                    RS_AtomicEntity* trimEntity,
                                    const RS_Vector& limitCoord,
                                    RS_Entity* limitEntity,
                                    bool both,
                                    bool forPreview) {

    LC_TrimResult result;
    if (trimEntity == nullptr || limitEntity == nullptr) {
        RS_DEBUG->print(RS_Debug::D_WARNING,
                        "RS_Modification::trim: At least one entity is nullptr");
        return result;
    }

    if (both && !limitEntity->isAtomic()) {
        RS_DEBUG->print(RS_Debug::D_WARNING,
                        "RS_Modification::trim: limitEntity is not atomic");
    }
    if(trimEntity->isLocked()|| !trimEntity->isVisible()) return result;

    RS_VectorSolutions sol = findIntersection(*trimEntity, *limitEntity);

//if intersection are in start or end point can't trim/extend in this point, remove from solution. sf.net #3537053
    if (trimEntity->rtti()==RS2::EntityLine){
        auto *lin = dynamic_cast<RS_Line *>(trimEntity);
        for (unsigned int i=0; i< sol.size(); i++) {
            RS_Vector v = sol.at(i);
            if (v == lin->getStartpoint())
                sol.removeAt(i);
            else if (v == lin->getEndpoint())
                sol.removeAt(i);
        }
    }

    if (!sol.hasValid()) {
        return both ? trim( limitCoord, (RS_AtomicEntity*)limitEntity, trimCoord, trimEntity, false, forPreview) : result;
    }

    RS_AtomicEntity* trimmed1 = nullptr;
    RS_AtomicEntity* trimmed2 = nullptr;
    // nullpointer fix? - yet check is added later in action, and setting trimmed2 to limitEntity is misleading on preview. So restored to previous version here.
    // auto* trimmed2 = static_cast<RS_AtomicEntity*>(limitEntity);

    if (trimEntity->rtti()==RS2::EntityCircle) {
        // convert a circle into a trimmable arc, need to start from intersections
        trimmed1 = trimCircle(dynamic_cast<RS_Circle*>(trimEntity), trimCoord, sol);
    } else {
        trimmed1 = (RS_AtomicEntity*)trimEntity->clone();
        trimmed1->setHighlighted(false);
    }

    // trim trim entity
    size_t ind = 0;
    RS_Vector is(false), is2(false);

    //RS2::Ending ending = trimmed1->getTrimPoint(trimCoord, is);
    if ( trimEntity->trimmable() ) {
        is = trimmed1->prepareTrim(trimCoord, sol);
    } else {
        is = sol.getClosest(limitCoord, nullptr, &ind);
//sol.getClosest(limitCoord, nullptr, &ind);
        RS_DEBUG->print("RS_Modification::trim: limitCoord: %f/%f", limitCoord.x, limitCoord.y);
        RS_DEBUG->print("RS_Modification::trim: sol.get(0): %f/%f", sol.get(0).x, sol.get(0).y);
        RS_DEBUG->print("RS_Modification::trim: sol.get(1): %f/%f", sol.get(1).x, sol.get(1).y);
        RS_DEBUG->print("RS_Modification::trim: ind: %lu", ind);
        is2 = sol.get(ind==0 ? 1 : 0);
        //RS_Vector is2 = sol.get(ind);
        RS_DEBUG->print("RS_Modification::trim: is2: %f/%f", is2.x, is2.y);

    }
    if (!forPreview) {
        // remove trim entity from view:
        /*if (graphicView) {
            graphicView->deleteEntity(trimEntity);
        }*/
    }

    // remove limit entity from view:
    bool trimBoth= both && !limitEntity->isLocked() && limitEntity->isVisible();
    if (trimBoth) {
        trimmed2 = (RS_AtomicEntity*)limitEntity->clone();
        if (!forPreview) {
            trimmed2->setHighlighted(false);
        }
    }

    trimEnding(trimCoord, trimmed1, is);

    // trim limit entity:
    if (trimBoth) {
        if ( trimmed2->trimmable()) {
            is2 = trimmed2->prepareTrim(limitCoord, sol);
        }
        else {
            is2 = sol.getClosest(trimCoord);
        }

        trimEnding(limitCoord, trimmed2, is2);
    }

    if (!forPreview) {
        // add new trimmed trim entity:
        container->addEntity(trimmed1);

        // add new trimmed limit entity:
        if (trimBoth) {
            container->addEntity(trimmed2);
        }
    }
    if (!forPreview) {
        if (handleUndo) {
            LC_UndoSection undo(document,viewport);

            undo.addUndoable(trimmed1);
            trimEntity->setUndoState(true);
            undo.addUndoable(trimEntity);
            if (trimBoth) {
                undo.addUndoable(trimmed2);
                limitEntity->setUndoState(true);
                undo.addUndoable(limitEntity);
            }
        }
    }
    result.result = true;
    result.trimmed1 = trimmed1;
    result.trimmed2 = trimmed2;
    result.intersection1 = is;
    result.intersection2 = is2;

    if (trimmed1->isArc()){
        result.intersection1 = trimmed1->getStartpoint();
        result.intersection2 = trimmed1->getEndpoint();
    }

    viewport->notifyChanged();
    return result;
}

void RS_Modification::trimEnding(const RS_Vector &trimCoord, RS_AtomicEntity *trimmed1, const RS_Vector &is) const {
    RS2::Ending ending = trimmed1->getTrimPoint(trimCoord, is);
    switch (ending) {
        case RS2::EndingStart: {
            trimmed1->trimStartpoint(is);
            break;
        }
        case RS2::EndingEnd: {
            trimmed1->trimEndpoint(is);
            break;
        }
        default:
            break;
    }
}


/**
 * Trims or extends the given trimEntity by the given amount.
 *
 * @param trimCoord Coordinate which defines which endpoint of the
 *   trim entity to trim.
 * @param trimEntity Entity which will be trimmed.
 * @param dist Amount to trim by.
 */
RS_Entity* RS_Modification::trimAmount(const RS_Vector& trimCoord,
                                 RS_AtomicEntity* trimEntity,
                                 double dist,
                                 bool trimBoth,
                                 bool &trimStart, bool &trimEnd,
                                 bool forPreview) {

    if (!trimEntity){
        RS_DEBUG->print(RS_Debug::D_WARNING, "RS_Modification::trimAmount: Entity is nullptr");
        return nullptr;
    }

    if (trimEntity->isLocked() || !trimEntity->isVisible()) {
        return nullptr;
    }

    RS_AtomicEntity *trimmed = nullptr;

    // remove trim entity:
    trimmed = (RS_AtomicEntity *) trimEntity->clone();

    // trim trim entity

    trimStart = false;
    trimEnd = false;
    if (trimBoth){
        RS_Vector isStart = trimmed->getNearestDist(-dist, trimmed->getStartpoint());
        RS_Vector isEnd = trimmed->getNearestDist(-dist, trimmed->getEndpoint());

        trimmed->trimStartpoint(isStart);
        trimmed->trimEndpoint(isEnd );
        trimStart = true;
        trimEnd = true;
    }
    else {
        RS_Vector is = trimmed->getNearestDist(-dist, trimCoord);

        if (trimCoord.distanceTo(trimmed->getStartpoint()) <
            trimCoord.distanceTo(trimmed->getEndpoint())){
            trimmed->trimStartpoint(is);
            trimStart = true;
        } else {
            trimmed->trimEndpoint(is);
            trimEnd = true;
        }
    }

    if (!forPreview){
        // add new trimmed trim entity:
        if (container != nullptr){
            container->addEntity(trimmed);
        }

        if (handleUndo){
            LC_UndoSection undo(document,viewport);
            undo.addUndoable(trimmed);
            trimEntity->setUndoState(true);
            undo.addUndoable(trimEntity);
        }
    }
    viewport->notifyChanged();
    return trimmed;
}



/**
 * Cuts the given entity at the given point.
 */
bool RS_Modification::cut(const RS_Vector& cutCoord,
                          RS_AtomicEntity* cutEntity) {

#ifndef EMU_C99
    using std::isnormal;
#endif

    if (cutEntity == nullptr) {
        RS_DEBUG->print(RS_Debug::D_WARNING,
                        "RS_Modification::cut: Entity is nullptr");
        return false;
    }
    if(cutEntity->isLocked() || ! cutEntity->isVisible()) return false;

    if (!cutCoord.valid) {
        RS_DEBUG->print(RS_Debug::D_WARNING,
                        "RS_Modification::cut: Point invalid.");
        return false;
    }

    // cut point is at endpoint of entity:
    if (cutCoord.distanceTo(cutEntity->getStartpoint())<RS_TOLERANCE ||
        cutCoord.distanceTo(cutEntity->getEndpoint())<RS_TOLERANCE) {
        RS_DEBUG->print(RS_Debug::D_WARNING,
                        "RS_Modification::cut: Cutting point on endpoint");
        return false;
    }

    RS_AtomicEntity* cut1 = nullptr;
    RS_AtomicEntity* cut2 = nullptr;
    double a;

    const RS_Pen &originalPen = cutEntity->getPen(false);
    RS_Layer *originalLayer = cutEntity->getLayer(false);
    switch (cutEntity->rtti()) {
        case RS2::EntityCircle: {
            // convert to a whole 2 pi range arc
            auto *originalCircle = dynamic_cast<RS_Circle *>(cutEntity);
            a = originalCircle->getCenter().angleTo(cutCoord);
            cut1 = new RS_Arc(cutEntity->getParent(),
                              RS_ArcData(originalCircle->getCenter(),
                                         originalCircle->getRadius(),
                                         a, a + 2. * M_PI, false));
            cut1->setPen(originalPen);
            cut1->setLayer(originalLayer);
            // cut2 is nullptr by default
            break;
        }
        case RS2::EntitySplinePoints: {
            // interpolation spline can be closed
            // so we cannot use the default implementation
            cut2 = static_cast<LC_SplinePoints*>(cutEntity)->cut(cutCoord);
            cut1 = (RS_AtomicEntity *) cutEntity->clone();

            cut1->setPen(originalPen);
            cut1->setLayer(originalLayer);
            if (cut2) {
                cut2->setPen(originalPen);
                cut2->setLayer(originalLayer);
            }
            break;
        }
        case RS2::EntityEllipse:{
            // handle ellipse arc the using the default method
            // ToDo, to really handle Ellipse Arcs properly, we need to create a new class RS_EllipseArc, keep RS_Ellipse for whole range Ellipses
            const auto* const ellipse=static_cast<const RS_Ellipse*>(cutEntity);
            if(RS_Math::isSameDirection( ellipse ->getAngle1(), ellipse ->getAngle2(), RS_TOLERANCE_ANGLE)
               && ! /*std::*/isnormal(ellipse->getAngle1())
               && ! /*std::*/isnormal(ellipse->getAngle2())
                ) {
                // whole ellipse, convert to a whole range elliptic arc
                a=ellipse->getEllipseAngle(cutCoord);
                cut1 = new RS_Ellipse{cutEntity->getParent(),
                                      RS_EllipseData{ellipse ->getCenter(),
                                                     ellipse ->getMajorP(),
                                                     ellipse ->getRatio(),
                                                     a,a+2.*M_PI,
                                                     ellipse ->isReversed()
                                      }
                };
                cut1->setPen(originalPen);
                cut1->setLayer(originalLayer);
                break;
            }else{
                //elliptic arc
                //missing "break;" line is on purpose
                //elliptic arc should be handled by default:
                //do not insert between here and default:
            }
        }
            // fall-through
        default:
            cut1 = (RS_AtomicEntity*)cutEntity->clone();
            cut2 = (RS_AtomicEntity*)cutEntity->clone();

            cut1->trimEndpoint(cutCoord);
            cut2->trimStartpoint(cutCoord);
    }
    // add new cut entity:
    container->addEntity(cut1);
    if (cut2 != nullptr) {
        container->addEntity(cut2);
    }

    if (handleUndo) {
        LC_UndoSection undo(document, viewport);

        undo.addUndoable(cut1);
        if (cut2 != nullptr) {
            undo.addUndoable(cut2);
        }
        cutEntity->setUndoState(true);
        undo.addUndoable(cutEntity);
    }

    viewport->notifyChanged();

    return true;
}



/**
 * Stretching.
 */

bool RS_Modification::stretch(const RS_Vector& firstCorner,
                              const RS_Vector& secondCorner,
                              const RS_Vector& offset,
                              bool removeOriginals) {

    if (!offset.valid) {
        RS_DEBUG->print(RS_Debug::D_WARNING,
                        "RS_Modification::stretch: Offset invalid");
        return false;
    }

    std::vector<RS_Entity*> addList;

// Create new entities
    for(auto e: *container){ // fixme - sand - iteration over all entities in container
        if (e &&
            e->isVisible() &&
            !e->isLocked() ) {
//            &&
            if (  (e->isInWindow(firstCorner, secondCorner) ||
                   e->hasEndpointsWithinWindow(firstCorner, secondCorner))) {

                RS_Entity* ec = e->clone();  // fixme - sand - should we use proxy there?
                ec->stretch(firstCorner, secondCorner, offset);
                addList.push_back(ec);
                e->setSelected(true);
            }
        }
    }

    LC_UndoSection undo( document,viewport, handleUndo); // bundle remove/add entities in one undoCycle
    if (removeOriginals) { // todo - so far, it seems better to stay with
        deselectOriginals(true); // fixme - entities are not selected, so this is error - fix it
    }
    addNewEntities(addList);

    return true;
}

/**
 * Bevels a corner.
 *
 * @param coord1 Mouse coordinate to specify direction from intersection.
 * @param entity1 First entity of the corner.
 * @param coord2 Mouse coordinate to specify direction from intersection.
 * @param entity2 Second entity of the corner.
 * @param data Lengths and trim flag.
 */
LC_BevelResult* RS_Modification::bevel(
    const RS_Vector &coord1, RS_AtomicEntity *entity1,
    const RS_Vector &coord2, RS_AtomicEntity *entity2,
    RS_BevelData &data,
    bool previewOnly){

    RS_DEBUG->print("RS_Modification::bevel");

    if (!(entity1 && entity2)){
        RS_DEBUG->print(RS_Debug::D_WARNING,
                        "RS_Modification::bevel: At least one entity is nullptr");
        return nullptr;
    }
    if (entity1->isLocked() || !entity1->isVisible()) return nullptr;
    if (entity2->isLocked() || !entity2->isVisible()) return nullptr;

    RS_EntityContainer *baseContainer = container;
    bool isPolyline = false;
//    bool isClosedPolyline = false;

    LC_UndoSection undo(document, viewport,handleUndo);

    // find out whether we're bevelling within a polyline:

    auto* result = new LC_BevelResult();

    //fixme - that check should be in action too
    if (entity1->getParent() &&
        entity1->getParent()->rtti() == RS2::EntityPolyline){
        RS_DEBUG->print("RS_Modification::bevel: trimming polyline segments");
        if (entity1->getParent() != entity2->getParent()){
            RS_DEBUG->print(RS_Debug::D_WARNING,
                            "RS_Modification::bevel: entities not in the same polyline");
            result->error = LC_BevelResult::ERR_NOT_THE_SAME_POLYLINE;
            return result;
        }
        //TODO: check if entity1 & entity2 are lines.
        //bevel only can be with lines.

        // clone polyline for undo
        auto *cl = dynamic_cast<RS_EntityContainer *>(entity1->getParent()->clone());
        baseContainer = cl;
        if (handleUndo && !previewOnly){
            container->addEntity(cl);
            //cl->setUndoState(true);
            undo.addUndoable(cl);

            undo.addUndoable(entity1->getParent());
            entity1->getParent()->setUndoState(true);

        }

        entity1 = (RS_AtomicEntity *) baseContainer->entityAt(entity1->getParent()->findEntity(entity1));
        entity2 = (RS_AtomicEntity *) baseContainer->entityAt(entity2->getParent()->findEntity(entity2));

        //baseContainer = entity1->getParent();
        isPolyline = true;
//        isClosedPolyline = ((RS_Polyline*)entity1)->isClosed();
    }

    RS_DEBUG->print("RS_Modification::bevel: getting intersection");

    RS_VectorSolutions sol =
        RS_Information::getIntersection(entity1, entity2, false);

    if (sol.getNumber() == 0){
        result->error = LC_BevelResult::ERR_NO_INTERSECTION;
        return result;
    }

    RS_AtomicEntity *trimmed1 = nullptr;
    RS_AtomicEntity *trimmed2 = nullptr;


    result->polyline = isPolyline;

    //if (data.trim || isPolyline) {
    if (isPolyline){
        trimmed1 = entity1;
        trimmed2 = entity2;
        //Always trim if are working with a polyline, to work with trim==false
        //bevel can't be part of the polyline
        data.trim = true;
    } else {
        trimmed1 = (RS_AtomicEntity *) entity1->clone();
        trimmed2 = (RS_AtomicEntity *) entity2->clone();
    }

//    // remove trim entity (on screen):
//    if (data.trim || isPolyline){
//        if (graphicView){
//            if (isPolyline){
//                graphicView->deleteEntity(baseContainer);
//            } else {
//                graphicView->deleteEntity(entity1);
//                graphicView->deleteEntity(entity2);
//            }
//        }
//    }

    // trim entities to intersection
    RS_DEBUG->print("RS_Modification::bevel: trim entities to intersection 01");
    bool start1 = false;
    RS_Vector is = sol.getClosest(coord2);
    result->intersectionPoint = is;

    RS2::Ending ending1 = trimmed1->getTrimPoint(coord1, is);
    switch (ending1) {
        case RS2::EndingStart:
            trimmed1->trimStartpoint(is);
            start1 = true;
            break;
        case RS2::EndingEnd:
            trimmed1->trimEndpoint(is);
            start1 = false;
            break;
        default:
            break;
    }

    result->trimStart1 = start1;

    RS_DEBUG->print("RS_Modification::bevel: trim entities to intersection 02");
    bool start2 = false;
    is = sol.getClosest(coord1);
    RS2::Ending ending2 = trimmed2->getTrimPoint(coord2, is);
    switch (ending2) {
        case RS2::EndingStart:
            trimmed2->trimStartpoint(is);
            start2 = true;
            break;
        case RS2::EndingEnd:
            trimmed2->trimEndpoint(is);
            start2 = false;
            break;
        default:
            break;
    }
    //}
    result->trimStart2 = start2;

    // find definitive bevel points
    RS_DEBUG->print("RS_Modification::bevel: find definitive bevel points");
    RS_Vector bp1 = trimmed1->getNearestDist(data.length1, start1);
    RS_Vector bp2 = trimmed2->getNearestDist(data.length2, start2);

    // final trim:
    RS_DEBUG->print("RS_Modification::bevel: final trim");
    if (data.trim){
        switch (ending1) {
            case RS2::EndingStart:
                trimmed1->trimStartpoint(bp1);
                break;
            case RS2::EndingEnd:
                trimmed1->trimEndpoint(bp1);
                break;
            default:
                break;
        }

        switch (ending2) {
            case RS2::EndingStart:
                trimmed2->trimStartpoint(bp2);
                break;
            case RS2::EndingEnd:
                trimmed2->trimEndpoint(bp2);
                break;
            default:
                break;
        }

        // add new trimmed entities:
        if (!isPolyline && !previewOnly){
            container->addEntity(trimmed1);
            container->addEntity(trimmed2);
        }
    }


    // add bevel line:
    RS_DEBUG->print("RS_Modification::bevel: add bevel line");
    RS_Line *bevel;

    if (previewOnly){
        bevel = new RS_Line(nullptr, bp1, bp2);
    }
    else{
        bevel = new RS_Line(baseContainer, bp1, bp2);
    }

    result->bevel = bevel;

    if (!isPolyline){
        if (!previewOnly){
            baseContainer->addEntity(bevel);
        }
    } else {
        int idx1 = baseContainer->findEntity(trimmed1);
        int idx2 = baseContainer->findEntity(trimmed2);
        int idx = idx1;
        //Verify correct order segment in polylines
        if (idx1 > idx2){
            //inverted, reorder it (swap).
            idx1 = idx2;
            idx2 = idx;
            RS_AtomicEntity *trimmedTmp = trimmed1;
            trimmed1 = trimmed2;
            trimmed2 = trimmedTmp;
        }
        idx = idx1;

        if (!previewOnly){
            bevel->setSelected(baseContainer->isSelected());
            bevel->setLayer(baseContainer->getLayer());
            bevel->setPen(baseContainer->getPen(false));
        }

        // insert bevel at the right position:
        if (trimmed1 == baseContainer->first() && trimmed2 == baseContainer->last() && baseContainer->count() > 2){
            //bevel are from last and first segments, add at the end
            if (trimmed2->getEndpoint().distanceTo(bevel->getStartpoint()) > 1.0e-4){
                bevel->reverse();
            }
            idx = idx2;
        } else {
            //consecutive segments
            if (trimmed1->getEndpoint().distanceTo(bevel->getStartpoint()) > 1.0e-4){
                bevel->reverse();
            }
        }
        baseContainer->insertEntity(idx + 1, bevel);
    }

    result->trimmed1 = trimmed1;
    result->trimmed2 = trimmed2;

    if (isPolyline){
        auto* polyline = dynamic_cast<RS_Polyline *>(baseContainer);
        polyline->updateEndpoints();
        result->polyline = polyline;
    }

    RS_DEBUG->print("RS_Modification::bevel: handling undo");

    if (handleUndo && !previewOnly){
        if (!isPolyline && data.trim){
            undo.addUndoable(trimmed1);
            entity1->setUndoState(true);
            undo.addUndoable(entity1);

            undo.addUndoable(trimmed2);
            entity2->setUndoState(true);
            undo.addUndoable(entity2);
        }

        if (!isPolyline){
            undo.addUndoable(bevel);
        }
    }
//Do not delete trimmed* if are part of a polyline
    if (!(data.trim || isPolyline)){
        RS_DEBUG->print("RS_Modification::bevel: delete trimmed elements");
        delete trimmed1;
        delete trimmed2;
        RS_DEBUG->print("RS_Modification::bevel: delete trimmed elements: ok");
    }

    viewport->notifyChanged();
    return result;
}



/**
 * Rounds a corner.
 *
 * @param coord Mouse coordinate to specify the rounding.
 * @param entity1 First entity of the corner.
 * @param entity2 Second entity of the corner.
 * @param data Radius and trim flag.
 */
LC_RoundResult* RS_Modification::round(const RS_Vector& coord,
                            const RS_Vector& coord1,
                            RS_AtomicEntity* entity1,
                            const RS_Vector& coord2,
                            RS_AtomicEntity* entity2,
                            RS_RoundData& data){

    if (!(entity1 && entity2)){
        RS_DEBUG->print(RS_Debug::D_WARNING,
                        "RS_Modification::round: At least one entity is nullptr");
        return nullptr;
    }
    if (entity1->isLocked() || !entity1->isVisible()) return nullptr;
    if (entity2->isLocked() || !entity2->isVisible()) return nullptr;

    auto* result = new LC_RoundResult();

    RS_EntityContainer *baseContainer = container;
    bool isPolyline = false;
//    bool isClosedPolyline = false;

    LC_UndoSection undo(document, viewport,handleUndo);
    // find out whether we're rounding within a polyline:
    if (entity1->getParent() &&
        entity1->getParent()->rtti() == RS2::EntityPolyline){

        if (entity1->getParent() != entity2->getParent()){
            RS_DEBUG->print(RS_Debug::D_WARNING,
                            "RS_Modification::round: entities not in "
                            "the same polyline");
            result->error = LC_RoundResult::ERR_NOT_THE_SAME_POLYLINE;
            return result;
        }

        // clone polyline for undo
        auto cl = dynamic_cast<RS_EntityContainer *>(entity1->getParent()->clone());
        baseContainer = cl;

        if (handleUndo){
            container->addEntity(cl);
            undo.addUndoable(cl);
            undo.addUndoable(entity1->getParent());
            entity1->getParent()->setUndoState(true);
        }

        entity1 = (RS_AtomicEntity *) baseContainer->entityAt(entity1->getParent()->findEntity(entity1));
        entity2 = (RS_AtomicEntity *) baseContainer->entityAt(entity2->getParent()->findEntity(entity2));

        isPolyline = true;
        result->polyline = true;
//        isClosedPolyline = ((RS_Polyline*)entity1->getParent())->isClosed();
    }

    // create 2 tmp parallels
    RS_Creation creation(nullptr, nullptr);
    RS_Entity *par1 = creation.createParallel(coord, data.radius, 1, entity1);
    RS_Entity *par2 = creation.createParallel(coord, data.radius, 1, entity2);

    if ((par1 == nullptr) || (par2 == nullptr)) {
        result->error = LC_RoundResult::NO_PARALLELS;
        return result;
    }

    RS_VectorSolutions sol2 =
        RS_Information::getIntersection(entity1, entity2, false);

    RS_VectorSolutions sol =
        RS_Information::getIntersection(par1, par2, false);

    if (sol.getNumber() == 0){
        result->error = LC_RoundResult::ERR_NO_INTERSECTION;
        return result;
    }

    // there might be two intersections: choose the closest:
    RS_Vector is = sol.getClosest(coord);
    RS_Vector p1 = entity1->getNearestPointOnEntity(is, false);
    RS_Vector p2 = entity2->getNearestPointOnEntity(is, false);
    double ang1 = is.angleTo(p1);
    double ang2 = is.angleTo(p2);
    bool reversed = (RS_Math::getAngleDifference(ang1, ang2) > M_PI);
    auto *arc = new RS_Arc(baseContainer,
                             RS_ArcData(is,
                                        data.radius,
                                        ang1, ang2,
                                        reversed));

    result->round = arc;

    RS_AtomicEntity *trimmed1 = nullptr;
    RS_AtomicEntity *trimmed2 = nullptr;

    if (data.trim || isPolyline){
        if (isPolyline){
            trimmed1 = entity1;
            trimmed2 = entity2;
        } else {
            trimmed1 = (RS_AtomicEntity *) entity1->clone();
            trimmed2 = (RS_AtomicEntity *) entity2->clone();
        }

     /*   // remove trim entity:
        if (graphicView){
            if (isPolyline){
                graphicView->deleteEntity(baseContainer);
            } else {
                graphicView->deleteEntity(entity1);
                graphicView->deleteEntity(entity2);
            }
        }*/

        // trim entities to intersection
        RS_Vector is2 = sol2.getClosest(coord2);
        RS2::Ending ending1 = trimmed1->getTrimPoint(coord1, is2);
        switch (ending1) {
            case RS2::EndingStart:
                trimmed1->trimStartpoint(p1);
                result->trim1Mode = LC_RoundResult::TRIM_START;
                break;
            case RS2::EndingEnd:
                trimmed1->trimEndpoint(p1);
                result->trim1Mode = LC_RoundResult::TRIM_END;
                break;
            default:
                trimmed1 = trimCircleForRound(trimmed1, *arc);
                result->trim1Mode = LC_RoundResult::TRIM_CIRCLE;
                break;
        }

        is2 = sol2.getClosest(coord1);
        RS2::Ending ending2 = trimmed2->getTrimPoint(coord2, is2);
        switch (ending2) {
            case RS2::EndingStart:
                trimmed2->trimStartpoint(p2);
                result -> trim2Mode = LC_RoundResult::TRIM_START;
                break;
            case RS2::EndingEnd:
                trimmed2->trimEndpoint(p2);
                result->trim2Mode = LC_RoundResult::TRIM_END;
                break;
            default:
                trimmed2 = trimCircleForRound(trimmed2, *arc);
                result->trim2Mode = LC_RoundResult::TRIM_CIRCLE;
                break;
        }

        // add new trimmed entities:
        if (!isPolyline){
            container->addEntity(trimmed1);
            container->addEntity(trimmed2);
        }
    }

    // add rounding:
    if (!isPolyline){
        baseContainer->addEntity(arc);
    } else {
        // find out which base entity is before the rounding:
        int idx1 = baseContainer->findEntity(trimmed1);
        int idx2 = baseContainer->findEntity(trimmed2);

        arc->setSelected(baseContainer->isSelected());
        arc->setLayer(baseContainer->getLayer());
        arc->setPen(baseContainer->getPen(false));

        RS_DEBUG->print("RS_Modification::round: idx1<idx2: %d", (int) (idx1 < idx2));
        RS_DEBUG->print("RS_Modification::round: idx1!=0: %d", (int) (idx1 != 0));
        RS_DEBUG->print("RS_Modification::round: idx2==0: %d", (int) (idx2 == 0));
        RS_DEBUG->print("RS_Modification::round: idx1==(int)baseContainer->count()-1: %d",
                        (int) (idx1 == (int) baseContainer->count() - 1));

        bool insertAfter1 = ((idx1 < idx2 && idx1 != 0) || (idx1 == 0 && idx2 == 1) ||
                             (idx2 == 0 && idx1 == (int) baseContainer->count() - 1));

        // insert rounding at the right position:
        //if ((idx1<idx2 && idx1!=0) ||
        //	(idx2==0 && idx1==(int)baseContainer->count()-1)) {
        //if (idx1<idx2) {
        if (insertAfter1){
            if (trimmed1->getEndpoint().distanceTo(arc->getStartpoint()) > 1.0e-4){
                arc->reverse();
            }
            baseContainer->insertEntity(idx1 + 1, arc);
        } else {
            if (trimmed2->getEndpoint().distanceTo(arc->getStartpoint()) > 1.0e-4){
                arc->reverse();
            }
            baseContainer->insertEntity(idx2 + 1, arc);
        }
    }

    result->trimmed1 = trimmed1;
    result->trimmed2 = trimmed2;

    if (isPolyline){
        ((RS_Polyline *) baseContainer)->updateEndpoints();
    }

    if (handleUndo){
        if (!isPolyline && data.trim){
            undo.addUndoable(trimmed1);
            entity1->setUndoState(true);
            undo.addUndoable(entity1);

            undo.addUndoable(trimmed2);
            entity2->setUndoState(true);
            undo.addUndoable(entity2);
        }

        if (!isPolyline){
            undo.addUndoable(arc);
        }
    }

    delete par1;
    delete par2;

    viewport->notifyChanged();
    return result;
}


/**
 * Repetitive recursive block of code for the explode() method.
 */
static void update_exploded_children_recursively(
        RS_EntityContainer* ec,
        RS_Entity* e,
        RS_Entity* clone,
        RS2::ResolveLevel rl,
        bool resolveLayer,
        bool resolvePen) {

    if (ec == nullptr || e == nullptr || clone == nullptr) {
        return;
    }

    if (resolveLayer) {
        clone->setLayer(ec->getLayer());
    } else {
        clone->setLayer(e->getLayer());
    }

    if (resolvePen) {
        //clone->setPen(ec->getPen(true));
        clone->setPen(ec->getPen(false));
    } else {
        clone->setPen(e->getPen(false));
    }

    clone->update();

    if (clone->isContainer()) {
        // Note: reassigning ec and e here, so keep
        // that in mind when writing code below this block.
        ec = (RS_EntityContainer*) clone;
        for (e = ec->firstEntity(rl); e; e = ec->nextEntity(rl)) {
            if (e != nullptr) {
                // Run the same code for every children recursively
                update_exploded_children_recursively(ec, clone, e,
                        rl, resolveLayer, resolvePen);
            }
        }
    }
}


/**
 * Removes the selected entity containers and adds the entities in them as
 * new single entities.
 * @param forceUndoableOperation - flag that indicates that explode should be in undo section regardless of handleUndo flag (for paste transform)
 */
bool RS_Modification::explode(const bool remove /*= true*/,  const bool forceUndoableOperation) {
    if (container == nullptr) {
        RS_DEBUG->print(RS_Debug::D_WARNING,
                        "RS_Modification::explode: no valid container for addinge entities");
        return false;
    }

    std::vector<RS_Entity*> selectedEntities;
    container->collectSelected(selectedEntities, false);
    return explode(selectedEntities, remove, forceUndoableOperation);
}

// fixme - sand - decide how to treat keepSelected flag. So far one is ignored.
bool RS_Modification::explode(const std::vector<RS_Entity*> &entitiesList, const bool remove, const bool forceUndoableOperation, [[maybe_unused]]const bool keepSelected) {
    if (container->isLocked() || ! container->isVisible()) return false;

    std::vector<RS_Entity*> clonesList;

    for(auto e: entitiesList){
        if (e->isContainer()) {

            // add entities from container:
            auto* ec = (RS_EntityContainer*)e;
            //ec->setSelected(false);

            // iterate and explode container:
            //for (unsigned i2=0; i2<ec->count(); ++i2) {
            //    RS_Entity* e2 = ec->entityAt(i2);
            RS2::ResolveLevel rl;
            bool resolvePen;
            bool resolveLayer;

            auto containerType = ec->rtti();
            switch (containerType) {
                case RS2::EntityMText:
                case RS2::EntityText:
                case RS2::EntityHatch:
                case RS2::EntityPolyline:
                    rl = RS2::ResolveAll;
                    resolveLayer = true;
                    resolvePen = true;
                    break;

                case RS2::EntityInsert:
                    resolvePen = false;
                    resolveLayer = false;
                    rl = RS2::ResolveNone;
                    break;

<<<<<<< HEAD
                case RS2::EntityDimAligned:
                case RS2::EntityDimLinear:
                case RS2::EntityDimOrdinate:
                case RS2::EntityTolerance:
                case RS2::EntityDimRadial:
                case RS2::EntityDimDiametric:
                case RS2::EntityDimAngular:
                case RS2::EntityDimLeader:
                case RS2::EntityDimArc:
                    rl = RS2::ResolveNone;
                    resolveLayer = true;
                    resolvePen = false;
                    break;

=======
>>>>>>> a5f967ef
                default:
                    if (RS2::isDimensionalEntity(containerType)) {
                        rl = RS2::ResolveNone;
                        resolveLayer = true;
                        resolvePen = false;
                    }
                    else {
                        rl = RS2::ResolveAll;
                        resolveLayer = true;
                        resolvePen = false;
                    }
                    break;
            }

            for (RS_Entity* e2 = ec->firstEntity(rl); e2;
                 e2 = ec->nextEntity(rl)) {

                if (e2 != nullptr) {
                    RS_Entity* clone = e2->clone();
                    clone->setSelected(false);
                    clone->reparent(container);

                    clonesList.push_back(clone);

                    // In order to fix bug #819 and escape similar issues,
                    // we have to update all children of exploded entity,
                    // even those (below the tree) which are not direct
                    // subjects to the current explode() call.
                    update_exploded_children_recursively(ec, e2, clone,
                                                         rl, resolveLayer, resolvePen);
/*
                        if (resolveLayer) {
                            clone->setLayer(ec->getLayer());
                        } else {
                            clone->setLayer(e2->getLayer());
                        }

//                        clone->setPen(ec->getPen(resolvePen));
                        if (resolvePen) {
                            clone->setPen(ec->getPen(true));
                        } else {
                            clone->setPen(e2->getPen(false));
                        }

						addList.push_back(clone);

                        clone->update();
*/
                }
            }
        } else {
            e->setSelected(false);
        }
    }

    deleteOriginalAndAddNewEntities(clonesList, entitiesList, false, remove, forceUndoableOperation);
    clonesList.clear();

    container->updateInserts();
    return true;
}

bool RS_Modification::explodeTextIntoLetters(bool keepSelected) {
    if (container == nullptr) {
        RS_DEBUG->print(RS_Debug::D_WARNING,
                        "RS_Modification::explodeTextIntoLetters: no valid container for adding entities");
        return false;
    }

    std::vector<RS_Entity*> selectedEntities;
    container->collectSelected(selectedEntities, false);
    return explodeTextIntoLetters(selectedEntities, keepSelected);
}

bool RS_Modification::explodeTextIntoLetters(const std::vector<RS_Entity*> &entitiesList, [[maybe_unused]]bool keepSelected) {

    if(container->isLocked() || ! container->isVisible()) return false;

    std::vector<RS_Entity*> clonesList;

    for(auto e: entitiesList){
        if (e->rtti()==RS2::EntityMText) {
            // add letters of text:
            auto text = dynamic_cast<RS_MText *>(e);
            explodeTextIntoLetters(text, clonesList);
        } else if (e->rtti()==RS2::EntityText) {
            // add letters of text:
            auto text = dynamic_cast<RS_Text *>(e);
            explodeTextIntoLetters(text, clonesList);
        } else {
            e->setSelected(false);
        }
    }

    deleteOriginalAndAddNewEntities(clonesList, entitiesList, false, true);
    clonesList.clear();
    return true;
}

bool RS_Modification::explodeTextIntoLetters(RS_MText* text, std::vector<RS_Entity*>& addList) {
    if (text == nullptr) {
        return false;
    }
    if(text->isLocked() || ! text->isVisible()) return false;

    // iterate though lines:
    for(auto e2: *text){
        if (e2 == nullptr) {
            break;
        }

        // text lines:
        if (e2->rtti()==RS2::EntityContainer) {

            auto line = dynamic_cast<RS_EntityContainer *>(e2);

            // iterate though letters:
            for(auto e3: *line){
                if (e3 == nullptr) {
                    break;
                }

                if (e3->rtti()==RS2::EntityMText) { // super / sub texts:
                    auto e3MText = dynamic_cast<RS_MText *>(e3);
                    explodeTextIntoLetters(e3MText, addList);
                }
                else if (e3->rtti()==RS2::EntityInsert) {    // normal letters:
                    auto letter = dynamic_cast<RS_Insert *>(e3);

                    auto tl = new RS_MText(
                        container,
                        RS_MTextData(letter->getInsertionPoint(),
                                     text->getHeight(),
                                     100.0,
                                     RS_MTextData::VABottom, RS_MTextData::HALeft,
                                     RS_MTextData::LeftToRight, RS_MTextData::Exact,
                                     1.0,
                                     letter->getName(),
                                     text->getStyle(),
                                     letter->getAngle(),
                                     RS2::Update));

                    tl->setLayer(text->getLayer());
                    tl->setPen(text->getPen(false));

                    addList.push_back(tl);
                    tl->update();
                }
            }
        }
    }

    return true;
}

bool RS_Modification::explodeTextIntoLetters(RS_Text* text, std::vector<RS_Entity*>& addList) {

    if (text == nullptr) {
        return false;
    }

    if(text->isLocked() || ! text->isVisible()) return false;

    // iterate though letters:
    for(auto e2: *text){

        if (e2 == nullptr) {
            break;
        }

        if (e2->rtti()==RS2::EntityInsert) {

            auto letter = dynamic_cast<RS_Insert *>(e2);

            auto tl = new RS_Text(
                container,
                RS_TextData(letter->getInsertionPoint(),
                            letter->getInsertionPoint(),
                            text->getHeight(),
                            text->getWidthRel(), RS_TextData::VABaseline,
                            RS_TextData::HALeft, RS_TextData::None, /*text->getTextGeneration(),*/
                            letter->getName(),
                            text->getStyle(),
                            letter->getAngle(),
                            RS2::Update));

            tl->setLayer(text->getLayer());
            tl->setPen(text->getPen(false));

            addList.push_back(tl);
            tl->update();
        }
    }

    return true;
}

/**
 * Moves all reference points of selected entities with the given data.
 */
bool RS_Modification::moveRef(RS_MoveRefData& data) {
    if (container == nullptr) {
        RS_DEBUG->print(RS_Debug::D_WARNING,
                        "RS_Modification::moveRef: no valid container");
        return false;
    }
    if(container->isLocked() || ! container->isVisible()) return false;

    std::vector<RS_Entity*> addList;

    // Create new entities
    for(auto e: *container){ // fixme - iterating all entities for selection
        if (e != nullptr && e->isSelected()) {
            RS_Entity* ec = e->clone();

            ec->moveRef(data.ref, data.offset);
            // since 2.0.4.0: keep it selected
            ec->setSelected(true);
            addList.push_back(ec);
        }
    }

    LC_UndoSection undo( document,viewport, handleUndo); // bundle remove/add entities in one undoCycle
    deselectOriginals(true);
    addNewEntities(addList);

    return true;
}<|MERGE_RESOLUTION|>--- conflicted
+++ resolved
@@ -3230,23 +3230,6 @@
                     rl = RS2::ResolveNone;
                     break;
 
-<<<<<<< HEAD
-                case RS2::EntityDimAligned:
-                case RS2::EntityDimLinear:
-                case RS2::EntityDimOrdinate:
-                case RS2::EntityTolerance:
-                case RS2::EntityDimRadial:
-                case RS2::EntityDimDiametric:
-                case RS2::EntityDimAngular:
-                case RS2::EntityDimLeader:
-                case RS2::EntityDimArc:
-                    rl = RS2::ResolveNone;
-                    resolveLayer = true;
-                    resolvePen = false;
-                    break;
-
-=======
->>>>>>> a5f967ef
                 default:
                     if (RS2::isDimensionalEntity(containerType)) {
                         rl = RS2::ResolveNone;
