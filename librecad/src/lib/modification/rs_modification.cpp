/****************************************************************************
**
** This file is part of the LibreCAD project, a 2D CAD program
**
** Copyright (C) 2010 R. van Twisk (librecad@rvt.dds.nl)
** Copyright (C) 2001-2003 RibbonSoft. All rights reserved.
**
**
** This file may be distributed and/or modified under the terms of the
** GNU General Public License version 2 as published by the Free Software
** Foundation and appearing in the file gpl-2.0.txt included in the
** packaging of this file.
**
** This program is distributed in the hope that it will be useful,
** but WITHOUT ANY WARRANTY; without even the implied warranty of
** MERCHANTABILITY or FITNESS FOR A PARTICULAR PURPOSE.  See the
** GNU General Public License for more details.
**
** You should have received a copy of the GNU General Public License
** along with this program; if not, write to the Free Software
** Foundation, Inc., 51 Franklin Street, Fifth Floor, Boston, MA  02110-1301  USA
**
** This copyright notice MUST APPEAR in all copies of the script!
**
**********************************************************************/
#include<cmath>

#include <QSet>

#include "rs_modification.h"

#include "rs_arc.h"
#include "rs_block.h"
#include "rs_circle.h"
#include "rs_clipboard.h"
#include "rs_creation.h"
#include "rs_debug.h"
#include "rs_ellipse.h"
#include "rs_graphicview.h"
#include "rs_graphic.h"
#include "rs_information.h"
#include "rs_insert.h"
#include "rs_layer.h"
#include "rs_line.h"
#include "rs_math.h"
#include "rs_mtext.h"
#include "rs_polyline.h"
#include "rs_text.h"
#include "rs_units.h"
#include "lc_splinepoints.h"
#include "lc_undosection.h"

#ifdef EMU_C99
#include "emu_c99.h"
#endif

namespace {
// fixme - hm, is it actually needed to mix the logic of modification and ui/undo?
/**
 * @brief getPasteScale - find scaling factor for pasting
 * @param const RS_PasteData& data - RS_PasteData
 * @param RS_Graphic *& source - source graphic. If source is nullptr, the graphic on the clipboard is used instead
 * @param const RS_Graphic& graphic - the target graphic
 * @return
 */
    RS_Vector getPasteScale(const RS_PasteData &data, RS_Graphic *&source, const RS_Graphic &graphic){

        // adjust scaling factor for units conversion in case of clipboard paste
        double factor = (RS_TOLERANCE < std::abs(data.factor)) ? data.factor : 1.0;
        // select source for paste
        if (source == nullptr){
            RS_DEBUG->print(RS_Debug::D_DEBUGGING, "RS_Modification::paste: add graphic source from clipboard");
            source = RS_CLIPBOARD->getGraphic();
            // graphics from the clipboard need to be scaled. From the part lib not:
            RS2::Unit sourceUnit = source->getUnit();
            RS2::Unit targetUnit = graphic.getUnit();
            factor = RS_Units::convert(1.0, sourceUnit, targetUnit);
        }
        RS_DEBUG->print(RS_Debug::D_DEBUGGING, "RS_Modification::paste: pasting scale factor: %g", factor);
        // scale factor as vector
        return {factor, factor};
    }

/**
 * @brief addNewBlock() - create a new block
 * @param name - name of the new block to create
 * @param graphic - the target graphic
 * @return RS_Block - the block created
 */
    RS_Block *addNewBlock(const QString &name, RS_Graphic &graphic){
        RS_BlockData db = RS_BlockData(name, {0.0, 0.0}, false);
        auto *b = new RS_Block(&graphic, db);
        b->reparent(&graphic);
        graphic.addBlock(b);
        return b;
    }

    RS_VectorSolutions findIntersection(const RS_Entity &trimEntity, const RS_Entity &limitEntity, double tolerance = 1e-4){

        RS_VectorSolutions sol;
        if (limitEntity.isAtomic()){
            // intersection(s) of the two entities:
            return RS_Information::getIntersection(&trimEntity, &limitEntity, false);
        }
        if (limitEntity.isContainer()){
            auto ec = dynamic_cast<const RS_EntityContainer *>(&limitEntity);

            for (RS_Entity *e = ec->firstEntity(RS2::ResolveAll); e != nullptr;
                 e = ec->nextEntity(RS2::ResolveAll)) {

                RS_VectorSolutions s2 = RS_Information::getIntersection(&trimEntity,
                                                                        e, false);

                std::copy_if(s2.begin(), s2.end(), std::back_inserter(sol), [e, tolerance](const RS_Vector &vp){
                    return vp.valid && e->isPointOnEntity(vp, tolerance);
                });
            }
        }
        return sol;
    }

    RS_Arc *trimCircle(RS_Circle *circle, const RS_Vector &trimCoord, const RS_VectorSolutions &sol){
        double aStart = 0.;
        double aEnd = 2. * M_PI;
        switch (sol.size()) {
            case 0:
                break;
            case 1:
                aStart = circle->getCenter().angleTo(sol.at(0));
                aEnd = aStart + 2. * M_PI;
                break;
            default:
            case 2:
                //trim according to intersections
                std::vector<double> angles;
                const auto &center0 = circle->getCenter();
                for (const RS_Vector &vp: sol) {
                    angles.push_back(center0.angleTo(vp));
                }
                //sort intersections by angle to circle center
                std::sort(angles.begin(), angles.end());
                const double a0 = center0.angleTo(trimCoord);
                for (size_t i = 0; i < angles.size(); ++i) {
                    aStart = angles.at(i);
                    aEnd = angles.at((i + 1) % angles.size());
                    if (RS_Math::isAngleBetween(a0, aStart, aEnd, false))
                        break;
                }
                break;
        }
        RS_ArcData arcData(circle->getCenter(),
                           circle->getRadius(),
                           aStart,
                           aEnd,
                           false);
        return new RS_Arc(circle->getParent(), arcData);
    }

/**
 * @brief getIdFlagString create a string by the entity and ID and type ID.
 * @param entity - entity, could be nullptr
 * @return std::string - "ID/typeID", or an empty string, if the input entity is nullptr
 */
    std::string getIdFlagString(RS_Entity *entity){
        if (entity == nullptr) return {};
        return std::to_string(entity->getId()) + "/" + std::to_string(entity->rtti());
    }

// Support fillet trimming for whole ellipses
    RS_AtomicEntity *trimEllipseForRound(RS_AtomicEntity *entity, const RS_Arc &arcFillet){
        if (entity == nullptr)
            return entity;
        if (entity->rtti() != RS2::EntityEllipse)
            return entity;
        auto ellipse = static_cast<RS_Ellipse *>(entity);
        if (ellipse->isEllipticArc())
            return entity;
        RS_Vector tangent = entity->getNearestPointOnEntity(arcFillet.getCenter(), false);
        RS_Line line{nullptr, {arcFillet.getCenter(), tangent}};
        RS_Vector middle = arcFillet.getMiddlePoint();
        RS_Vector opposite = arcFillet.getCenter() + (arcFillet.getCenter() - middle).normalized() * ellipse->getMinorRadius() * 0.01;
        RS_Vector trimCoord = ellipse->getNearestPointOnEntity(opposite, false);
        RS_VectorSolutions sol = RS_Information::getIntersection(entity, &line, false);
        ellipse->prepareTrim(trimCoord, sol);
        return entity;
    }

// A quick fix for rounding on circles
    RS_AtomicEntity *trimCircleForRound(RS_AtomicEntity *entity, const RS_Arc &arcFillet){
        if (entity == nullptr)
            return entity;
        if (entity->rtti() == RS2::EntityEllipse)
            return trimEllipseForRound(entity, arcFillet);
        if (entity->rtti() != RS2::EntityCircle)
            return entity;
        RS_Line line{nullptr, {arcFillet.getCenter(), entity->getCenter()}};
        RS_Vector middle = arcFillet.getMiddlePoint();
        // prefer acute angle for fillet
        // Use a trimCoord at the opposite side of the arc wrt to the
        RS_Vector opposite = arcFillet.getCenter() + (arcFillet.getCenter() - middle).normalized() * entity->getRadius() * 0.01;
        RS_Vector trimCoord = entity->getNearestPointOnEntity(opposite, true);
        RS_VectorSolutions sol = RS_Information::getIntersection(entity, &line, false);
        RS_Arc *arc = trimCircle(static_cast<RS_Circle *>(entity), trimCoord, sol);
        delete entity;
        return arc;
    }

    inline bool isOneOfPoints(const RS_Vector& candidate, const RS_Vector& point1, const RS_Vector& point2) {
       bool result = point1.distanceTo(candidate) < RS_TOLERANCE || point2.distanceTo(candidate) < RS_TOLERANCE;
       return result;
    }
}


RS_PasteData::RS_PasteData(RS_Vector _insertionPoint,
		double _factor,
		double _angle,
		bool _asInsert,
		const QString& _blockName):
		insertionPoint(_insertionPoint)
		,factor(_factor)
		,angle(_angle)
		,asInsert(_asInsert)
		,blockName(_blockName)
{
}

/**
 * Default constructor.
 *
 * @param container The container to which we will add
 *        entities. Usually that's an RS_Graphic entity but
 *        it can also be a polyline, text, ...
 * @param graphicView Pointer to graphic view or nullptr if you don't want the
 *        any views to be updated.
 * @param handleUndo true: Handle undo functionalitiy.
 */
RS_Modification::RS_Modification(RS_EntityContainer& container,
                                 RS_GraphicView* graphicView,
                                 bool handleUndo) {
    this->container = &container;
    this->graphicView = graphicView;
    this->handleUndo = handleUndo;
    graphic = container.getGraphic();
    document = container.getDocument();
}

/**
 * Deletes all selected entities.
 */
void RS_Modification::remove()
{
    RS_DEBUG->print(RS_Debug::D_DEBUGGING, "RS_Modification::remove");

    if (container == nullptr) {
        RS_DEBUG->print(RS_Debug::D_ERROR, "RS_Modification::remove: no valid container");
        return;
    }

    LC_UndoSection undo( document);
    bool invalidContainer {true};
// not safe (?)
    for(auto e: *container) {
        if (e && e->isSelected()) {
            e->setSelected(false);
            e->changeUndoState();
            undo.addUndoable(e);
            invalidContainer = false;
        }
    }
    if (invalidContainer) {
        RS_DEBUG->print(RS_Debug::D_WARNING, "RS_Modification::remove: no valid container is selected");
    }

    graphicView->redraw(RS2::RedrawDrawing);

    RS_DEBUG->print(RS_Debug::D_DEBUGGING, "RS_Modification::remove: OK");
}

/**
 * Revert direction of selected entities.
 */
void RS_Modification::revertDirection() {

    RS_DEBUG->print(RS_Debug::D_DEBUGGING, "RS_Modification::revertDirection");

	if (!container) {
        RS_DEBUG->print(RS_Debug::D_ERROR, "RS_Modification::revertDirection: no valid container");
		return;
	}

	std::vector<RS_Entity*> addList;
    bool invalidContainer {true};
    for(auto e: *container) {
		if (e && e->isSelected()) {
			RS_Entity* ec = e->clone();
			ec->revertDirection();
			addList.push_back(ec);
            invalidContainer = false;
        }
	}
    if (invalidContainer) {
        RS_DEBUG->print(RS_Debug::D_WARNING, "RS_Modification::revertDirection: no valid container is selected");
    }

    LC_UndoSection undo( document, handleUndo); // bundle remove/add entities in one undoCycle
    deselectOriginals(true);
	addNewEntities(addList);

    RS_DEBUG->print(RS_Debug::D_DEBUGGING, "RS_Modification::revertDirection: OK");
}



/**
 * Changes the attributes of all selected
 */
bool RS_Modification::changeAttributes(RS_AttributesData& data)
{
    return changeAttributes(data, container);
}

bool RS_Modification::changeAttributes(
    RS_AttributesData& data,
    RS_EntityContainer* cont)
{
    if (!cont) {
        return false;
    }

    LC_UndoSection  undo(document);
    QList<RS_Entity*> clones;
    QSet<RS_Block*> blocks;

    for (auto en: *cont) {
        if (!en) continue;
        if (!en->isSelected()) continue;

        if (data.applyBlockDeep && en->rtti() == RS2::EntityInsert) {
            RS_Block* bl = static_cast<RS_Insert*>(en)->getBlockForInsert();
            blocks << bl;
        }

        RS_Entity* cl = en->clone();
        RS_Pen pen = cl->getPen(false);

        if (data.changeLayer==true) {
            cl->setLayer(data.layer);
        }

        if (data.changeColor==true) {
            pen.setColor(data.pen.getColor());
        }
        if (data.changeLineType==true) {
            pen.setLineType(data.pen.getLineType());
        }
        if (data.changeWidth==true) {
            pen.setWidth(data.pen.getWidth());
        }
        cl->setPen(pen);

        if (graphicView) {
            graphicView->deleteEntity(en);
        }

        en->setSelected(false);
        cl->setSelected(false);

        clones << cl;

        if (!graphic) continue;

        en->setUndoState(true);
        graphic->addUndoable(en);
    }

    for (auto bl: blocks.values()) {
        for (auto en: *bl) {
            if (!en) continue;
            en->setSelected(true);
        }
        changeAttributes(data, (RS_EntityContainer*)bl);
    }

    for (auto cl: clones) {
        cont->addEntity(cl);

        if (graphicView) {;
            graphicView->drawEntity(cl);
        }

        if (graphic) {
            graphic->addUndoable(cl);
        }
    }

    if (graphic) {
        graphic->updateInserts();
    }

    cont->calculateBorders();

    return true;
}



/**
 * Copies all selected entities from the given container to the clipboard.
 * Layers and blocks that are needed are also copied if the container is
 * or is part of an RS_Graphic.
 *
 * @param container The entity container.
 * @param ref Reference point. The entities will be moved by -ref.
 * @param cut true: cut instead of copying, false: copy
 */
void RS_Modification::copy(const RS_Vector& ref, const bool cut) {

    RS_DEBUG->print(RS_Debug::D_DEBUGGING, "RS_Modification::copy");

	if (!container) {
        RS_DEBUG->print(RS_Debug::D_ERROR, "RS_Modification::copy: no valid container");
        return;
    }

    RS_CLIPBOARD->clear();
    if (graphic) {
        RS_CLIPBOARD->getGraphic()->setUnit(graphic->getUnit());
    } else {
        RS_CLIPBOARD->getGraphic()->setUnit(RS2::None);
    }

    // start undo cycle for the container if we're cutting
    LC_UndoSection undo( document, cut && handleUndo);

    bool invalidContainer {true};
	// copy entities / layers / blocks
	for(auto e: *container){
        //for (unsigned i=0; i<container->count(); ++i) {
        //RS_Entity* e = container->entityAt(i);
        if (e && e->isSelected()) {
            copyEntity(e, ref, cut);
            invalidContainer = false;
        }
    }
    if (invalidContainer) {
        RS_DEBUG->print(RS_Debug::D_WARNING, "RS_Modification::copy: no valid container is selected");
    }
    else {
        RS_DEBUG->print(RS_Debug::D_DEBUGGING, "RS_Modification::copy: OK");
    }
}



/**
 * Copies the given entity from the given container to the clipboard.
 * Layers and blocks that are needed are also copied if the container is
 * or is part of an RS_Graphic.
 *
 * @param e The entity.
 * @param ref Reference point. The entities will be moved by -ref.
 * @param cut true: cut instead of copying, false: copy
 */
void RS_Modification::copyEntity(RS_Entity* e, const RS_Vector& ref, const bool cut) {

    RS_DEBUG->print(RS_Debug::D_DEBUGGING, "RS_Modification::copyEntity");

    if (!e || !e->isSelected()) {
        RS_DEBUG->print(RS_Debug::D_ERROR, "RS_Modification::copyEntity: no entity is selected");
        return;
    }

    // add entity to clipboard:
    RS_DEBUG->print(RS_Debug::D_DEBUGGING, "RS_Modification::copyEntity: to clipboard: %s", getIdFlagString(e).c_str());
    RS_Entity* c = e->clone();

    c->move(-ref);

    // issue #1616: copy&paste a rotated block results in a double rotated block
    // At this point the copied block entities are already rotated, but at
    // pasting, RS_Insert::update() would still rotate the entities again and
    // cause double rotation.
    bool isBlock = c->rtti() == RS2::EntityInsert;
    double angle = isBlock ? static_cast<RS_Insert*>(c)->getAngle() : 0.;
    // issue #1616: A quick fix: rotate back all block entities in the clipboard back by the
    // rotation angle before pasting
    if (isBlock && std::abs(std::remainder(angle, 2. * M_PI)) > RS_TOLERANCE_ANGLE)
    {
        auto* insert = static_cast<RS_Insert*>(c);
        //insert->rotate(insert->getData().insertionPoint, - angle);
        insert->setAngle(0.);
    }

    RS_CLIPBOARD->addEntity(c);
    copyLayers(e);
    copyBlocks(e);

    // set layer to the layer clone:
    c->setLayer(e->getLayer()->getName());

    if (cut) {
        LC_UndoSection undo( document);
        RS_DEBUG->print(RS_Debug::D_DEBUGGING, "RS_Modification::copyEntity: cut ID/flag: %s", getIdFlagString(e).c_str());
        e->changeUndoState();
        undo.addUndoable(e);

        // delete entity in graphic view:
        if (graphicView) {
            graphicView->deleteEntity(e);
        }
        e->setSelected(false);
    } else {
        RS_DEBUG->print(RS_Debug::D_DEBUGGING, "RS_Modification::copyEntity: delete in view ID/flag: %s", getIdFlagString(e).c_str());
        // delete entity in graphic view:
        if (graphicView) {
            graphicView->deleteEntity(e);
        }
        e->setSelected(false);
        if (graphicView) {
            graphicView->drawEntity(e);
        }
    }

    RS_DEBUG->print(RS_Debug::D_DEBUGGING, "RS_Modification::copyEntity: OK");
}



/**
 * Copies all layers of the given entity to the clipboard.
 */
void RS_Modification::copyLayers(RS_Entity* e) {

    RS_DEBUG->print(RS_Debug::D_DEBUGGING, "RS_Modification::copyLayers");

	if (!e) {
        RS_DEBUG->print(RS_Debug::D_ERROR, "RS_Modification::copyLayers: no entity is selected");
        return;
    }

    // add layer(s) of the entity insert can also be into any layer
    RS_Layer* l = e->getLayer();
    if (!l) {
        RS_DEBUG->print(RS_Debug::D_ERROR, "RS_Modification::copyLayers: no valid layer found");
        return;
    }

    if (!RS_CLIPBOARD->hasLayer(l->getName())) {
        RS_CLIPBOARD->addLayer(l->clone());
    }

    // special handling of inserts:
    if (e->rtti()==RS2::EntityInsert) {
        // insert: add layer(s) of subentities:
        RS_DEBUG->print(RS_Debug::D_DEBUGGING, "RS_Modification::copyLayers: copy insert entity ID/flag layers: %s", getIdFlagString(e).c_str());
        RS_Block* b = ((RS_Insert*)e)->getBlockForInsert();
        if (!b) {
            RS_DEBUG->print(RS_Debug::D_ERROR, "RS_Modification::copyLayers: could not find block for insert entity");
            return;
        }
        for(auto e2: *b) {
            //for (unsigned i=0; i<b->count(); ++i) {
            //RS_Entity* e2 = b->entityAt(i);
            copyLayers(e2);
        }
    } else {
        RS_DEBUG->print(RS_Debug::D_DEBUGGING, "RS_Modification::copyLayers: skip noninsert entity");
    }

    RS_DEBUG->print(RS_Debug::D_DEBUGGING, "RS_Modification::copyLayers: OK");
}



/**
 * Copies all blocks of the given entity to the clipboard.
 */
void RS_Modification::copyBlocks(RS_Entity* e) {

    RS_DEBUG->print(RS_Debug::D_DEBUGGING, "RS_Modification::copyBlocks");

	if (!e) {
        RS_DEBUG->print(RS_Debug::D_ERROR, "RS_Modification::copyBlocks: no entity to process");
        return;
    }

    // add block of the entity only if it's an insert
    if (e->rtti()!=RS2::EntityInsert) {
        RS_DEBUG->print(RS_Debug::D_DEBUGGING, "RS_Modification::copyBlocks: skip non-insert entity");
        return;
    }

    RS_DEBUG->print(RS_Debug::D_DEBUGGING, "RS_Modification::copyBlocks: get insert entity ID/flag block: %s", getIdFlagString(e).c_str());
    RS_Block* b = ((RS_Insert*)e)->getBlockForInsert();
    if (!b) {
        RS_DEBUG->print(RS_Debug::D_ERROR, "RS_Modification::copyBlocks: could not find block for insert entity");
        return;
    }
    // add block of an insert
    QString bn = b->getName();
    if (!RS_CLIPBOARD->hasBlock(bn)) {
        RS_DEBUG->print(RS_Debug::D_DEBUGGING, "RS_Modification::copyBlocks: add block name: %s", bn.toLatin1().data());
        RS_CLIPBOARD->addBlock((RS_Block*)b->clone());
    }
    //find insert into insert
    for(auto e2: *b) {
        //call copyBlocks only if entity are insert
        if (e2->rtti()==RS2::EntityInsert) {
            RS_DEBUG->print(RS_Debug::D_DEBUGGING, "RS_Modification::copyBlocks: process insert-into-insert blocks for %s", getIdFlagString(e).c_str());
            copyBlocks(e2);
        }
    }

    RS_DEBUG->print(RS_Debug::D_DEBUGGING, "RS_Modification::copyBlocks: OK");
}



/**
 * Pastes all entities from the clipboard into the container.
 * Layers and blocks that are needed are also copied if the container is
 * or is part of an RS_Graphic.
 *
 * @param data Paste data.
 * @param source The source from where to paste. nullptr means the source
 *      is the clipboard.
 */
void RS_Modification::paste(const RS_PasteData& data, RS_Graphic* source) {

    RS_DEBUG->print(RS_Debug::D_INFORMATIONAL, "RS_Modification::paste");

	if (!graphic) {
        RS_DEBUG->print(RS_Debug::D_ERROR, "RS_Modification::paste: graphic is nullptr");
        return;
    }

    // scale factor as vector
    RS_Vector vfactor = getPasteScale(data, source, *graphic);
    // select source for paste
    if (source == nullptr) {
        RS_DEBUG->print(RS_Debug::D_ERROR, "RS_Modification::%s(): line %d: no source found", __func__, __LINE__);
        return;
    }

    // default insertion point for container
    RS_Vector ip = data.insertionPoint;

    // remember active layer before inserting absent layers
    RS_Layer *layer = graphic->getActiveLayer();

    // insert absent layers from source to graphic
    if (!pasteLayers(source)) {
        RS_DEBUG->print(RS_Debug::D_ERROR, "RS_Modification::paste: unable to copy due to absence of needed layers");
        return;
    }

    if (layer == nullptr) {
        RS_DEBUG->print(RS_Debug::D_ERROR, "RS_Modification::paste: unable to select layer to paste in");
        return;
    }
    RS_DEBUG->print(RS_Debug::D_DEBUGGING, "RS_Modification::paste: selected layer: %s", layer->getName().toLatin1().data());
    graphic->activateLayer(layer);

    // hash for renaming duplicated blocks
    QHash<QString, QString> blocksDict;

    // create block to paste entities as a whole
    QString name_old = (data.blockName != nullptr) ? data.blockName : "paste-block";
    QString name_new = (graphic->findBlock(name_old) != nullptr) ? graphic->getBlockList()->newName(name_old) : name_old;
    if (graphic->findBlock(name_old) != nullptr) {
        RS_DEBUG->print(RS_Debug::D_DEBUGGING, "RS_Modification::paste: paste block name: %s", name_new.toLatin1().data());
    }
    blocksDict[name_old] = name_new;

    // create block
    RS_Block* b = addNewBlock(name_new, *graphic);

    // create insert object for the paste block
    RS_InsertData di = RS_InsertData(b->getName(), ip, vfactor, 0., 1, 1, RS_Vector(0.0,0.0));
    RS_Insert* i = new RS_Insert(document, di);
    i->setLayerToActive();
    i->setPenToActive();
    i->reparent(document);
    document->addEntity(i);

    // copy sub- blocks, inserts and entities from source to the paste block
    RS_DEBUG->print(RS_Debug::D_DEBUGGING, "RS_Modification::paste: copy content to the paste block");
    for(auto e: *source) {

        if (!e) {
            RS_DEBUG->print(RS_Debug::D_WARNING, "RS_Modification::paste: nullptr entity in source");
            continue;
        }

        // paste subcontainers
        if (e->rtti() == RS2::EntityInsert) {
            if (!pasteContainer(e, b, blocksDict, RS_Vector(0.0, 0.0))) {
                RS_DEBUG->print(RS_Debug::D_ERROR, "RS_Modification::paste: unable to paste due to subcontainer paste error");
                return;
            }
            // clear selection due to the following processing of selected entities
            e->setSelected(false);
        } else {
            // paste individual entities including Polylines, etc.
            if (!pasteEntity(e, b)) {
                RS_DEBUG->print(RS_Debug::D_ERROR, "RS_Modification::paste: unable to paste due to entity paste error");
                return;
            }
            // clear selection due to the following processing of selected entities
            e->setSelected(false);
        }
    }

    // update insert
    i->update();
    i->setSelected(false);

    // unblock all entities if not pasting as a new block by demand
    LC_UndoSection undo(document, handleUndo);
    if (!data.asInsert) {
        // no inserts should be selected except from paste block and insert
        container->setSelected(false);
        i->setSelected(true);
        explode(false);
        document->removeEntity(i);
        b->clear();
        // if this call a destructor for the block?
        graphic->removeBlock(b);
    } else {
        undo.addUndoable(i);
    }


    RS_DEBUG->print(RS_Debug::D_DEBUGGING, "RS_Modification::paste: OK");
}



/**
 * Create layers in destination graphic corresponding to entity to be copied
 *
 **/
bool RS_Modification::pasteLayers(RS_Graphic* source) {

    RS_DEBUG->print(RS_Debug::D_DEBUGGING, "RS_Modification::pasteLayers");

    if (!source) {
        RS_DEBUG->print(RS_Debug::D_ERROR, "RS_Modification::pasteLayers: no valid graphic found");
        return false;
    }

    RS_LayerList* lrs=source->getLayerList();
    for(RS_Layer* l: *lrs) {

        if(!l) {
            RS_DEBUG->print(RS_Debug::D_WARNING, "RS_Modification::pasteLayers: nullptr layer in source");
            continue;
        }

        // add layers if absent
        QString ln = l->getName();
        if (!graphic->findLayer(ln)) {
            graphic->addLayer(l->clone());
            RS_DEBUG->print(RS_Debug::D_DEBUGGING, "RS_Modification::pasteLayers: layer added: %s", ln.toLatin1().data());
        }
    }

    RS_DEBUG->print(RS_Debug::D_DEBUGGING, "RS_Modification::pasteLayers: OK");
    return true;
}



/**
 * Create inserts and blocks in destination graphic corresponding to entity to be copied
 *
 **/
bool RS_Modification::pasteContainer(RS_Entity* entity, RS_EntityContainer* container, QHash<QString, QString>blocksDict, RS_Vector insertionPoint) {

    RS_DEBUG->print(RS_Debug::D_DEBUGGING, "RS_Modification::pasteInsert");

    RS_Insert* insert = dynamic_cast<RS_Insert*>(entity);
    if (insert == nullptr) {
        RS_DEBUG->print(RS_Debug::D_ERROR, "RS_Modification::pasteInsert: no container to process");
        return false;
    }

    // get block for this insert object
    RS_Block* insertBlock = insert->getBlockForInsert();
    if (insertBlock == nullptr) {
        RS_DEBUG->print(RS_Debug::D_ERROR, "RS_Modification::pasteInsert: no block to process");
        return false;
    }
    // get name for this insert object
    QString name_old = insertBlock->getName();
    QString name_new = name_old;
    if (name_old != insert->getName()) {
        RS_DEBUG->print(RS_Debug::D_ERROR, "RS_Modification::pasteInsert: block and insert names don't coincide");
        return false;
    }
    RS_DEBUG->print(RS_Debug::D_DEBUGGING, "RS_Modification::pasteInsert: processing container: %s", name_old.toLatin1().data());
    // rename if needed
    if (graphic->findBlock(name_old)) {
        name_new = graphic->getBlockList()->newName(name_old);
        RS_DEBUG->print(RS_Debug::D_DEBUGGING, "RS_Modification::pasteInsert: new block name: %s", name_new.toLatin1().data());
    }
    blocksDict[name_old] = name_new;
    // make new block in the destination
    RS_Block* blockClone = addNewBlock(name_new, *graphic);
    // create insert for the new block
    RS_InsertData di = RS_InsertData(name_new, insertionPoint, RS_Vector(1.0, 1.0), 0.0, 1, 1, RS_Vector(0.0,0.0));
    RS_Insert* insertClone = new RS_Insert(container, di);
    insertClone->reparent(container);
    container->addEntity(insertClone);

    // set the same layer in clone as in source
    QString ln = entity->getLayer()->getName();
    RS_Layer* layer = graphic->getLayerList()->find(ln);
    if (!layer) {
        RS_DEBUG->print(RS_Debug::D_ERROR, "RS_Modification::pasteInsert: unable to select layer to paste in");
        return false;
    }
    RS_DEBUG->print(RS_Debug::D_DEBUGGING, "RS_Modification::pasteInsert: selected layer: %s", layer->getName().toLatin1().data());
    insertClone->setLayer(layer);
    insertClone->setPen(entity->getPen(false));

    // get relative insertion point
    RS_Vector ip{0.0, 0.0};
    if (container->getId() != graphic->getId()) {
        ip = blockClone->getBasePoint();
    }

    // copy content of block/insert to destination
    RS_DEBUG->print(RS_Debug::D_DEBUGGING, "RS_Modification::pasteInsert: copy content to the subcontainer");
    for(auto* e: *insert) {

        if(!e) {
            RS_DEBUG->print(RS_Debug::D_NOTICE, "RS_Modification::pasteInsert: nullptr entity in block");
            continue;
        }

        if (e->rtti() == RS2::EntityInsert) {
            RS_DEBUG->print(RS_Debug::D_DEBUGGING, "RS_Modification::pasteInsert: process sub-insert for %s", ((RS_Insert*)e)->getName().toLatin1().data());
            if (!pasteContainer(e, blockClone, blocksDict, ip)) {
                RS_DEBUG->print(RS_Debug::D_ERROR, "RS_Modification::pasteInsert: unable to paste entity to sub-insert");
                return false;
            }
        } else {
            if (!pasteEntity(e, blockClone)) {
                RS_DEBUG->print(RS_Debug::D_ERROR, "RS_Modification::pasteInsert: unable to paste entity");
                return false;
            }
        }
    }

    insertClone->update();
    insertClone->setSelected(false);

    RS_DEBUG->print(RS_Debug::D_DEBUGGING, "RS_Modification::pasteInsert: OK");
    return true;
}



/**
 * Paste entity in supplied container
 *
 **/
bool RS_Modification::pasteEntity(RS_Entity* entity, RS_EntityContainer* container) {

    RS_DEBUG->print(RS_Debug::D_DEBUGGING, "RS_Modification::pasteEntity");

    if (!entity) {
        RS_DEBUG->print(RS_Debug::D_ERROR, "RS_Modification::pasteEntity: no entity to process");
        return false;
    }

    // create entity copy to paste
    RS_DEBUG->print(RS_Debug::D_DEBUGGING, "RS_Modification::pasteEntity ID/flag: %s", getIdFlagString(entity).c_str());
    RS_Entity* e = entity->clone();

    // set the same layer in clone as in source
    QString ln = entity->getLayer()->getName();
    RS_Layer* layer = graphic->getLayerList()->find(ln);
    if (!layer) {
        RS_DEBUG->print(RS_Debug::D_ERROR, "RS_Modification::pasteInsert: unable to select layer to paste in");
        return false;
    }
    RS_DEBUG->print(RS_Debug::D_DEBUGGING, "RS_Modification::pasteInsert: selected layer: %s", layer->getName().toLatin1().data());
    e->setLayer(layer);
    e->setPen(entity->getPen(false));

    // scaling entity doesn't needed as it scaled with insert object
    // paste entity
    e->reparent(container);
    container->addEntity(e);
    e->setSelected(false);

    RS_DEBUG->print(RS_Debug::D_DEBUGGING, "RS_Modification::pasteEntity: OK");
    return true;
}



/**
 * Splits a polyline into two leaving out a gap.
 *
 * @param polyline The original polyline
 * @param e1 1st entity on which the first cutting point is.
 * @param v1 1st cutting point.
 * @param e2 2nd entity on which the first cutting point is.
 * @param v2 2nd cutting point.
 * @param polyline1 Pointer to a polyline pointer which will hold the
 *        1st resulting new polyline. Pass nullptr if you don't
 *        need those pointers.
 * @param polyline2 Pointer to a polyline pointer which will hold the
 *        2nd resulting new polyline. Pass nullptr if you don't
 *        need those pointers.
 *
 * @todo Support arcs in polylines, check for wrong parameters
 *
 * @return true
 */
bool RS_Modification::splitPolyline(RS_Polyline& polyline,
                                    RS_Entity& e1, RS_Vector v1,
                                    RS_Entity& e2, RS_Vector v2,
                                    RS_Polyline** polyline1,
                                    RS_Polyline** polyline2) const {

	if (!container) {
        RS_DEBUG->print(RS_Debug::D_WARNING,
                        "RS_Modification::splitPolyline: no valid container");
        return false;
    }

    RS_Entity* firstEntity = polyline.firstEntity();
    RS_Vector firstPoint(false);
    if (firstEntity->rtti()==RS2::EntityLine) {
        firstPoint = ((RS_Line*)firstEntity)->getStartpoint();
    }
    RS_Polyline* pl1 =
        new RS_Polyline(container,
                        RS_PolylineData(firstPoint, RS_Vector(0.0,0.0), 0));
    RS_Polyline* pl2 = new RS_Polyline(container);
    RS_Polyline* pl = pl1;	// Current polyline
	RS_Line* line = nullptr;
	[[maybe_unused]] RS_Arc* arc = nullptr;

    if (polyline1) {
        *polyline1 = pl1;
    }
    if (polyline2) {
        *polyline2 = pl2;
    }

	for(auto e: polyline){

        if (e->rtti()==RS2::EntityLine) {
            line = (RS_Line*)e;
			arc = nullptr;
        } else if (e->rtti()==RS2::EntityArc) {
            arc = (RS_Arc*)e;
			line = nullptr;
        } else {
			line = nullptr;
			arc = nullptr;
        }

        if (line /*|| arc*/) {

            if (e==&e1 && e==&e2) {
                // Trim within a single entity:
                RS_Vector sp = line->getStartpoint();
                double dist1 = (v1-sp).magnitude();
                double dist2 = (v2-sp).magnitude();
                pl->addVertex(dist1<dist2 ? v1 : v2, 0.0);
                pl = pl2;
                pl->setStartpoint(dist1<dist2 ? v2 : v1);
                pl->addVertex(line->getEndpoint(), 0.0);
            } else if (e==&e1 || e==&e2) {
                // Trim entities:
                RS_Vector v = (e==&e1 ? v1 : v2);
                if (pl==pl1) {
                    // Trim endpoint of entity to first vector
                    pl->addVertex(v, 0.0);
//					pl = nullptr;
                } else {
                    // Trim startpoint of entity to second vector
                    pl = pl2;
                    pl->setStartpoint(v);
                    pl->addVertex(line->getEndpoint(), 0.0);
                }
            } else {
                // Add entities to polylines
                if (line && pl) {
                    pl->addVertex(line->getEndpoint(), 0.0);
                }
            }
        }
    }

    container->addEntity(pl1);
    container->addEntity(pl2);
    //container->removeEntity(&polyline);
    polyline.changeUndoState();

    return true;
}



/**
 * Adds a node to the given polyline. The new node is placed between
 * the start and end point of the given segment.
 *
 * @param node The position of the new node.
 *
 * @return Pointer to the new polyline or nullptr.
 */
RS_Polyline* RS_Modification::addPolylineNode(RS_Polyline& polyline,
        const RS_AtomicEntity& segment,
        const RS_Vector& node) {
    RS_DEBUG->print("RS_Modification::addPolylineNode");

	if (!container) {
        RS_DEBUG->print(RS_Debug::D_WARNING,
                        "RS_Modification::addPolylineNode: no valid container");
		return nullptr;
    }

    if (segment.getParent()!=&polyline) {
        RS_DEBUG->print(RS_Debug::D_WARNING,
                        "RS_Modification::addPolylineNode: segment not part of the polyline");
		return nullptr;
    }

    RS_Polyline* newPolyline = new RS_Polyline(container);
    newPolyline->setClosed(polyline.isClosed());
    newPolyline->setSelected(polyline.isSelected());
    newPolyline->setLayer(polyline.getLayer());
    newPolyline->setPen(polyline.getPen());

    // copy polyline and add new node:
    bool first = true;
    RS_Entity* lastEntity = polyline.lastEntity();
	for(auto e: polyline){

        if (e->isAtomic()) {
            RS_AtomicEntity* ae = (RS_AtomicEntity*)e;
            double bulge = 0.0;
            if (ae->rtti()==RS2::EntityArc) {
                RS_DEBUG->print("RS_Modification::addPolylineNode: arc segment");
                bulge = ((RS_Arc*)ae)->getBulge();
            } else {
                RS_DEBUG->print("RS_Modification::addPolylineNode: line segment");
                bulge = 0.0;
            }

            if (first) {
                RS_DEBUG->print("RS_Modification::addPolylineNode: first segment: %f/%f",
                                ae->getStartpoint().x, ae->getStartpoint().y);

                newPolyline->setNextBulge(bulge);
                newPolyline->addVertex(ae->getStartpoint());
                first = false;
            }

            // segment to split:
            if (ae==&segment) {
                RS_DEBUG->print("RS_Modification::addPolylineNode: split segment found");

                RS_DEBUG->print("RS_Modification::addPolylineNode: node: %f/%f",
                                node.x, node.y);

                newPolyline->setNextBulge(0.0);
                newPolyline->addVertex(node);

                RS_DEBUG->print("RS_Modification::addPolylineNode: after node: %f/%f",
                                ae->getEndpoint().x, ae->getEndpoint().y);

				if (ae!=lastEntity || !polyline.isClosed()) {
                    newPolyline->setNextBulge(0.0);
                    newPolyline->addVertex(ae->getEndpoint());
                }
            } else {
                RS_DEBUG->print("RS_Modification::addPolylineNode: normal vertex found: %f/%f",
                                ae->getEndpoint().x, ae->getEndpoint().y);

				if (ae!=lastEntity || !polyline.isClosed()) {
                    newPolyline->setNextBulge(bulge);
                    newPolyline->addVertex(ae->getEndpoint());
                }
            }
        } else {
            RS_DEBUG->print(RS_Debug::D_WARNING,
                            "RS_Modification::addPolylineNode: Polyline contains non-atomic entities");
        }
    }

    newPolyline->setNextBulge(polyline.getClosingBulge());
    newPolyline->endPolyline();

    // add new polyline:
    container->addEntity(newPolyline);
    if (graphicView) {
        graphicView->deleteEntity(&polyline);
        graphicView->drawEntity(newPolyline);
    }

    if (handleUndo) {
        LC_UndoSection undo( document);

        polyline.setUndoState(true);
        undo.addUndoable(&polyline);
        undo.addUndoable(newPolyline);
    }

    return newPolyline;
}



/*
    Deletes a node from a set of lines, as if it were a polyline; and if no other
    lines are near the selected node/point, then it deletes the line itself.

    - by Melwyn Francis Carlo
*/
void RS_Modification::deleteLineNode(RS_Line* line, const RS_Vector& node)
{
    RS_DEBUG->print("RS_Modification::deleteLineNode");

	if (!container)
    {
        RS_DEBUG->print(RS_Debug::D_WARNING, "RS_Modification::deleteLineNode: no valid container");
		return;
    }

	if (!node.valid)
    {
        RS_DEBUG->print(RS_Debug::D_WARNING, "RS_Modification::deleteLineNode: node not valid");
		return;
    }


    bool nodeIsStartPoint { true };

    if (node == line->getEndpoint()) nodeIsStartPoint = false;


    for (unsigned int i = 0; i < document->count(); i++)
    {
        if (document->entityAt(i)->rtti() == RS2::EntityLine)
        {
            RS_DEBUG->print("RS_Modification::deleteLineNode: connecting (another) line found");

            RS_Line *anotherLine = (RS_Line *) (document->entityAt(i));

            if (line == anotherLine) continue;

            RS_Vector startEndPoints[2] { line->getStartpoint(), line->getEndpoint() };

            if (nodeIsStartPoint)
            {
                RS_DEBUG->print("RS_Modification::deleteLineNode: node is original line's start point");

                if (node.distanceTo(anotherLine->getStartpoint()) < RS_TOLERANCE)
                {
                    startEndPoints[0] = anotherLine->getEndpoint();
                }
                else if (node.distanceTo(anotherLine->getEndpoint()) < RS_TOLERANCE)
                {
                    startEndPoints[0] = anotherLine->getStartpoint();
                }
                else
                {
                    continue;
                }
            }
            else
            {
                RS_DEBUG->print("RS_Modification::deleteLineNode: node is original line's end point");

                if (node.distanceTo(anotherLine->getStartpoint()) < RS_TOLERANCE)
                {
                    startEndPoints[1] = anotherLine->getEndpoint();
                }
                else if (node.distanceTo(anotherLine->getEndpoint()) < RS_TOLERANCE)
                {
                    startEndPoints[1] = anotherLine->getStartpoint();
                }
                else
                {
                    continue;
                }
            }


            RS_DEBUG->print("RS_Modification::deleteLineNode: adding new line and deleting another line");

            RS_Line* newLine { new RS_Line(container, startEndPoints[0], startEndPoints[1]) };

            newLine->setLayer(line->getLayer());
            newLine->setPen(line->getPen());

            container->addEntity(newLine);

            if (graphicView)
            {
                graphicView->drawEntity(newLine);
                graphicView->deleteEntity(anotherLine);
            }

            RS_DEBUG->print("RS_Modification::deleteLineNode: handling new and another line's undo");

            if (handleUndo)
            {
                LC_UndoSection undo(document);

                newLine->setUndoState(false);
                anotherLine->setUndoState(true);

                undo.addUndoable(newLine);
                undo.addUndoable(anotherLine);
            }

            break;
        }
    }


    RS_DEBUG->print("RS_Modification::deleteLineNode: deleting original line");

    if (graphicView) graphicView->deleteEntity(line);

    RS_DEBUG->print("RS_Modification::deleteLineNode: handling original line's undo");

    if (handleUndo)
    {
        LC_UndoSection undo(document);
        line->setUndoState(true);
        undo.addUndoable(line);
    }

    RS_DEBUG->print("RS_Modification::deleteLineNode: OK");
}




/**
 * Deletes a node from a polyline.
 *
 * @param node The node to delete.
 *
 * @return Pointer to the new polyline or nullptr.
 */

RS_Polyline* RS_Modification::deletePolylineNode(RS_Polyline& polyline,
        const RS_Vector& node, bool createOnly) {

    RS_DEBUG->print("RS_Modification::deletePolylineNode");

    if (!container){
        RS_DEBUG->print(RS_Debug::D_WARNING,
                        "RS_Modification::addPolylineNode: no valid container");
        return nullptr;
    }

    if (!node.valid){
        RS_DEBUG->print(RS_Debug::D_WARNING,
                        "RS_Modification::deletePolylineNode: node not valid");
        return nullptr;
    }

    // check if the polyline is no longer there after deleting the node:
    if (polyline.count() == 1){
        RS_Entity *e = polyline.firstEntity();
        if (e && e->isAtomic()){
            auto ae = dynamic_cast<RS_AtomicEntity *>(e);
            if (node.distanceTo(ae->getStartpoint()) < 1.0e-6 ||
                node.distanceTo(ae->getEndpoint()) < 1.0e-6){

                if (graphicView){
                    graphicView->deleteEntity(&polyline);
                }

                if (handleUndo){
                    LC_UndoSection undo(document);
                    polyline.setUndoState(true);
                    undo.addUndoable(&polyline);
                }
            }
        }
        return nullptr;
    }

    auto* newPolyline = new RS_Polyline(container);
    newPolyline->setClosed(polyline.isClosed());
    if (!createOnly){
        newPolyline->setSelected(polyline.isSelected());
        newPolyline->setLayer(polyline.getLayer());
        newPolyline->setPen(polyline.getPen());
    }

    // copy polyline and drop deleted node:
    bool first = true;
    bool lastDropped = false;
    RS_Entity* lastEntity = polyline.lastEntity();
    for (auto e: polyline) {

        if (e->isAtomic()){
            auto ae = dynamic_cast<RS_AtomicEntity *>(e);
            double bulge = 0.0;
            if (ae->rtti() == RS2::EntityArc){
                RS_DEBUG->print("RS_Modification::deletePolylineNode: arc segment");
                bulge = ((RS_Arc *) ae)->getBulge();
            } else {
                RS_DEBUG->print("RS_Modification::deletePolylineNode: line segment");
                bulge = 0.0;
            }

            // last entity is closing entity and will be added below with endPolyline()
            if (e == lastEntity && polyline.isClosed()){
                continue;
            }

            // first vertex (startpoint)
            if (first && node.distanceTo(ae->getStartpoint()) > 1.0e-6){
                RS_DEBUG->print("RS_Modification::deletePolylineNode: first node: %f/%f",
                                ae->getStartpoint().x, ae->getStartpoint().y);

                newPolyline->setNextBulge(bulge);
                newPolyline->addVertex(ae->getStartpoint());
                first = false;
            }

            // normal node (not deleted):
            if (first == false && node.distanceTo(ae->getEndpoint()) > 1.0e-6){
                RS_DEBUG->print("RS_Modification::deletePolylineNode: normal vertex found: %f/%f",
                                ae->getEndpoint().x, ae->getEndpoint().y);
                if (lastDropped){
                    //bulge = 0.0;
                }
                newPolyline->setNextBulge(bulge);
                newPolyline->addVertex(ae->getEndpoint());
                lastDropped = false;
            }

                // drop deleted node:
            else {
                RS_DEBUG->print("RS_Modification::deletePolylineNode: deleting vertex: %f/%f",
                                ae->getEndpoint().x, ae->getEndpoint().y);
                lastDropped = true;
            }
        } else {
            RS_DEBUG->print(RS_Debug::D_WARNING,
                            "RS_Modification::deletePolylineNode: Polyline contains non-atomic entities");
        }
    }

    RS_DEBUG->print("RS_Modification::deletePolylineNode: ending polyline");
    newPolyline->setNextBulge(polyline.getClosingBulge());
    newPolyline->endPolyline();

    // add new polyline:
    RS_DEBUG->print("RS_Modification::deletePolylineNode: adding new polyline");

    container->addEntity(newPolyline);
    if (!createOnly){
        if (graphicView){
            graphicView->deleteEntity(&polyline);
            graphicView->drawEntity(newPolyline);
        }

        RS_DEBUG->print("RS_Modification::deletePolylineNode: handling undo");
        if (handleUndo){
            LC_UndoSection undo(document);

            polyline.setUndoState(true);
            undo.addUndoable(&polyline);
            undo.addUndoable(newPolyline);
        }
    }
    return newPolyline;
}

/**
 * Deletes all nodes between the two given nodes (exclusive).
 *
 * @param node1 First limiting node.
 * @param node2 Second limiting node.
 *
 * @return Pointer to the new polyline or nullptr.
 */

<<<<<<< HEAD
RS_Polyline *RS_Modification::deletePolylineNodesBetween(
    RS_Polyline &polyline,
    const RS_Vector &node1, const RS_Vector &node2, bool createOnly){

=======
RS_Polyline* RS_Modification::deletePolylineNodesBetween(RS_Polyline& polyline,
        [[maybe_unused]] RS_AtomicEntity& segment, const RS_Vector& node1, const RS_Vector& node2) {
>>>>>>> 7b96f926
    RS_DEBUG->print("RS_Modification::deletePolylineNodesBetween");

    if (!container){
        RS_DEBUG->print(RS_Debug::D_WARNING,
                        "RS_Modification::addPolylineNodesBetween: no valid container");
        return nullptr;
    }

    if (node1.valid == false || node2.valid == false){
        RS_DEBUG->print(RS_Debug::D_WARNING,
                        "RS_Modification::deletePolylineNodesBetween: node not valid");
        return nullptr;
    }

    if (node1.distanceTo(node2) < 1.0e-6){
        RS_DEBUG->print(RS_Debug::D_WARNING,
                        "RS_Modification::deletePolylineNodesBetween: nodes are identical");
        return nullptr;
    }

    // check if there's nothing to delete:
    for (auto e: polyline) {

        if (e->isAtomic()){
            auto *ae = dynamic_cast<RS_AtomicEntity *>(e);
            /// FIXME- RS_TOLERANCE?
            if ((node1.distanceTo(ae->getStartpoint()) < RS_TOLERANCE  &&
                 node2.distanceTo(ae->getEndpoint()) < 1.0e-6) ||
                (node2.distanceTo(ae->getStartpoint()) < 1.0e-6 &&
                 node1.distanceTo(ae->getEndpoint()) < 1.0e-6)){

                RS_DEBUG->print(RS_Debug::D_WARNING,
                                "RS_Modification::deletePolylineNodesBetween: nothing to delete");
                return nullptr;
            }
        }
    }


    // check if the start point is involved:
    const RS_Vector &polylineStartpoint = polyline.getStartpoint();
    bool startpointInvolved = isOneOfPoints(polylineStartpoint, node1, node2);


    // check which part of the polyline has to be deleted:
    bool deleteStart = false;
    if (polyline.isClosed()){
        bool found = false;
        double length1 = 0.0;
        double length2 = 0.0;
        RS_Entity *e = polyline.firstEntity();

        if (startpointInvolved){
            if (e->isAtomic()){
                auto *ae = dynamic_cast<RS_AtomicEntity *>(e);
                length1 += ae->getLength();
            }
            e = polyline.nextEntity();
        }
        for (; e; e = polyline.nextEntity()) {

            if (e->isAtomic()){
                auto *ae = dynamic_cast<RS_AtomicEntity *>(e);

                if (isOneOfPoints(ae->getStartpoint(), node1, node2)){
                    found = !found;
                }

                if (found){
                    length2 += ae->getLength();
                } else {
                    length1 += ae->getLength();
                }
            }
        }
        if (length1 < length2){
            deleteStart = true;
        } else {
            deleteStart = false;
        }
    }

    auto *newPolyline = new RS_Polyline(container);
    newPolyline->setClosed(polyline.isClosed());
    if (!createOnly){
        newPolyline->setSelected(polyline.isSelected());
        newPolyline->setLayer(polyline.getLayer());
        newPolyline->setPen(polyline.getPen());
    }

    if (startpointInvolved && deleteStart && polyline.isClosed()){
        newPolyline->setNextBulge(0.0);
        newPolyline->addVertex(polylineStartpoint);
    }

    // copy polyline and drop deleted nodes:
    bool first = true;
    bool removing = deleteStart;
    bool done = false;
    bool nextIsStraight = false;
    RS_Entity *lastEntity = polyline.lastEntity();
    int i = 0;
    double bulge = 0.0;

    bool shouldRemove = false;
    for (auto e: polyline) {

        RS_DEBUG->print("RS_Modification::deletePolylineNodesBetween: entity: %d", i++);
        RS_DEBUG->print("RS_Modification::deletePolylineNodesBetween: removing: %d", (int) removing);

        if (e->isAtomic()){
            auto ae = dynamic_cast<RS_AtomicEntity *>(e);
            if (ae->rtti() == RS2::EntityArc){
                RS_DEBUG->print("RS_Modification::deletePolylineNodesBetween: arc segment");
                auto arc = dynamic_cast<RS_Arc *>(ae);
                bulge = arc->getBulge();
            } else {
                RS_DEBUG->print("RS_Modification::deletePolylineNodesBetween: line segment");
                bulge = 0.0;
            }

            const RS_Vector &endpoint = ae->getEndpoint();
            const RS_Vector &startpoint = ae->getStartpoint();

            // last entity is closing entity and will be added below with endPolyline()
            if (e == lastEntity && polyline.isClosed()){
                RS_DEBUG->print("RS_Modification::deletePolylineNodesBetween: dropping last vertex of closed polyline");
                continue;
            }

            // first vertex (startpoint)
            if (first){
                if (!removing){
                    RS_DEBUG->print("RS_Modification::deletePolylineNodesBetween: first node: %f/%f", startpoint.x, startpoint.y);
                    newPolyline->setNextBulge(bulge);
                    newPolyline->addVertex(startpoint);
                    first = false;
                }
            }


            // stop removing nodes:

            if (removing == true && isOneOfPoints(endpoint, node1, node2)){
                RS_DEBUG->print("RS_Modification::deletePolylineNodesBetween: stop removing at: %f/%f",endpoint.x, endpoint.y);
                removing = false;
                done = true;
                if (first == false){
                    nextIsStraight = true;
                }
            }

            // normal node (not deleted):
            if (removing == false && (done == false || deleteStart == false)){
                RS_DEBUG->print("RS_Modification::deletePolylineNodesBetween: normal vertex shouldRemove: %f/%f", endpoint.x, endpoint.y);
                if (nextIsStraight){
                    bulge = 0.0;
                    nextIsStraight = false;
                }
                newPolyline->setNextBulge(bulge);
                newPolyline->addVertex(endpoint);
            }
                // drop deleted node:
            else {
                RS_DEBUG->print("RS_Modification::deletePolylineNodesBetween: deleting vertex: %f/%f", endpoint.x, endpoint.y);
            }

            // start to remove nodes from now on:
            if (done == false && removing == false && isOneOfPoints(endpoint, node1, node2)){
                RS_DEBUG->print("RS_Modification::deletePolylineNodesBetween: start removing at: %f/%f", endpoint.x, endpoint.y);
                removing = true;
            }

            if (done){
                done = false;
            }
        } else {
            RS_DEBUG->print(RS_Debug::D_WARNING,"RS_Modification::deletePolylineNodesBetween: Polyline contains non-atomic entities");
        }
    }

    RS_DEBUG->print("RS_Modification::deletePolylineNodesBetween: ending polyline");
    newPolyline->setNextBulge(polyline.getClosingBulge());
    newPolyline->endPolyline();

    // add new polyline:
    RS_DEBUG->print("RS_Modification::deletePolylineNodesBetween: adding new polyline");
    container->addEntity(newPolyline);
    if (!createOnly){
        if (graphicView){
            graphicView->deleteEntity(&polyline);
            graphicView->drawEntity(newPolyline);
        }

        RS_DEBUG->print("RS_Modification::deletePolylineNodesBetween: handling undo");
        if (handleUndo){
            LC_UndoSection undo(document);

            polyline.setUndoState(true);
            undo.addUndoable(&polyline);
            undo.addUndoable(newPolyline);
        }
    }

    return newPolyline;
}

/**
 * Trims two segments of a polyline all nodes between the two trim segments
 * are removed.
 *
 * @param polyline The polyline entity.
 * @param segment1 First segment to trim.
 * @param segment2 Second segment to trim.
 *
 * @return Pointer to the new polyline or nullptr.
 */
RS_Polyline *RS_Modification::polylineTrim(
    RS_Polyline &polyline,
    RS_AtomicEntity &segment1,
    RS_AtomicEntity &segment2,
    bool createOnly){

    RS_DEBUG->print("RS_Modification::polylineTrim");

    if (!container){
        RS_DEBUG->print(RS_Debug::D_WARNING,
                        "RS_Modification::addPolylineNodesBetween: no valid container");
        return nullptr;
    }

    if (segment1.getParent() != &polyline || segment2.getParent() != &polyline){
        RS_DEBUG->print(RS_Debug::D_WARNING,
                        "RS_Modification::polylineTrim: segments not in polyline");
        return nullptr;
    }

    if (&segment1 == &segment2){
        RS_DEBUG->print(RS_Debug::D_WARNING,
                        "RS_Modification::polylineTrim: segments are identical");
        return nullptr;
    }

    RS_VectorSolutions sol;
    sol = RS_Information::getIntersection(&segment1, &segment2, false);

    if (sol.getNumber() == 0){
        RS_DEBUG->print(RS_Debug::D_WARNING,
                        "RS_Modification::polylineTrim: segments cannot be trimmed");
        return nullptr;
    }

    // check which segment comes first in the polyline:
    RS_AtomicEntity *firstSegment;
    if (polyline.findEntity(&segment1) > polyline.findEntity(&segment2)){
        firstSegment = &segment2;
    } else {
        firstSegment = &segment1;
    }

    // find out if we need to trim towards the open part of the polyline
    bool reverseTrim;
    reverseTrim = !RS_Math::isSameDirection(firstSegment->getDirection1(),
                                            firstSegment->getStartpoint().angleTo(sol.get(0)), M_PI_2);
    //reverseTrim = reverseTrim || !RS_Math::isSameDirection(segment2.getDirection1(),
//	segment2.getStartpoint().angleTo(sol.get(0)), M_PI_2);

    auto *newPolyline = new RS_Polyline(container);
    newPolyline->setClosed(polyline.isClosed());
    if (!createOnly){
        newPolyline->setSelected(polyline.isSelected());
        newPolyline->setLayer(polyline.getLayer());
        newPolyline->setPen(polyline.getPen());
    }

    // normal trimming: start removing nodes at trim segment. ends stay the same
    if (!reverseTrim){
        // copy polyline, trim segments and drop between nodes:
        bool first = true;
        bool removing = false;
        bool nextIsStraight = false;
        RS_Entity *lastEntity = polyline.lastEntity();
        for (auto e: polyline) {

            if (e->isAtomic()){
                auto ae = dynamic_cast<RS_AtomicEntity *>(e);
                double bulge = 0.0;
                if (ae->rtti() == RS2::EntityArc){
                    RS_DEBUG->print("RS_Modification::polylineTrim: arc segment");
                    bulge = ((RS_Arc *) ae)->getBulge();
                } else {
                    RS_DEBUG->print("RS_Modification::polylineTrim: line segment");
                    bulge = 0.0;
                }

                // last entity is closing entity and will be added below with endPolyline()
                if (e == lastEntity && polyline.isClosed()){
                    RS_DEBUG->print("RS_Modification::polylineTrim: "
                                    "dropping last vertex of closed polyline");
                    continue;
                }

                // first vertex (startpoint)
                if (first){
                    RS_DEBUG->print("RS_Modification::polylineTrim: first node: %f/%f",
                                    ae->getStartpoint().x, ae->getStartpoint().y);

                    newPolyline->setNextBulge(bulge);
                    newPolyline->addVertex(ae->getStartpoint());
                    first = false;
                }

                // trim and start removing nodes:
                if (!removing && (ae == &segment1 || ae == &segment2)){
                    RS_DEBUG->print("RS_Modification::polylineTrim: "
                                    "start removing at trim point %f/%f",
                                    sol.get(0).x, sol.get(0).y);
                    newPolyline->setNextBulge(0.0);
                    newPolyline->addVertex(sol.get(0));
                    removing = true;
                    nextIsStraight = true;
                }

                    // stop removing nodes:
                else if (removing && (ae == &segment1 || ae == &segment2)){
                    RS_DEBUG->print("RS_Modification::polylineTrim: stop removing at: %f/%f",
                                    ae->getEndpoint().x, ae->getEndpoint().y);
                    removing = false;
                }

                // normal node (not deleted):
                if (!removing){
                    RS_DEBUG->print("RS_Modification::polylineTrim: normal vertex found: %f/%f",
                                    ae->getEndpoint().x, ae->getEndpoint().y);
                    if (nextIsStraight){
                        newPolyline->setNextBulge(0.0);
                        nextIsStraight = false;
                    } else {
                        newPolyline->setNextBulge(bulge);
                    }
                    newPolyline->addVertex(ae->getEndpoint());
                }
            } else {
                RS_DEBUG->print(RS_Debug::D_WARNING,
                                "RS_Modification::polylineTrim: Polyline contains non-atomic entities");
            }
        }
    }

        // reverse trimming: remove nodes at the ends and keep those in between
    else {
        // copy polyline, trim segments and drop between nodes:
        //bool first = true;
        bool removing = true;
        bool nextIsStraight = false;
        RS_Entity *lastEntity = polyline.lastEntity();
        for (auto e: polyline) {

            if (e->isAtomic()){
                auto *ae = dynamic_cast<RS_AtomicEntity *>(e);
                double bulge = 0.0;
                if (ae->rtti() == RS2::EntityArc){
                    RS_DEBUG->print("RS_Modification::polylineTrim: arc segment");
                    auto arc = dynamic_cast<RS_Arc *>(ae);
                    bulge = arc ->getBulge();
                } else {
                    RS_DEBUG->print("RS_Modification::polylineTrim: line segment");
                    bulge = 0.0;
                }

                // last entity is closing entity and will be added below with endPolyline()
                if (e == lastEntity && polyline.isClosed()){
                    RS_DEBUG->print("RS_Modification::polylineTrim: "
                                    "dropping last vertex of closed polyline");
                    continue;
                }

                // trim and stop removing nodes:
                if (removing == true && (ae == &segment1 || ae == &segment2)){
                    RS_DEBUG->print("RS_Modification::polylineTrim: "
                                    "stop removing at trim point %f/%f",
                                    sol.get(0).x, sol.get(0).y);
                    newPolyline->setNextBulge(0.0);
                    // start of new polyline:
                    newPolyline->addVertex(sol.get(0));
                    removing = false;
                    nextIsStraight = true;
                }

                    // start removing nodes again:
                else if (removing == false && (ae == &segment1 || ae == &segment2)){
                    RS_DEBUG->print("RS_Modification::polylineTrim: start removing at: %f/%f",
                                    ae->getEndpoint().x, ae->getEndpoint().y);
                    newPolyline->setNextBulge(0.0);
                    // start of new polyline:
                    newPolyline->addVertex(sol.get(0));
                    removing = true;
                }

                // normal node (not deleted):
                if (removing == false){
                    RS_DEBUG->print("RS_Modification::polylineTrim: normal vertex found: %f/%f",
                                    ae->getEndpoint().x, ae->getEndpoint().y);
                    if (nextIsStraight){
                        newPolyline->setNextBulge(0.0);
                        nextIsStraight = false;
                    } else {
                        newPolyline->setNextBulge(bulge);
                    }
                    newPolyline->addVertex(ae->getEndpoint());
                }
            } else {
                RS_DEBUG->print(RS_Debug::D_WARNING,
                                "RS_Modification::polylineTrim: Polyline contains non-atomic entities");
            }
        }
    }

    RS_DEBUG->print("RS_Modification::polylineTrim: ending polyline");
    newPolyline->setNextBulge(polyline.getClosingBulge());
    newPolyline->endPolyline();

    // add new polyline:
    RS_DEBUG->print("RS_Modification::polylineTrim: adding new polyline");
    container->addEntity(newPolyline);
    if (!createOnly){
        if (graphicView){
            graphicView->deleteEntity(&polyline);
            graphicView->drawEntity(newPolyline);
        }

        RS_DEBUG->print("RS_Modification::polylineTrim: handling undo");
        if (handleUndo){
            LC_UndoSection undo(document);

            polyline.setUndoState(true);
            undo.addUndoable(&polyline);
            undo.addUndoable(newPolyline);
        }
    }

    return newPolyline;
}




/**
 * Moves all selected entities with the given data for the move
 * modification.
 */
bool RS_Modification::move(RS_MoveData& data) {
	if (!container) {
        RS_DEBUG->print(RS_Debug::D_WARNING,
                        "RS_Modification::move: no valid container");
        return false;
    }

	std::vector<RS_Entity*> addList;

    // Create new entities
    for (int num=1;
            num<=data.number || (data.number==0 && num<=1);
            num++) {
        // too slow:
        //for (unsigned i=0; i<container->count(); ++i) {
		//RS_Entity* e = container->entityAt(i);
		for(auto e: *container){
			if (e && e->isSelected()) {
                RS_Entity* ec = e->clone();

                ec->move(data.offset*num);
                if (data.useCurrentLayer) {
                    ec->setLayerToActive();
                }
                if (data.useCurrentAttributes) {
                    ec->setPenToActive();
                }
                if (ec->rtti()==RS2::EntityInsert) {
                    ((RS_Insert*)ec)->update();
                }
                // since 2.0.4.0: keep selection
                ec->setSelected(true);
				addList.push_back(ec);
            }
        }
    }

    LC_UndoSection undo( document, handleUndo); // bundle remove/add entities in one undoCycle
    deselectOriginals(data.number==0);
    addNewEntities(addList);

    return true;
}


/**
 * Offset all selected entities with the given mouse position and distance
 *
 *@Author: Dongxu Li
 */
bool RS_Modification::offset(const RS_OffsetData& data) {
	if (!container) {
        RS_DEBUG->print(RS_Debug::D_WARNING,
                        "RS_Modification::offset: no valid container");
        return false;
    }

	std::vector<RS_Entity*> addList;

    // Create new entities
    for (int num=1;
            num<=data.number || (data.number==0 && num<=1);
            num++) {
        // too slow:
		for(auto e: *container){
			if (e && e->isSelected()) {
                RS_Entity* ec = e->clone();
				//highlight is used by trim actions. do not carry over flag
				ec->setHighlighted(false);

				if (!ec->offset(data.coord, num*data.distance)) {
                    delete ec;
                    continue;
                }
                if (data.useCurrentLayer) {
                    ec->setLayerToActive();
                }
                if (data.useCurrentAttributes) {
                    ec->setPenToActive();
                }
                if (ec->rtti()==RS2::EntityInsert) {
					static_cast<RS_Insert*>(ec)->update();
                }
                // since 2.0.4.0: keep selection
                ec->setSelected(true);
				addList.push_back(ec);
            }
        }
    }

    LC_UndoSection undo( document, handleUndo); // bundle remove/add entities in one undoCycle
    deselectOriginals(data.number==0);
    addNewEntities(addList);

    return true;
}

/**
 * Rotates all selected entities with the given data for the rotation.
 */
bool RS_Modification::rotate(RS_RotateData &data){
    if (!container){
        RS_DEBUG->print(RS_Debug::D_WARNING,
                        "RS_Modification::rotate: no valid container");
        return false;
    }

    std::vector<RS_Entity *> addList;

    // Create new entities
    for (int num = 1;
         num <= data.number || (data.number == 0 && num <= 1);
         num++) {
        for (auto e: *container) {
            //for (unsigned i=0; i<container->count(); ++i) {
            //RS_Entity* e = container->entityAt(i);

            if (e && e->isSelected()){
                RS_Entity *ec = e->clone();
                ec->setSelected(false);

                ec->rotate(data.center, data.angle * num);
                if (data.useCurrentLayer){
                    ec->setLayerToActive();
                }
                if (data.useCurrentAttributes){
                    ec->setPenToActive();
                }
                if (ec->rtti() == RS2::EntityInsert){
                    ((RS_Insert *) ec)->update();
                }
                addList.push_back(ec);
            }
        }
    }

    LC_UndoSection undo(document, handleUndo); // bundle remove/add entities in one undoCycle
    deselectOriginals(data.number == 0);
    addNewEntities(addList);

    return true;
}



/**
 * Moves all selected entities with the given data for the scale
 * modification.
 */
bool RS_Modification::scale(RS_ScaleData& data) {
	if (!container) {
        RS_DEBUG->print(RS_Debug::D_WARNING,
                        "RS_Modification::scale: no valid container");
        return false;
    }

	std::vector<RS_Entity*> selectedList,addList;

	for(auto ec: *container){
        if (ec->isSelected() ) {
            if ( !data.isotropicScaling ) {
                    if ( ec->rtti() == RS2::EntityCircle ) {
    //non-isotropic scaling, replacing selected circles with ellipses
                auto* c=static_cast<RS_Circle*>(ec);
				ec= new RS_Ellipse{container,
				{c->getCenter(), {c->getRadius(),0.},
						1.,
						0., 0., false}};
            } else if ( ec->rtti() == RS2::EntityArc ) {
    //non-isotropic scaling, replacing selected arcs with ellipses
				RS_Arc *c=static_cast<RS_Arc*>(ec);
				ec= new RS_Ellipse{container,
								   {c->getCenter(),
								   {c->getRadius(),0.},
								   1.0,
								   c->getAngle1(),
								   c->getAngle2(),
								   c->isReversed()}};
            }
            }
			selectedList.push_back(ec);

        }
    }

    // Create new entities
    for (int num=1;
            num<=data.number || (data.number==0 && num<=1);
            num++) {

		for(RS_Entity* e: selectedList) {
            //for (RS_Entity* e=container->firstEntity();
            //        e;
            //        e=container->nextEntity()) {
            //for (unsigned i=0; i<container->count(); ++i) {
            //RS_Entity* e = container->entityAt(i);
			if (e) {
                RS_Entity* ec = e->clone();
                ec->setSelected(false);

                ec->scale(data.referencePoint, RS_Math::pow(data.factor, num));
                if (data.useCurrentLayer) {
                    ec->setLayerToActive();
                }
                if (data.useCurrentAttributes) {
                    ec->setPenToActive();
                }
                if (ec->rtti()==RS2::EntityInsert) {
                    ((RS_Insert*)ec)->update();
                }
				addList.push_back(ec);
            }
        }
    }

    LC_UndoSection undo( document, handleUndo); // bundle remove/add entities in one undoCycle
    deselectOriginals(data.number==0);
    addNewEntities(addList);

    return true;
}



/**
 * Mirror all selected entities with the given data for the mirror
 * modification.
 */
bool RS_Modification::mirror(RS_MirrorData& data) {
	if (!container) {
        RS_DEBUG->print(RS_Debug::D_WARNING,
                        "RS_Modification::mirror: no valid container");
        return false;
    }

	std::vector<RS_Entity*> addList;

    // Create new entities
    for (int num=1;
            num<=(int)data.copy || (data.copy==false && num<=1);
			++num) {
		for(auto e: *container){
            //for (unsigned i=0; i<container->count(); ++i) {
            //RS_Entity* e = container->entityAt(i);

            if (e && e->isSelected()) {
                RS_Entity* ec = e->clone();
                ec->setSelected(false);

                ec->mirror(data.axisPoint1, data.axisPoint2);
                if (data.useCurrentLayer) {
                    ec->setLayerToActive();
                }
                if (data.useCurrentAttributes) {
                    ec->setPenToActive();
                }
                if (ec->rtti()==RS2::EntityInsert) {
                    ((RS_Insert*)ec)->update();
                }
				addList.push_back(ec);
            }
        }
    }

    LC_UndoSection undo( document, handleUndo); // bundle remove/add entities in one undoCycle
    deselectOriginals(data.copy==false);
    addNewEntities(addList);

    return true;
}



/**
 * Rotates entities around two centers with the given parameters.
 */
bool RS_Modification::rotate2(RS_Rotate2Data& data) {
	if (!container) {
        RS_DEBUG->print(RS_Debug::D_WARNING,
                        "RS_Modification::rotate2: no valid container");
        return false;
    }

	std::vector<RS_Entity*> addList;

    // Create new entities
    for (int num=1;
            num<=data.number || (data.number==0 && num<=1);
            num++) {

		for(auto e: *container){
            //for (unsigned i=0; i<container->count(); ++i) {
            //RS_Entity* e = container->entityAt(i);

            if (e && e->isSelected()) {
                RS_Entity* ec = e->clone();
                ec->setSelected(false);

                ec->rotate(data.center1, data.angle1*num);
                RS_Vector center2 = data.center2;
                center2.rotate(data.center1, data.angle1*num);

                ec->rotate(center2, data.angle2*num);
                if (data.useCurrentLayer) {
                    ec->setLayerToActive();
                }
                if (data.useCurrentAttributes) {
                    ec->setPenToActive();
                }
                if (ec->rtti()==RS2::EntityInsert) {
                    ((RS_Insert*)ec)->update();
                }
				addList.push_back(ec);
            }
        }
    }

    LC_UndoSection undo( document, handleUndo); // bundle remove/add entities in one undoCycle
    deselectOriginals(data.number==0);
    addNewEntities(addList);

    return true;
}



/**
 * Moves and rotates entities with the given parameters.
 */
bool RS_Modification::moveRotate(RS_MoveRotateData& data) {
	if (!container) {
        RS_DEBUG->print(RS_Debug::D_WARNING,
                        "RS_Modification::moveRotate: no valid container");
        return false;
    }

	std::vector<RS_Entity*> addList;

    // Create new entities
    for (int num=1;
            num<=data.number || (data.number==0 && num<=1);
			++num) {
		for(auto e: *container){
            //for (unsigned i=0; i<container->count(); ++i) {
            //RS_Entity* e = container->entityAt(i);

            if (e && e->isSelected()) {
                RS_Entity* ec = e->clone();
                ec->setSelected(false);

                ec->move(data.offset*num);
                ec->rotate(data.referencePoint + data.offset*num,
                           data.angle*num);
                if (data.useCurrentLayer) {
                    ec->setLayerToActive();
                }
                if (data.useCurrentAttributes) {
                    ec->setPenToActive();
                }
                if (ec->rtti()==RS2::EntityInsert) {
                    ((RS_Insert*)ec)->update();
                }
				addList.push_back(ec);
            }
        }
    }

    LC_UndoSection undo( document, handleUndo); // bundle remove/add entities in one undoCycle
    deselectOriginals(data.number==0);
    addNewEntities(addList);

    return true;
}



/**
 * Deselects all selected entities and removes them if remove is true;
 *
 * @param remove true: Remove entities.
 */
void RS_Modification::deselectOriginals(bool remove)
{
    LC_UndoSection undo( document, handleUndo);

    for (auto e: *container) {

        //for (unsigned i=0; i<container->count(); ++i) {
        //RS_Entity* e = container->entityAt(i);

        if (e) {
            bool selected = false;

            /*
                  if (e->isAtomic()) {
                      RS_AtomicEntity* ae = (RS_AtomicEntity*)e;
                      if (ae->isStartpointSelected() ||
                              ae->isEndpointSelected()) {

                          selected = true;
                      }
                  }
            */

            if (e->isSelected()) {
                selected = true;
            }

            if (selected) {
                e->setSelected(false);
                if (remove
                   ) {
                    //if (graphicView) {
                    //    graphicView->deleteEntity(e);
                    //}
                    e->changeUndoState();
                    undo.addUndoable(e);
                } else {
                    //if (graphicView) {
                    //    graphicView->drawEntity(e);
                    //}
                }
            }
        }
    }
}



/**
 * Adds the given entities to the container and draws the entities if
 * there's a graphic view available.
 *
 * @param addList Entities to add.
 */
void RS_Modification::addNewEntities(std::vector<RS_Entity*>& addList)
{
    LC_UndoSection undo( document, handleUndo);

    for (RS_Entity* e: addList) {
        if (e) {
            container->addEntity(e);
            undo.addUndoable(e);
        }
    }

    container->calculateBorders();

    if (graphicView) {
        graphicView->redraw(RS2::RedrawDrawing);
    }
}



/**
 * Trims or extends the given trimEntity to the intersection point of the
 * trimEntity and the limitEntity.
 *
 * @param trimCoord Coordinate which defines which endpoint of the
 *   trim entity to trim.
 * @param trimEntity Entity which will be trimmed.
 * @param limitCoord Coordinate which defines the intersection to which the
 *    trim entity will be trimmed.
 * @param limitEntity Entity to which the trim entity will be trimmed.
 * @param both true: Trim both entities. false: trim trimEntity only.
 * @param forPreview true: used in preview, no entities are added to the document.
 *
 */
LC_TrimResult RS_Modification::trim(const RS_Vector& trimCoord,
                           RS_AtomicEntity* trimEntity,
                           const RS_Vector& limitCoord,
                           RS_Entity* limitEntity,
                           bool both,
                           bool forPreview) {

    LC_TrimResult result;
    if (trimEntity == nullptr || limitEntity == nullptr) {
        RS_DEBUG->print(RS_Debug::D_WARNING,
                        "RS_Modification::trim: At least one entity is nullptr");
        return result;
    }

    if (both && !limitEntity->isAtomic()) {
        RS_DEBUG->print(RS_Debug::D_WARNING,
                        "RS_Modification::trim: limitEntity is not atomic");
    }
    if(trimEntity->isLocked()|| !trimEntity->isVisible()) return result;

    RS_VectorSolutions sol = findIntersection(*trimEntity, *limitEntity);

//if intersection are in start or end point can't trim/extend in this point, remove from solution. sf.net #3537053
    if (trimEntity->rtti()==RS2::EntityLine){
        auto *lin = dynamic_cast<RS_Line *>(trimEntity);
        for (unsigned int i=0; i< sol.size(); i++) {
            RS_Vector v = sol.at(i);
            if (v == lin->getStartpoint())
                sol.removeAt(i);
            else if (v == lin->getEndpoint())
                sol.removeAt(i);
        }
    }

	if (!sol.hasValid()) {
        return both ? trim( limitCoord, (RS_AtomicEntity*)limitEntity, trimCoord, trimEntity, false, forPreview) : result;
    }

	RS_AtomicEntity* trimmed1 = nullptr;
	RS_AtomicEntity* trimmed2 = nullptr;

    if (trimEntity->rtti()==RS2::EntityCircle) {
        // convert a circle into a trimmable arc, need to start from intersections
        trimmed1 = trimCircle(dynamic_cast<RS_Circle*>(trimEntity), trimCoord, sol);
    } else {
        trimmed1 = (RS_AtomicEntity*)trimEntity->clone();
        trimmed1->setHighlighted(false);
    }

    // trim trim entity
	size_t ind = 0;
    RS_Vector is(false), is2(false);

    //RS2::Ending ending = trimmed1->getTrimPoint(trimCoord, is);
    if ( trimEntity->trimmable() ) {
        is = trimmed1->prepareTrim(trimCoord, sol);
    } else {
		is = sol.getClosest(limitCoord, nullptr, &ind);
		//sol.getClosest(limitCoord, nullptr, &ind);
        RS_DEBUG->print("RS_Modification::trim: limitCoord: %f/%f", limitCoord.x, limitCoord.y);
        RS_DEBUG->print("RS_Modification::trim: sol.get(0): %f/%f", sol.get(0).x, sol.get(0).y);
        RS_DEBUG->print("RS_Modification::trim: sol.get(1): %f/%f", sol.get(1).x, sol.get(1).y);
        RS_DEBUG->print("RS_Modification::trim: ind: %lu", ind);
        is2 = sol.get(ind==0 ? 1 : 0);
        //RS_Vector is2 = sol.get(ind);
        RS_DEBUG->print("RS_Modification::trim: is2: %f/%f", is2.x, is2.y);

    }
    if (!forPreview) {
        // remove trim entity from view:
        if (graphicView) {
            graphicView->deleteEntity(trimEntity);
        }
    }

    // remove limit entity from view:
    bool trimBoth= both && !limitEntity->isLocked() && limitEntity->isVisible();
    if (trimBoth) {
        trimmed2 = (RS_AtomicEntity*)limitEntity->clone();
        if (!forPreview) {
            trimmed2->setHighlighted(false);
            if (graphicView) {
                graphicView->deleteEntity(limitEntity);
            }
        }
    }

    trimEnding(trimCoord, trimmed1, is);



    // trim limit entity:
    if (trimBoth) {
        if ( trimmed2->trimmable()) {
            is2 = trimmed2->prepareTrim(limitCoord, sol);
        }
        else {
            is2 = sol.getClosest(trimCoord);
        }

        trimEnding(limitCoord, trimmed2, is2);
    }

    if (!forPreview) {
        // add new trimmed trim entity:
        container->addEntity(trimmed1);
        if (graphicView) {
            graphicView->drawEntity(trimmed1);
        }

        // add new trimmed limit entity:
        if (trimBoth) {
            container->addEntity(trimmed2);
            if (graphicView) {
                graphicView->drawEntity(trimmed2);
            }
        }
    }
    if (!forPreview) {
        if (handleUndo) {
            LC_UndoSection undo(document);

            undo.addUndoable(trimmed1);
            trimEntity->setUndoState(true);
            undo.addUndoable(trimEntity);
            if (trimBoth) {
                undo.addUndoable(trimmed2);
                limitEntity->setUndoState(true);
                undo.addUndoable(limitEntity);
            }
        }
    }
    result.result = true;
    result.trimmed1 = trimmed1;
    result.trimmed2 = trimmed2;
    result.intersection1 = is;
    result.intersection2 = is2;

    if (trimmed1->isArc()){
        result.intersection1 = trimmed1->getStartpoint();
        result.intersection2 = trimmed1->getEndpoint();
    }

    return result;
}

void RS_Modification::trimEnding(const RS_Vector &trimCoord, RS_AtomicEntity *trimmed1, const RS_Vector &is) const {
    RS2::Ending ending = trimmed1->getTrimPoint(trimCoord, is);
    switch (ending) {
        case RS2::EndingStart: {
            trimmed1->trimStartpoint(is);
            break;
        }
        case RS2::EndingEnd: {
            trimmed1->trimEndpoint(is);
            break;
        }
        default:
            break;
    }
}


/**
 * Trims or extends the given trimEntity by the given amount.
 *
 * @param trimCoord Coordinate which defines which endpoint of the
 *   trim entity to trim.
 * @param trimEntity Entity which will be trimmed.
 * @param dist Amount to trim by.
 */
RS_Entity* RS_Modification::trimAmount(const RS_Vector& trimCoord,
                                 RS_AtomicEntity* trimEntity,
                                 double dist,
                                 bool trimBoth,
                                 bool &trimStart, bool &trimEnd,
                                 bool forPreview) {

    if (!trimEntity){
        RS_DEBUG->print(RS_Debug::D_WARNING, "RS_Modification::trimAmount: Entity is nullptr");
        return nullptr;
    }

    if (trimEntity->isLocked() || !trimEntity->isVisible()) {
        return nullptr;
    }

    RS_AtomicEntity *trimmed = nullptr;

    // remove trim entity:
    trimmed = (RS_AtomicEntity *) trimEntity->clone();

    if (graphicView != nullptr){
        graphicView->deleteEntity(trimEntity);
    }

    // trim trim entity

    trimStart = false;
    trimEnd = false;
    if (trimBoth){
        RS_Vector isStart = trimmed->getNearestDist(-dist, trimmed->getStartpoint());
        RS_Vector isEnd = trimmed->getNearestDist(-dist, trimmed->getEndpoint());

        trimmed->trimStartpoint(isStart);
        trimmed->trimEndpoint(isEnd );
        trimStart = true;
        trimEnd = true;
    }
    else {
        RS_Vector is = trimmed->getNearestDist(-dist, trimCoord);

        if (trimCoord.distanceTo(trimmed->getStartpoint()) <
            trimCoord.distanceTo(trimmed->getEndpoint())){
            trimmed->trimStartpoint(is);
            trimStart = true;
        } else {
            trimmed->trimEndpoint(is);
            trimEnd = true;
        }
    }

    if (!forPreview){
        // add new trimmed trim entity:
        if (container != nullptr){
            container->addEntity(trimmed);
        }

        if (graphicView != nullptr){
            graphicView->drawEntity(trimmed);
        }

        if (handleUndo){
            LC_UndoSection undo(document);

            undo.addUndoable(trimmed);
            trimEntity->setUndoState(true);
            undo.addUndoable(trimEntity);
        }
    }
    return trimmed;
}



/**
 * Cuts the given entity at the given point.
 */
bool RS_Modification::cut(const RS_Vector& cutCoord,
                          RS_AtomicEntity* cutEntity) {

#ifndef EMU_C99
    using std::isnormal;
#endif

	if (!cutEntity) {
        RS_DEBUG->print(RS_Debug::D_WARNING,
						"RS_Modification::cut: Entity is nullptr");
        return false;
    }
    if(cutEntity->isLocked() || ! cutEntity->isVisible()) return false;

    if (!cutCoord.valid) {
        RS_DEBUG->print(RS_Debug::D_WARNING,
                        "RS_Modification::cut: Point invalid.");
        return false;
    }

    // cut point is at endpoint of entity:
    if (cutCoord.distanceTo(cutEntity->getStartpoint())<RS_TOLERANCE ||
            cutCoord.distanceTo(cutEntity->getEndpoint())<RS_TOLERANCE) {
        RS_DEBUG->print(RS_Debug::D_WARNING,
                        "RS_Modification::cut: Cutting point on endpoint");
        return false;
    }

    // delete cut entity on the screen:
    if (graphicView) {
        graphicView->deleteEntity(cutEntity);
    }

	RS_AtomicEntity* cut1 = nullptr;
	RS_AtomicEntity* cut2 = nullptr;
    double a;

    switch (cutEntity->rtti()) {
    case RS2::EntityCircle:
        // convert to a whole 2 pi range arc
        //RS_Circle* c = (RS_Circle*)cutEntity;
        a=static_cast<RS_Circle*>(cutEntity)->getCenter().angleTo(cutCoord);
        cut1 = new RS_Arc(cutEntity->getParent(),
                          RS_ArcData(static_cast<RS_Circle*>(cutEntity) ->getCenter(),
                                     static_cast<RS_Circle*>(cutEntity) ->getRadius(),
                                     a,a+2.*M_PI, false));
        cut1->setPen(cutEntity->getPen(false));
        cut1->setLayer(cutEntity->getLayer(false));
		//cut2 = nullptr; // cut2 is nullptr by default
        break;

        // handle ellipse arc the using the default method
    case RS2::EntitySplinePoints: // interpolation spline can be closed
		// so we cannot use the default implementation
        cut2 = ((LC_SplinePoints*)cutEntity)->cut(cutCoord);
		cut1 = (RS_AtomicEntity*)cutEntity->clone();

        cut1->setPen(cutEntity->getPen(false));
        cut1->setLayer(cutEntity->getLayer(false));
		if(cut2)
		{
		    cut2->setPen(cutEntity->getPen(false));
		    cut2->setLayer(cutEntity->getLayer(false));
		}
		break;
    case RS2::EntityEllipse:
    // ToDo, to really handle Ellipse Arcs properly, we need to create a new class RS_EllipseArc, keep RS_Ellipse for whole range Ellipses
    {
        const RS_Ellipse* const ellipse=static_cast<const RS_Ellipse*>(cutEntity);
        if(RS_Math::isSameDirection( ellipse ->getAngle1(), ellipse ->getAngle2(), RS_TOLERANCE_ANGLE)
                && ! /*std::*/isnormal(ellipse->getAngle1())
                && ! /*std::*/isnormal(ellipse->getAngle2())
                ) {
            // whole ellipse, convert to a whole range elliptic arc
            a=ellipse->getEllipseAngle(cutCoord);
			cut1 = new RS_Ellipse{cutEntity->getParent(),
					RS_EllipseData{ellipse ->getCenter(),
					ellipse ->getMajorP(),
					ellipse ->getRatio(),
					a,a+2.*M_PI,
					ellipse ->isReversed()
		}
		};
            cut1->setPen(cutEntity->getPen(false));
            cut1->setLayer(cutEntity->getLayer(false));
			//cut2 = nullptr; // cut2 is nullptr by default
            break;
        }else{
            //elliptic arc
            //missing "break;" line is on purpose
            //elliptic arc should be handled by default:
            //do not insert between here and default:
        }
    }
    // fall-through
    default:
        cut1 = (RS_AtomicEntity*)cutEntity->clone();
        cut2 = (RS_AtomicEntity*)cutEntity->clone();

        cut1->trimEndpoint(cutCoord);
        cut2->trimStartpoint(cutCoord);
    }
    // add new cut entity:
    container->addEntity(cut1);
    if (cut2) {
        container->addEntity(cut2);
    }

    if (graphicView) {
        graphicView->drawEntity(cut1);
        if (cut2) {
            graphicView->drawEntity(cut2);
        }
    }

    if (handleUndo) {
        LC_UndoSection undo( document);

        undo.addUndoable(cut1);
        if (cut2) {
            undo.addUndoable(cut2);
        }
        cutEntity->setUndoState(true);
        undo.addUndoable(cutEntity);
    }

    return true;
}



/**
 * Stretching.
 */
bool RS_Modification::stretch(const RS_Vector& firstCorner,
                              const RS_Vector& secondCorner,
                              const RS_Vector& offset) {

    if (!offset.valid) {
        RS_DEBUG->print(RS_Debug::D_WARNING,
                        "RS_Modification::stretch: Offset invalid");
        return false;
    }

	std::vector<RS_Entity*> addList;

	// Create new entities
	for(auto e: *container){
		if (e &&
                e->isVisible() &&
                !e->isLocked() ) {
//            &&
            if (  (e->isInWindow(firstCorner, secondCorner) ||
                    e->hasEndpointsWithinWindow(firstCorner, secondCorner))) {

                RS_Entity* ec = e->clone();
                ec->stretch(firstCorner, secondCorner, offset);
				addList.push_back(ec);
                e->setSelected(true);
            }
        }
    }

    LC_UndoSection undo( document, handleUndo); // bundle remove/add entities in one undoCycle
    deselectOriginals(true);
    addNewEntities(addList);

    return true;
}

/**
 * Bevels a corner.
 *
 * @param coord1 Mouse coordinate to specify direction from intersection.
 * @param entity1 First entity of the corner.
 * @param coord2 Mouse coordinate to specify direction from intersection.
 * @param entity2 Second entity of the corner.
 * @param data Lengths and trim flag.
 */
LC_BevelResult* RS_Modification::bevel(
    const RS_Vector &coord1, RS_AtomicEntity *entity1,
    const RS_Vector &coord2, RS_AtomicEntity *entity2,
    RS_BevelData &data,
    bool previewOnly){

    RS_DEBUG->print("RS_Modification::bevel");

    if (!(entity1 && entity2)){
        RS_DEBUG->print(RS_Debug::D_WARNING,
                        "RS_Modification::bevel: At least one entity is nullptr");
        return nullptr;
    }
    if (entity1->isLocked() || !entity1->isVisible()) return nullptr;
    if (entity2->isLocked() || !entity2->isVisible()) return nullptr;

    RS_EntityContainer *baseContainer = container;
    bool isPolyline = false;
//    bool isClosedPolyline = false;

    LC_UndoSection undo(document, handleUndo);

    // find out whether we're bevelling within a polyline:

    auto* result = new LC_BevelResult();

    //fixme - that check should be in action too
    if (entity1->getParent() &&
        entity1->getParent()->rtti() == RS2::EntityPolyline){
        RS_DEBUG->print("RS_Modification::bevel: trimming polyline segments");
        if (entity1->getParent() != entity2->getParent()){
            RS_DEBUG->print(RS_Debug::D_WARNING,
                            "RS_Modification::bevel: entities not in the same polyline");
            result->error = LC_BevelResult::ERR_NOT_THE_SAME_POLYLINE;
            return result;
        }
        //TODO: check if entity1 & entity2 are lines.
        //bevel only can be with lines.

        // clone polyline for undo
        auto *cl = dynamic_cast<RS_EntityContainer *>(entity1->getParent()->clone());
        baseContainer = cl;
        if (handleUndo && !previewOnly){
            container->addEntity(cl);
            //cl->setUndoState(true);
            undo.addUndoable(cl);

            undo.addUndoable(entity1->getParent());
            entity1->getParent()->setUndoState(true);

        }

        entity1 = (RS_AtomicEntity *) baseContainer->entityAt(entity1->getParent()->findEntity(entity1));
        entity2 = (RS_AtomicEntity *) baseContainer->entityAt(entity2->getParent()->findEntity(entity2));

        //baseContainer = entity1->getParent();
        isPolyline = true;
//        isClosedPolyline = ((RS_Polyline*)entity1)->isClosed();
    }

    RS_DEBUG->print("RS_Modification::bevel: getting intersection");

    RS_VectorSolutions sol =
        RS_Information::getIntersection(entity1, entity2, false);

    if (sol.getNumber() == 0){
        result->error = LC_BevelResult::ERR_NO_INTERSECTION;
        return result;
    }

    RS_AtomicEntity *trimmed1 = nullptr;
    RS_AtomicEntity *trimmed2 = nullptr;


    result->polyline = isPolyline;

    //if (data.trim || isPolyline) {
    if (isPolyline){
        trimmed1 = entity1;
        trimmed2 = entity2;
        //Always trim if are working with a polyline, to work with trim==false
        //bevel can't be part of the polyline
        data.trim = true;
    } else {
        trimmed1 = (RS_AtomicEntity *) entity1->clone();
        trimmed2 = (RS_AtomicEntity *) entity2->clone();
    }

    // remove trim entity (on screen):
    if (data.trim || isPolyline){
        if (graphicView){
            if (isPolyline){
                graphicView->deleteEntity(baseContainer);
            } else {
                graphicView->deleteEntity(entity1);
                graphicView->deleteEntity(entity2);
            }
        }
    }

    // trim entities to intersection
    RS_DEBUG->print("RS_Modification::bevel: trim entities to intersection 01");
    bool start1 = false;
    RS_Vector is = sol.getClosest(coord2);
    result->intersectionPoint = is;

    RS2::Ending ending1 = trimmed1->getTrimPoint(coord1, is);
    switch (ending1) {
        case RS2::EndingStart:
            trimmed1->trimStartpoint(is);
            start1 = true;
            break;
        case RS2::EndingEnd:
            trimmed1->trimEndpoint(is);
            start1 = false;
            break;
        default:
            break;
    }

    result->trimStart1 = start1;

    RS_DEBUG->print("RS_Modification::bevel: trim entities to intersection 02");
    bool start2 = false;
    is = sol.getClosest(coord1);
    RS2::Ending ending2 = trimmed2->getTrimPoint(coord2, is);
    switch (ending2) {
        case RS2::EndingStart:
            trimmed2->trimStartpoint(is);
            start2 = true;
            break;
        case RS2::EndingEnd:
            trimmed2->trimEndpoint(is);
            start2 = false;
            break;
        default:
            break;
    }
    //}
    result->trimStart2 = start2;

    // find definitive bevel points
    RS_DEBUG->print("RS_Modification::bevel: find definitive bevel points");
    RS_Vector bp1 = trimmed1->getNearestDist(data.length1, start1);
    RS_Vector bp2 = trimmed2->getNearestDist(data.length2, start2);

    // final trim:
    RS_DEBUG->print("RS_Modification::bevel: final trim");
    if (data.trim){
        switch (ending1) {
            case RS2::EndingStart:
                trimmed1->trimStartpoint(bp1);
                break;
            case RS2::EndingEnd:
                trimmed1->trimEndpoint(bp1);
                break;
            default:
                break;
        }

        switch (ending2) {
            case RS2::EndingStart:
                trimmed2->trimStartpoint(bp2);
                break;
            case RS2::EndingEnd:
                trimmed2->trimEndpoint(bp2);
                break;
            default:
                break;
        }

        // add new trimmed entities:
        if (!isPolyline && !previewOnly){
            container->addEntity(trimmed1);
            container->addEntity(trimmed2);
        }
        if (graphicView){
            if (!isPolyline){
                graphicView->drawEntity(trimmed1);
                graphicView->drawEntity(trimmed2);
            }
        }
    }


    // add bevel line:
    RS_DEBUG->print("RS_Modification::bevel: add bevel line");
    RS_Line *bevel;

    if (previewOnly){
        bevel = new RS_Line(nullptr, bp1, bp2);
    }
    else{
        bevel = new RS_Line(baseContainer, bp1, bp2);
    }

    result->bevel = bevel;

    if (!isPolyline){
        if (!previewOnly){
            baseContainer->addEntity(bevel);
        }
    } else {
        int idx1 = baseContainer->findEntity(trimmed1);
        int idx2 = baseContainer->findEntity(trimmed2);
        int idx = idx1;
        //Verify correct order segment in polylines
        if (idx1 > idx2){
            //inverted, reorder it (swap).
            idx1 = idx2;
            idx2 = idx;
            RS_AtomicEntity *trimmedTmp = trimmed1;
            trimmed1 = trimmed2;
            trimmed2 = trimmedTmp;
        }
        idx = idx1;

        if (!previewOnly){
            bevel->setSelected(baseContainer->isSelected());
            bevel->setLayer(baseContainer->getLayer());
            bevel->setPen(baseContainer->getPen());
        }

        // insert bevel at the right position:
        if (trimmed1 == baseContainer->first() && trimmed2 == baseContainer->last() && baseContainer->count() > 2){
            //bevel are from last and first segments, add at the end
            if (trimmed2->getEndpoint().distanceTo(bevel->getStartpoint()) > 1.0e-4){
                bevel->reverse();
            }
            idx = idx2;
        } else {
            //consecutive segments
            if (trimmed1->getEndpoint().distanceTo(bevel->getStartpoint()) > 1.0e-4){
                bevel->reverse();
            }
        }
        baseContainer->insertEntity(idx + 1, bevel);
    }

    result->trimmed1 = trimmed1;
    result->trimmed2 = trimmed2;

    if (isPolyline){
        auto* polyline = dynamic_cast<RS_Polyline *>(baseContainer);
        polyline->updateEndpoints();
        result->polyline = polyline;
    }

    if (graphicView){
        if (isPolyline){
            graphicView->drawEntity(baseContainer);
        } else {
            graphicView->drawEntity(bevel);
        }
    }

    RS_DEBUG->print("RS_Modification::bevel: handling undo");

    if (handleUndo && !previewOnly){
        if (!isPolyline && data.trim){
            undo.addUndoable(trimmed1);
            entity1->setUndoState(true);
            undo.addUndoable(entity1);

            undo.addUndoable(trimmed2);
            entity2->setUndoState(true);
            undo.addUndoable(entity2);
        }

        if (!isPolyline){
            undo.addUndoable(bevel);
        }
    }
//Do not delete trimmed* if are part of a polyline
    if (!(data.trim || isPolyline)){
        RS_DEBUG->print("RS_Modification::bevel: delete trimmed elements");
        delete trimmed1;
        delete trimmed2;
        RS_DEBUG->print("RS_Modification::bevel: delete trimmed elements: ok");
    }

    return result;

}



/**
 * Rounds a corner.
 *
 * @param coord Mouse coordinate to specify the rounding.
 * @param entity1 First entity of the corner.
 * @param entity2 Second entity of the corner.
 * @param data Radius and trim flag.
 */
LC_RoundResult* RS_Modification::round(const RS_Vector& coord,
                            const RS_Vector& coord1,
                            RS_AtomicEntity* entity1,
                            const RS_Vector& coord2,
                            RS_AtomicEntity* entity2,
                            RS_RoundData& data){

    if (!(entity1 && entity2)){
        RS_DEBUG->print(RS_Debug::D_WARNING,
                        "RS_Modification::round: At least one entity is nullptr");
        return nullptr;
    }
    if (entity1->isLocked() || !entity1->isVisible()) return nullptr;
    if (entity2->isLocked() || !entity2->isVisible()) return nullptr;

    auto* result = new LC_RoundResult();

    RS_EntityContainer *baseContainer = container;
    bool isPolyline = false;
//    bool isClosedPolyline = false;

    LC_UndoSection undo(document, handleUndo);
    // find out whether we're rounding within a polyline:
    if (entity1->getParent() &&
        entity1->getParent()->rtti() == RS2::EntityPolyline){

        if (entity1->getParent() != entity2->getParent()){
            RS_DEBUG->print(RS_Debug::D_WARNING,
                            "RS_Modification::round: entities not in "
                            "the same polyline");
            result->error = LC_RoundResult::ERR_NOT_THE_SAME_POLYLINE;
            return result;
        }

        // clone polyline for undo
        auto cl = dynamic_cast<RS_EntityContainer *>(entity1->getParent()->clone());
        baseContainer = cl;

        if (handleUndo){
            container->addEntity(cl);
            undo.addUndoable(cl);
            undo.addUndoable(entity1->getParent());
            entity1->getParent()->setUndoState(true);
        }

        entity1 = (RS_AtomicEntity *) baseContainer->entityAt(entity1->getParent()->findEntity(entity1));
        entity2 = (RS_AtomicEntity *) baseContainer->entityAt(entity2->getParent()->findEntity(entity2));

        isPolyline = true;
        result->polyline = true;
//        isClosedPolyline = ((RS_Polyline*)entity1->getParent())->isClosed();
    }

    // create 2 tmp parallels
    RS_Creation creation(nullptr, nullptr);
    RS_Entity *par1 = creation.createParallel(coord, data.radius, 1, entity1);
    RS_Entity *par2 = creation.createParallel(coord, data.radius, 1, entity2);

    if ((par1 == nullptr) || (par2 == nullptr)) {
        result->error = LC_RoundResult::NO_PARALLELS;
        return result;
    }

    RS_VectorSolutions sol2 =
        RS_Information::getIntersection(entity1, entity2, false);

    RS_VectorSolutions sol =
        RS_Information::getIntersection(par1, par2, false);

    if (sol.getNumber() == 0){
        result->error = LC_RoundResult::ERR_NO_INTERSECTION;
        return result;
    }

    // there might be two intersections: choose the closest:
    RS_Vector is = sol.getClosest(coord);
    RS_Vector p1 = entity1->getNearestPointOnEntity(is, false);
    RS_Vector p2 = entity2->getNearestPointOnEntity(is, false);
    double ang1 = is.angleTo(p1);
    double ang2 = is.angleTo(p2);
    bool reversed = (RS_Math::getAngleDifference(ang1, ang2) > M_PI);
    auto *arc = new RS_Arc(baseContainer,
                             RS_ArcData(is,
                                        data.radius,
                                        ang1, ang2,
                                        reversed));

    result->round = arc;

    RS_AtomicEntity *trimmed1 = nullptr;
    RS_AtomicEntity *trimmed2 = nullptr;

    if (data.trim || isPolyline){
        if (isPolyline){
            trimmed1 = entity1;
            trimmed2 = entity2;
        } else {
            trimmed1 = (RS_AtomicEntity *) entity1->clone();
            trimmed2 = (RS_AtomicEntity *) entity2->clone();
        }

        // remove trim entity:
        if (graphicView){
            if (isPolyline){
                graphicView->deleteEntity(baseContainer);
            } else {
                graphicView->deleteEntity(entity1);
                graphicView->deleteEntity(entity2);
            }
        }

        // trim entities to intersection
        RS_Vector is2 = sol2.getClosest(coord2);
        RS2::Ending ending1 = trimmed1->getTrimPoint(coord1, is2);
        switch (ending1) {
            case RS2::EndingStart:
                trimmed1->trimStartpoint(p1);
                result->trim1Mode = LC_RoundResult::TRIM_START;
                break;
            case RS2::EndingEnd:
                trimmed1->trimEndpoint(p1);
                result->trim1Mode = LC_RoundResult::TRIM_END;
                break;
            default:
                trimmed1 = trimCircleForRound(trimmed1, *arc);
                result->trim1Mode = LC_RoundResult::TRIM_CIRCLE;
                break;
        }

        is2 = sol2.getClosest(coord1);
        RS2::Ending ending2 = trimmed2->getTrimPoint(coord2, is2);
        switch (ending2) {
            case RS2::EndingStart:
                trimmed2->trimStartpoint(p2);
                result -> trim2Mode = LC_RoundResult::TRIM_START;
                break;
            case RS2::EndingEnd:
                trimmed2->trimEndpoint(p2);
                result->trim2Mode = LC_RoundResult::TRIM_END;
                break;
            default:
                trimmed2 = trimCircleForRound(trimmed2, *arc);
                result->trim2Mode = LC_RoundResult::TRIM_CIRCLE;
                break;
        }

        // add new trimmed entities:
        if (!isPolyline){
            container->addEntity(trimmed1);
            container->addEntity(trimmed2);
        }
        if (graphicView){
            if (!isPolyline){
                graphicView->drawEntity(trimmed1);
                graphicView->drawEntity(trimmed2);
            }
        }
    }

    // add rounding:
    if (!isPolyline){
        baseContainer->addEntity(arc);
    } else {
        // find out which base entity is before the rounding:
        int idx1 = baseContainer->findEntity(trimmed1);
        int idx2 = baseContainer->findEntity(trimmed2);

        arc->setSelected(baseContainer->isSelected());
        arc->setLayer(baseContainer->getLayer());
        arc->setPen(baseContainer->getPen());

        RS_DEBUG->print("RS_Modification::round: idx1<idx2: %d", (int) (idx1 < idx2));
        RS_DEBUG->print("RS_Modification::round: idx1!=0: %d", (int) (idx1 != 0));
        RS_DEBUG->print("RS_Modification::round: idx2==0: %d", (int) (idx2 == 0));
        RS_DEBUG->print("RS_Modification::round: idx1==(int)baseContainer->count()-1: %d",
                        (int) (idx1 == (int) baseContainer->count() - 1));

        bool insertAfter1 = ((idx1 < idx2 && idx1 != 0) || (idx1 == 0 && idx2 == 1) ||
                             (idx2 == 0 && idx1 == (int) baseContainer->count() - 1));

        // insert rounding at the right position:
        //if ((idx1<idx2 && idx1!=0) ||
        //	(idx2==0 && idx1==(int)baseContainer->count()-1)) {
        //if (idx1<idx2) {
        if (insertAfter1){
            if (trimmed1->getEndpoint().distanceTo(arc->getStartpoint()) > 1.0e-4){
                arc->reverse();
            }
            baseContainer->insertEntity(idx1 + 1, arc);
        } else {
            if (trimmed2->getEndpoint().distanceTo(arc->getStartpoint()) > 1.0e-4){
                arc->reverse();
            }
            baseContainer->insertEntity(idx2 + 1, arc);
        }
    }

    result->trimmed1 = trimmed1;
    result->trimmed2 = trimmed2;

    if (isPolyline){
        ((RS_Polyline *) baseContainer)->updateEndpoints();
    }

    if (graphicView){
        if (isPolyline){
            graphicView->drawEntity(baseContainer);
        } else {
            graphicView->drawEntity(arc);
        }
    }

    if (handleUndo){
        if (!isPolyline && data.trim){
            undo.addUndoable(trimmed1);
            entity1->setUndoState(true);
            undo.addUndoable(entity1);

            undo.addUndoable(trimmed2);
            entity2->setUndoState(true);
            undo.addUndoable(entity2);
        }

        if (!isPolyline){
            undo.addUndoable(arc);
        }
    }

    delete par1;
    delete par2;

    return result;
}


/**
 * Repetitive recursive block of code for the explode() method.
 */
static void update_exploded_children_recursively(
        RS_EntityContainer* ec,
        RS_Entity* e,
        RS_Entity* clone,
        RS2::ResolveLevel rl,
        bool resolveLayer,
        bool resolvePen) {

    if (!ec) {
        return;
    }
    if (!e) {
        return;
    }
    if (!clone) {
        return;
    }

    if (resolveLayer) {
        clone->setLayer(ec->getLayer());
    } else {
        clone->setLayer(e->getLayer());
    }

    if (resolvePen) {
        //clone->setPen(ec->getPen(true));
        clone->setPen(ec->getPen(false));
    } else {
        clone->setPen(e->getPen(false));
    }

    clone->update();

    if (clone->isContainer()) {
        // Note: reassigning ec and e here, so keep
        // that in mind when writing code below this block.
        ec = (RS_EntityContainer*) clone;
        for (e = ec->firstEntity(rl); e; e = ec->nextEntity(rl)) {
            if (e) {
                // Run the same code for every children recursively
                update_exploded_children_recursively(ec, clone, e,
                        rl, resolveLayer, resolvePen);
            }
        }
    }
}


/**
 * Removes the selected entity containers and adds the entities in them as
 * new single entities.
 */
bool RS_Modification::explode(const bool remove /*= true*/)
{
    if (!container) {
        RS_DEBUG->print(RS_Debug::D_WARNING,
                        "RS_Modification::explode: no valid container for addinge entities");
        return false;
    }
	if (container->isLocked() || ! container->isVisible()) return false;

	std::vector<RS_Entity*> addList;

    for(auto e: *container){
        //for (unsigned i=0; i<container->count(); ++i) {
        //RS_Entity* e = container->entityAt(i);

        if (e && e->isSelected()) {
            if (e->isContainer()) {

                // add entities from container:
                RS_EntityContainer* ec = (RS_EntityContainer*)e;
                //ec->setSelected(false);

                // iterate and explode container:
                //for (unsigned i2=0; i2<ec->count(); ++i2) {
                //    RS_Entity* e2 = ec->entityAt(i2);
                RS2::ResolveLevel rl;
                bool resolvePen;
                bool resolveLayer;

                switch (ec->rtti()) {
                case RS2::EntityMText:
                case RS2::EntityText:
                case RS2::EntityHatch:
                case RS2::EntityPolyline:
                    rl = RS2::ResolveAll;
                    resolveLayer = true;
                    resolvePen = true;
                    break;

                case RS2::EntityInsert:
                    resolvePen = false;
                    resolveLayer = false;
                    rl = RS2::ResolveNone;
                    break;

                case RS2::EntityDimAligned:
                case RS2::EntityDimLinear:
                case RS2::EntityDimRadial:
                case RS2::EntityDimDiametric:
                case RS2::EntityDimAngular:
                case RS2::EntityDimLeader:
                case RS2::EntityDimArc:
                    rl = RS2::ResolveNone;
                    resolveLayer = true;
                    resolvePen = false;
                    break;

                default:
                    rl = RS2::ResolveAll;
                    resolveLayer = true;
                    resolvePen = false;
                    break;
                }

                for (RS_Entity* e2 = ec->firstEntity(rl); e2;
                        e2 = ec->nextEntity(rl)) {

                    if (e2) {
                        RS_Entity* clone = e2->clone();
                        clone->setSelected(false);
                        clone->reparent(container);

                        addList.push_back(clone);

                        // In order to fix bug #819 and escape similar issues,
                        // we have to update all children of exploded entity,
                        // even those (below the tree) which are not direct
                        // subjects to the current explode() call.
                        update_exploded_children_recursively(ec, e2, clone,
                                rl, resolveLayer, resolvePen);
/*
                        if (resolveLayer) {
                            clone->setLayer(ec->getLayer());
                        } else {
                            clone->setLayer(e2->getLayer());
                        }

//                        clone->setPen(ec->getPen(resolvePen));
                        if (resolvePen) {
                            clone->setPen(ec->getPen(true));
                        } else {
                            clone->setPen(e2->getPen(false));
                        }

						addList.push_back(clone);

                        clone->update();
*/
                    }
                }
            } else {
                e->setSelected(false);
            }
        }
    }

    LC_UndoSection undo( document, handleUndo); // bundle remove/add entities in one undoCycle
    deselectOriginals( remove);
    addNewEntities(addList);
    container->updateInserts();

    return true;
}



bool RS_Modification::explodeTextIntoLetters() {
	if (!container) {
        RS_DEBUG->print(RS_Debug::D_WARNING,
                        "RS_Modification::explodeTextIntoLetters: no valid container for addinge entities");
        return false;
    }
    if(container->isLocked() || ! container->isVisible()) return false;

	std::vector<RS_Entity*> addList;

	for(auto e: *container){
        if (e && e->isSelected()) {
            if (e->rtti()==RS2::EntityMText) {
                // add letters of text:
                RS_MText* text = (RS_MText*)e;
                explodeTextIntoLetters(text, addList);
            } else if (e->rtti()==RS2::EntityText) {
                // add letters of text:
                RS_Text* text = (RS_Text*)e;
                explodeTextIntoLetters(text, addList);
            } else {
                e->setSelected(false);
            }
        }
    }

    LC_UndoSection undo( document, handleUndo); // bundle remove/add entities in one undoCycle
    deselectOriginals(true);
    addNewEntities(addList);

    return true;
}


bool RS_Modification::explodeTextIntoLetters(RS_MText* text, std::vector<RS_Entity*>& addList) {

	if (!text) {
        return false;
    }

    if(text->isLocked() || ! text->isVisible()) return false;

    // iterate though lines:
	for(auto e2: *text){

		if (!e2) {
            break;
        }


        // text lines:
        if (e2->rtti()==RS2::EntityContainer) {

            RS_EntityContainer* line = (RS_EntityContainer*)e2;

            // iterate though letters:
			for(auto e3: *line){

				if (!e3) {
                    break;
                }

                // super / sub texts:
                if (e3->rtti()==RS2::EntityMText) {
                    explodeTextIntoLetters((RS_MText*)e3, addList);
                }

                // normal letters:
                else if (e3->rtti()==RS2::EntityInsert) {

                    RS_Insert* letter = (RS_Insert*)e3;

                    RS_MText* tl = new RS_MText(
                        container,
                        RS_MTextData(letter->getInsertionPoint(),
                                    text->getHeight(),
                                    100.0,
                                    RS_MTextData::VABottom, RS_MTextData::HALeft,
                                    RS_MTextData::LeftToRight, RS_MTextData::Exact,
                                    1.0,
                                    letter->getName(),
                                    text->getStyle(),
                                    letter->getAngle(),
                                    RS2::Update));

                    tl->setLayer(text->getLayer());
                    tl->setPen(text->getPen());

					addList.push_back(tl);
                    tl->update();
                }
            }
        }
    }

    return true;
}

bool RS_Modification::explodeTextIntoLetters(RS_Text* text, std::vector<RS_Entity*>& addList) {

	if (!text) {
        return false;
    }

    if(text->isLocked() || ! text->isVisible()) return false;

    // iterate though letters:
	for(auto e2: *text){

		if (!e2) {
            break;
        }

        if (e2->rtti()==RS2::EntityInsert) {

            RS_Insert* letter = (RS_Insert*)e2;

            RS_Text* tl = new RS_Text(
                        container,
                        RS_TextData(letter->getInsertionPoint(),
                                    letter->getInsertionPoint(),
                                    text->getHeight(),
                                    text->getWidthRel(), RS_TextData::VABaseline,
                                    RS_TextData::HALeft, RS_TextData::None, /*text->getTextGeneration(),*/
                                    letter->getName(),
                                    text->getStyle(),
                                    letter->getAngle(),
                                    RS2::Update));

            tl->setLayer(text->getLayer());
            tl->setPen(text->getPen());

			addList.push_back(tl);
            tl->update();
        }
    }

    return true;
}


/**
 * Moves all reference points of selected entities with the given data.
 */
bool RS_Modification::moveRef(RS_MoveRefData& data) {
	if (!container) {
        RS_DEBUG->print(RS_Debug::D_WARNING,
                        "RS_Modification::moveRef: no valid container");
        return false;
    }
    if(container->isLocked() || ! container->isVisible()) return false;

	std::vector<RS_Entity*> addList;

    // Create new entities
	for(auto e: *container){
		if (e && e->isSelected()) {
            RS_Entity* ec = e->clone();

            ec->moveRef(data.ref, data.offset);
            // since 2.0.4.0: keep it selected
            ec->setSelected(true);
			addList.push_back(ec);
        }
    }

    LC_UndoSection undo( document, handleUndo); // bundle remove/add entities in one undoCycle
    deselectOriginals(true);
    addNewEntities(addList);

    return true;
}

// EOF<|MERGE_RESOLUTION|>--- conflicted
+++ resolved
@@ -1395,15 +1395,10 @@
  * @return Pointer to the new polyline or nullptr.
  */
 
-<<<<<<< HEAD
 RS_Polyline *RS_Modification::deletePolylineNodesBetween(
     RS_Polyline &polyline,
     const RS_Vector &node1, const RS_Vector &node2, bool createOnly){
 
-=======
-RS_Polyline* RS_Modification::deletePolylineNodesBetween(RS_Polyline& polyline,
-        [[maybe_unused]] RS_AtomicEntity& segment, const RS_Vector& node1, const RS_Vector& node2) {
->>>>>>> 7b96f926
     RS_DEBUG->print("RS_Modification::deletePolylineNodesBetween");
 
     if (!container){
