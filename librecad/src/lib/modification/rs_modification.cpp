/****************************************************************************
**
** This file is part of the LibreCAD project, a 2D CAD program
**
** Copyright (C) 2010 R. van Twisk (librecad@rvt.dds.nl)
** Copyright (C) 2001-2003 RibbonSoft. All rights reserved.
**
**
** This file may be distributed and/or modified under the terms of the
** GNU General Public License version 2 as published by the Free Software
** Foundation and appearing in the file gpl-2.0.txt included in the
** packaging of this file.
**
** This program is distributed in the hope that it will be useful,
** but WITHOUT ANY WARRANTY; without even the implied warranty of
** MERCHANTABILITY or FITNESS FOR A PARTICULAR PURPOSE.  See the
** GNU General Public License for more details.
**
** You should have received a copy of the GNU General Public License
** along with this program; if not, write to the Free Software
** Foundation, Inc., 51 Franklin Street, Fifth Floor, Boston, MA  02110-1301  USA
**
** This copyright notice MUST APPEAR in all copies of the script!
**
**********************************************************************/
#include<cmath>

#include <QSet>

#include "lc_linemath.h"
#include "lc_splinepoints.h"
#include "lc_undosection.h"
#include "rs_arc.h"
#include "rs_block.h"
#include "rs_circle.h"
#include "rs_clipboard.h"
#include "rs_creation.h"
#include "rs_debug.h"
#include "rs_ellipse.h"
#include "rs_graphic.h"
#include "rs_graphicview.h"
#include "rs_image.h"
#include "rs_information.h"
#include "rs_insert.h"
#include "rs_layer.h"
#include "rs_line.h"
#include "rs_math.h"
#include "rs_modification.h"
#include "rs_mtext.h"
#include "rs_polyline.h"
#include "rs_text.h"
#include "rs_units.h"
<<<<<<< HEAD
#include "lc_splinepoints.h"
#include "lc_undosection.h"
#include "lc_linemath.h"
#include "lc_graphicviewport.h"
=======
>>>>>>> 926430a8

#ifdef EMU_C99
#include "emu_c99.h"
#endif

namespace {
// fixme - hm, is it actually needed to mix the logic of modification and ui/undo?
/**
 * @brief getPasteScale - find scaling factor for pasting
 * @param const RS_PasteData& data - RS_PasteData
 * @param RS_Graphic *& source - source graphic. If source is nullptr, the graphic on the clipboard is used instead
 * @param const RS_Graphic& graphic - the target graphic
 * @return
 */
    RS_Vector getPasteScale(const RS_PasteData &data, RS_Graphic *&source, const RS_Graphic &graphic){

        // adjust scaling factor for units conversion in case of clipboard paste
        double factor = (RS_TOLERANCE < std::abs(data.factor)) ? data.factor : 1.0;
        // select source for paste
        if (source == nullptr){
            RS_DEBUG->print(RS_Debug::D_DEBUGGING, "RS_Modification::paste: add graphic source from clipboard");
            source = RS_CLIPBOARD->getGraphic();
            // graphics from the clipboard need to be scaled. From the part lib not:
            RS2::Unit sourceUnit = source->getUnit();
            RS2::Unit targetUnit = graphic.getUnit();
            factor = RS_Units::convert(factor, sourceUnit, targetUnit);
        }
        RS_DEBUG->print(RS_Debug::D_DEBUGGING, "RS_Modification::paste: pasting scale factor: %g", factor);
        // scale factor as vector
        return {factor, factor};
    }

/**
 * @brief addNewBlock() - create a new block
 * @param name - name of the new block to create
 * @param graphic - the target graphic
 * @return RS_Block - the block created
 */
    RS_Block *addNewBlock(const QString &name, RS_Graphic &graphic){
        RS_BlockData db = RS_BlockData(name, {0.0, 0.0}, false);
        auto *b = new RS_Block(&graphic, db);
        b->reparent(&graphic);
        graphic.addBlock(b);
        return b;
    }

    RS_VectorSolutions findIntersection(const RS_Entity &trimEntity, const RS_Entity &limitEntity, double tolerance = 1e-4){

        RS_VectorSolutions sol;
        if (limitEntity.isAtomic()){
            // intersection(s) of the two entities:
            return RS_Information::getIntersection(&trimEntity, &limitEntity, false);
        }
        if (limitEntity.isContainer()){
            auto ec = dynamic_cast<const RS_EntityContainer *>(&limitEntity);

            for (RS_Entity *e = ec->firstEntity(RS2::ResolveAll); e != nullptr;
                 e = ec->nextEntity(RS2::ResolveAll)) {

                RS_VectorSolutions s2 = RS_Information::getIntersection(&trimEntity,
                                                                        e, false);

                std::copy_if(s2.begin(), s2.end(), std::back_inserter(sol), [e, tolerance](const RS_Vector &vp){
                    return vp.valid && e->isPointOnEntity(vp, tolerance);
                });
            }
        }
        return sol;
    }

    RS_Arc *trimCircle(RS_Circle *circle, const RS_Vector &trimCoord, const RS_VectorSolutions &sol){
        double aStart = 0.;
        double aEnd = 2. * M_PI;
        switch (sol.size()) {
            case 0:
                break;
            case 1:
                aStart = circle->getCenter().angleTo(sol.at(0));
                aEnd = aStart + 2. * M_PI;
                break;
            default:
            case 2:
                //trim according to intersections
                const RS_Vector& center0 = circle->getCenter();
                std::vector<double> angles { {center0.angleTo(sol[0]), center0.angleTo(sol[1])}};
                const double a0 = center0.angleTo(trimCoord);
                aStart = angles.front();
                aEnd = angles.back();
                if (!RS_Math::isAngleBetween(a0, aStart, aEnd, false))
                    std::swap(aStart, aEnd);
                break;
        }
        RS_ArcData arcData(circle->getCenter(),
                           circle->getRadius(),
                           aStart,
                           aEnd,
                           false);
        return new RS_Arc(circle->getParent(), arcData);
    }

/**
 * @brief getIdFlagString create a string by the entity and ID and type ID.
 * @param entity - entity, could be nullptr
 * @return std::string - "ID/typeID", or an empty string, if the input entity is nullptr
 */
    std::string getIdFlagString(RS_Entity *entity){
        if (entity == nullptr) return {};
        return std::to_string(entity->getId()) + "/" + std::to_string(entity->rtti());
    }

// Support fillet trimming for whole ellipses
    RS_AtomicEntity *trimEllipseForRound(RS_AtomicEntity *entity, const RS_Arc &arcFillet){
        if (entity == nullptr)
            return entity;
        if (entity->rtti() != RS2::EntityEllipse)
            return entity;
        auto ellipse = dynamic_cast<RS_Ellipse *>(entity);
        if (ellipse->isEllipticArc())
            return entity;
        RS_Vector tangent = entity->getNearestPointOnEntity(arcFillet.getCenter(), false);
        RS_Line line{nullptr, {arcFillet.getCenter(), tangent}};
        RS_Vector middle = arcFillet.getMiddlePoint();
        RS_Vector opposite = arcFillet.getCenter() + (arcFillet.getCenter() - middle).normalized() * ellipse->getMinorRadius() * 0.01;
        RS_Vector trimCoord = ellipse->getNearestPointOnEntity(opposite, false);
        RS_VectorSolutions sol = RS_Information::getIntersection(entity, &line, false);
        ellipse->prepareTrim(trimCoord, sol);
        return entity;
    }

// A quick fix for rounding on circles
    RS_AtomicEntity *trimCircleForRound(RS_AtomicEntity *entity, const RS_Arc &arcFillet){
        if (entity == nullptr)
            return entity;
        if (entity->rtti() == RS2::EntityEllipse)
            return trimEllipseForRound(entity, arcFillet);
        if (entity->rtti() != RS2::EntityCircle)
            return entity;
        RS_Line line{nullptr, {arcFillet.getCenter(), entity->getCenter()}};
        RS_Vector middle = arcFillet.getMiddlePoint();
        // prefer acute angle for fillet
        // Use a trimCoord at the opposite side of the arc wrt to the
        RS_Vector opposite = arcFillet.getCenter() + (arcFillet.getCenter() - middle).normalized() * entity->getRadius() * 0.01;
        RS_Vector trimCoord = entity->getNearestPointOnEntity(opposite, true);
        RS_VectorSolutions sol = RS_Information::getIntersection(entity, &line, false);
        RS_Arc *arc = trimCircle(dynamic_cast<RS_Circle *>(entity), trimCoord, sol);
        delete entity;
        return arc;
    }

    inline bool isOneOfPoints(const RS_Vector& candidate, const RS_Vector& point1, const RS_Vector& point2) {
       bool result = point1.distanceTo(candidate) < RS_TOLERANCE || point2.distanceTo(candidate) < RS_TOLERANCE;
       return result;
    }
}


RS_PasteData::RS_PasteData(RS_Vector _insertionPoint,
		double _factor,
		double _angle,
		bool _asInsert,
		const QString& _blockName):
		insertionPoint(_insertionPoint)
		,factor(_factor)
		,angle(_angle)
		,asInsert(_asInsert)
		,blockName(_blockName)
{
}

/**
 * Default constructor.
 *
 * @param container The container to which we will add
 *        entities. Usually that's an RS_Graphic entity but
 *        it can also be a polyline, text, ...
 * @param graphicView Pointer to graphic view or nullptr if you don't want the
 *        any views to be updated.
 * @param handleUndo true: Handle undo functionalitiy.
 */
RS_Modification::RS_Modification(RS_EntityContainer& container,
                                 LC_GraphicViewport* vp,
                                 bool handleUndo) {
    this->container = &container;
    this->handleUndo = handleUndo;
    viewport = vp;
    graphic = container.getGraphic();
    document = container.getDocument();
}

/**
 * Deletes all selected entities.
 */
void RS_Modification::remove() {
    RS_DEBUG->print(RS_Debug::D_DEBUGGING, "RS_Modification::remove");

    if (container == nullptr) {
        RS_DEBUG->print(RS_Debug::D_ERROR, "RS_Modification::remove: no valid container");
        return;
    }

    std::vector<RS_Entity*> selectedEntities;
    container->collectSelected(selectedEntities, false);
    if (!selectedEntities.empty()) {
        remove(selectedEntities);
    }
    else{
       RS_DEBUG->print(RS_Debug::D_WARNING, "RS_Modification::remove: no valid container is selected");
    }
}

void RS_Modification::remove(const std::vector<RS_Entity*> &entitiesList){
    LC_UndoSection undo(document,viewport);

    for(auto e: entitiesList) {
        e->setSelected(false);
        e->changeUndoState();
        undo.addUndoable(e);
    }

    RS_DEBUG->print(RS_Debug::D_DEBUGGING, "RS_Modification::remove: OK");
}

/**
 * Revert direction of selected entities.
 */
void RS_Modification::revertDirection(bool keepSelected) {

    RS_DEBUG->print(RS_Debug::D_DEBUGGING, "RS_Modification::revertDirection");

    if (!container) {
        RS_DEBUG->print(RS_Debug::D_ERROR, "RS_Modification::revertDirection: no valid container");
        return;
    }

    std::vector<RS_Entity*> selectedEntities;
    container->collectSelected(selectedEntities, false);
    if (!selectedEntities.empty()) {
        revertDirection(selectedEntities, keepSelected);
    }
}

void RS_Modification::revertDirection(const std::vector<RS_Entity*> &entitiesList, [[maybe_unused]]bool keepSelected){
    std::vector<RS_Entity*> clonesList;
    for(auto e: entitiesList) {
            RS_Entity* ec = e->clone();
            ec->revertDirection();
            clonesList.push_back(ec);
    }

    deleteOriginalAndAddNewEntities(clonesList, entitiesList, false, true);
    clonesList.clear();
    RS_DEBUG->print(RS_Debug::D_DEBUGGING, "RS_Modification::revertDirection: OK");
}

/**
 * Changes the attributes of all selected
 */
bool RS_Modification::changeAttributes(RS_AttributesData& data, const bool keepSelected){
    return changeAttributes(data, container, keepSelected);
}

bool RS_Modification::changeAttributes(
    RS_AttributesData& data,
    RS_EntityContainer* cont,
    const bool keepSelected) {

    if (cont == nullptr) {
        return false;
    }
    std::vector<RS_Entity *> selectedEntities;
    container->collectSelected(selectedEntities, false);
    return changeAttributes(data, selectedEntities, cont, keepSelected);
}

bool RS_Modification::changeAttributes(RS_AttributesData& data, const std::vector<RS_Entity*> &entitiesList, RS_EntityContainer *cont, bool keepSelected){
    LC_UndoSection  undo(document, viewport);
    QList<RS_Entity*> clones;
    QSet<RS_Block*> blocks;

    for (auto en: entitiesList) {
        if (data.applyBlockDeep && en->rtti() == RS2::EntityInsert) {
            RS_Block *bl = dynamic_cast<RS_Insert *>(en)->getBlockForInsert();
            blocks << bl;
        }

        RS_Entity *cl = en->clone();
        RS_Pen pen = cl->getPen(false);

        if (data.changeLayer) {
            cl->setLayer(data.layer);
        }

        if (data.changeColor) {
            pen.setColor(data.pen.getColor());
        }
        if (data.changeLineType) {
            pen.setLineType(data.pen.getLineType());
        }
        if (data.changeWidth) {
            pen.setWidth(data.pen.getWidth());
        }
        cl->setPen(pen);

        en->setSelected(false);
        cl->setSelected(keepSelected);

        clones << cl;

        if (graphic != nullptr) {
            en->setUndoState(true);
            graphic->addUndoable(en);
        }
    }

    for (auto block: blocks) {
        for (auto en: *block) {
            if (en == nullptr) continue;
            en->setSelected(true);
        }
        changeAttributes(data, block, keepSelected);
    }

    for (auto cl: clones) {
        cont->addEntity(cl);
        if (graphic != nullptr) {
            graphic->addUndoable(cl);
        }
    }

    if (graphic != nullptr) {
        graphic->updateInserts();
    }

    cont->calculateBorders();
    viewport->notifyChanged();
    return true;
}

/**
 * Copies all selected entities from the given container to the clipboard.
 * Layers and blocks that are needed are also copied if the container is
 * or is part of an RS_Graphic.
 *
 * @param container The entity container.
 * @param ref Reference point. The entities will be moved by -ref.
 * @param cut true: cut instead of copying, false: copy
 */
void RS_Modification::copy(const RS_Vector& ref, const bool cut) {

    RS_DEBUG->print(RS_Debug::D_DEBUGGING, "RS_Modification::copy");

    if (!container) {
        RS_DEBUG->print(RS_Debug::D_ERROR, "RS_Modification::copy: no valid container");
        return;
    }

    RS_CLIPBOARD->clear();
    if (graphic) {
        RS_CLIPBOARD->getGraphic()->setUnit(graphic->getUnit());
    } else {
        RS_CLIPBOARD->getGraphic()->setUnit(RS2::None);
    }

    // start undo cycle for the container if we're cutting
    LC_UndoSection undo( document, viewport, cut && handleUndo);

    bool selectedEntityFound{false};
    std::vector<RS_Entity *> selected;
    collectSelectedEntities(selected);

    selectedEntityFound = !selected.empty();
    if (selectedEntityFound) {
        RS_Vector refPoint;

        if (ref.valid) {
            refPoint = ref;
        } else { // no ref-point set, determine center of selection
            RS_BoundData bound = getBoundingRect(selected);
            refPoint =  bound.getCenter();
        }

        for (auto e: selected) {
            copyEntity(e, refPoint, cut);
        }
        selected.clear();
        RS_DEBUG->print(RS_Debug::D_DEBUGGING, "RS_Modification::copy: OK");
    }
    else{
        RS_DEBUG->print(RS_Debug::D_WARNING, "RS_Modification::copy: no valid container is selected");
    }
}

 void RS_Modification::collectSelectedEntities(std::vector<RS_Entity *> &selected) const{
    for (auto e: *container) {
        if (e != nullptr  && e->isSelected()) {
            selected.push_back(e);
        }
    }
}

RS_BoundData RS_Modification::getBoundingRect(std::vector<RS_Entity *> &selected)  {
    RS_Vector selectionCenter;
    RS_Vector min = RS_Vector(10e10, 10e10,0);
    RS_Vector max = RS_Vector(-10e10, -10e10,0);
    for (auto e: selected) {
        const RS_Vector &entityMin = e->getMin();
        const RS_Vector &entityMax = e->getMax();

        min.x = std::min(min.x, entityMin.x);
        min.y = std::min(min.y, entityMin.y);
        max.x = std::max(max.x, entityMax.x);
        max.y = std::max(max.y, entityMax.y);
    }

    RS_BoundData result(min, max);
    return result;
}


/**
 * Copies the given entity from the given container to the clipboard.
 * Layers and blocks that are needed are also copied if the container is
 * or is part of an RS_Graphic.
 *
 * @param e The entity.
 * @param ref Reference point. The entities will be moved by -ref.
 * @param cut true: cut instead of copying, false: copy
 */
void RS_Modification::copyEntity(RS_Entity* e, const RS_Vector& ref, const bool cut) {

    RS_DEBUG->print(RS_Debug::D_DEBUGGING, "RS_Modification::copyEntity");

    if (!e || !e->isSelected()) {
        RS_DEBUG->print(RS_Debug::D_ERROR, "RS_Modification::copyEntity: no entity is selected");
        return;
    }

    // add entity to clipboard:
    RS_DEBUG->print(RS_Debug::D_DEBUGGING, "RS_Modification::copyEntity: to clipboard: %s", getIdFlagString(e).c_str());
    RS_Entity* c = e->clone();

    c->move(-ref);

    // issue #1616: copy&paste a rotated block results in a double rotated block
    // At this point the copied block entities are already rotated, but at
    // pasting, RS_Insert::update() would still rotate the entities again and
    // cause double rotation.
    bool isBlock = c->rtti() == RS2::EntityInsert;
    double angle = isBlock ? dynamic_cast<RS_Insert*>(c)->getAngle() : 0.;
    // issue #1616: A quick fix: rotate back all block entities in the clipboard back by the
    // rotation angle before pasting
    if (isBlock && std::abs(std::remainder(angle, 2. * M_PI)) > RS_TOLERANCE_ANGLE)
    {
        auto* insert = dynamic_cast<RS_Insert*>(c);
        //insert->rotate(insert->getData().insertionPoint, - angle);
        insert->setAngle(0.);
    }

    RS_CLIPBOARD->addEntity(c);
    copyLayers(e);
    copyBlocks(e);

    // set layer to the layer clone:
    c->setLayer(e->getLayer()->getName());

    if (cut) {
        LC_UndoSection undo(document, viewport);
        RS_DEBUG->print(RS_Debug::D_DEBUGGING, "RS_Modification::copyEntity: cut ID/flag: %s", getIdFlagString(e).c_str());
        e->changeUndoState();
        undo.addUndoable(e);

        e->setSelected(false);
    } else {
        RS_DEBUG->print(RS_Debug::D_DEBUGGING, "RS_Modification::copyEntity: delete in view ID/flag: %s", getIdFlagString(e).c_str());
        // delete entity in graphic view:
        e->setSelected(false);
    }

    viewport->notifyChanged();
    RS_DEBUG->print(RS_Debug::D_DEBUGGING, "RS_Modification::copyEntity: OK");
}



/**
 * Copies all layers of the given entity to the clipboard.
 */
void RS_Modification::copyLayers(RS_Entity* e) {

    RS_DEBUG->print(RS_Debug::D_DEBUGGING, "RS_Modification::copyLayers");

	if (!e) {
        RS_DEBUG->print(RS_Debug::D_ERROR, "RS_Modification::copyLayers: no entity is selected");
        return;
    }

    // add layer(s) of the entity insert can also be into any layer
    RS_Layer* l = e->getLayer();
    if (!l) {
        RS_DEBUG->print(RS_Debug::D_ERROR, "RS_Modification::copyLayers: no valid layer found");
        return;
    }

    if (!RS_CLIPBOARD->hasLayer(l->getName())) {
        RS_CLIPBOARD->addLayer(l->clone());
    }

    // special handling of inserts:
    if (e->rtti()==RS2::EntityInsert) {
        // insert: add layer(s) of subentities:
        RS_DEBUG->print(RS_Debug::D_DEBUGGING, "RS_Modification::copyLayers: copy insert entity ID/flag layers: %s", getIdFlagString(e).c_str());
        RS_Block* b = ((RS_Insert*)e)->getBlockForInsert();
        if (!b) {
            RS_DEBUG->print(RS_Debug::D_ERROR, "RS_Modification::copyLayers: could not find block for insert entity");
            return;
        }
        for(auto e2: *b) {
            copyLayers(e2);
        }
    } else {
        RS_DEBUG->print(RS_Debug::D_DEBUGGING, "RS_Modification::copyLayers: skip noninsert entity");
    }

    RS_DEBUG->print(RS_Debug::D_DEBUGGING, "RS_Modification::copyLayers: OK");
}



/**
 * Copies all blocks of the given entity to the clipboard.
 */
void RS_Modification::copyBlocks(RS_Entity* e) {

    RS_DEBUG->print(RS_Debug::D_DEBUGGING, "RS_Modification::copyBlocks");

	if (!e) {
        RS_DEBUG->print(RS_Debug::D_ERROR, "RS_Modification::copyBlocks: no entity to process");
        return;
    }

    // add block of the entity only if it's an insert
    if (e->rtti()!=RS2::EntityInsert) {
        RS_DEBUG->print(RS_Debug::D_DEBUGGING, "RS_Modification::copyBlocks: skip non-insert entity");
        return;
    }

    RS_DEBUG->print(RS_Debug::D_DEBUGGING, "RS_Modification::copyBlocks: get insert entity ID/flag block: %s", getIdFlagString(e).c_str());
    RS_Block* b = ((RS_Insert*)e)->getBlockForInsert();
    if (!b) {
        RS_DEBUG->print(RS_Debug::D_ERROR, "RS_Modification::copyBlocks: could not find block for insert entity");
        return;
    }
    // add block of an insert
    QString bn = b->getName();
    if (!RS_CLIPBOARD->hasBlock(bn)) {
        RS_DEBUG->print(RS_Debug::D_DEBUGGING, "RS_Modification::copyBlocks: add block name: %s", bn.toLatin1().data());
        RS_CLIPBOARD->addBlock((RS_Block*)b->clone());
    }
    //find insert into insert
    for(auto e2: *b) {
        //call copyBlocks only if entity are insert
        if (e2->rtti()==RS2::EntityInsert) {
            RS_DEBUG->print(RS_Debug::D_DEBUGGING, "RS_Modification::copyBlocks: process insert-into-insert blocks for %s", getIdFlagString(e).c_str());
            copyBlocks(e2);
        }
    }

    RS_DEBUG->print(RS_Debug::D_DEBUGGING, "RS_Modification::copyBlocks: OK");
}



/**
 * Pastes all entities from the clipboard into the container.
 * Layers and blocks that are needed are also copied if the container is
 * or is part of an RS_Graphic.
 *
 * @param data Paste data.
 * @param source The source from where to paste. nullptr means the source
 *      is the clipboard.
 */
void RS_Modification::paste(const RS_PasteData& data, RS_Graphic* source) {

    RS_DEBUG->print(RS_Debug::D_INFORMATIONAL, "RS_Modification::paste");

	if (!graphic) {
        RS_DEBUG->print(RS_Debug::D_ERROR, "RS_Modification::paste: graphic is nullptr");
        return;
    }

    // scale factor as vector
    RS_Vector vfactor = getPasteScale(data, source, *graphic);
    // select source for paste
    if (source == nullptr) {
        RS_DEBUG->print(RS_Debug::D_ERROR, "RS_Modification::%s(): line %d: no source found", __func__, __LINE__);
        return;
    }

    // default insertion point for container
    RS_Vector ip = data.insertionPoint;

    // remember active layer before inserting absent layers
    RS_Layer *layer = graphic->getActiveLayer();

    // insert absent layers from source to graphic
    if (!pasteLayers(source)) {
        RS_DEBUG->print(RS_Debug::D_ERROR, "RS_Modification::paste: unable to copy due to absence of needed layers");
        return;
    }

    if (layer == nullptr) {
        RS_DEBUG->print(RS_Debug::D_ERROR, "RS_Modification::paste: unable to select layer to paste in");
        return;
    }
    RS_DEBUG->print(RS_Debug::D_DEBUGGING, "RS_Modification::paste: selected layer: %s", layer->getName().toLatin1().data());
    graphic->activateLayer(layer);

    // hash for renaming duplicated blocks
    QHash<QString, QString> blocksDict;

    // fixme - perf - is it really necessary to do something based on blocks for ordinary copy-paste?
    // create block to paste entities as a whole
    QString name_old = (data.blockName != nullptr) ? data.blockName : "paste-block";
    QString name_new = (graphic->findBlock(name_old) != nullptr) ? graphic->getBlockList()->newName(name_old) : name_old;
    if (graphic->findBlock(name_old) != nullptr) {
        RS_DEBUG->print(RS_Debug::D_DEBUGGING, "RS_Modification::paste: paste block name: %s", name_new.toLatin1().data());
    }
    blocksDict[name_old] = name_new;

    // create block
    RS_Block* b = addNewBlock(name_new, *graphic);

    // create insert object for the paste block
    RS_InsertData di = RS_InsertData(b->getName(), ip, vfactor, data.angle, 1, 1, RS_Vector(0.0,0.0));
    auto* i = new RS_Insert(document, di);
    i->setLayerToActive();
    i->setPenToActive();
    i->reparent(document);
    document->addEntity(i);

    // copy sub-blocks, inserts and entities from source to the paste block
    RS_DEBUG->print(RS_Debug::D_DEBUGGING, "RS_Modification::paste: copy content to the paste block");
    for(auto e: *source) {

        if (!e) {
            RS_DEBUG->print(RS_Debug::D_WARNING, "RS_Modification::paste: nullptr entity in source");
            continue;
        }

        // paste subcontainers
        if (e->rtti() == RS2::EntityInsert) {
            if (!pasteContainer(e, b, blocksDict, RS_Vector(0.0, 0.0))) {
                RS_DEBUG->print(RS_Debug::D_ERROR, "RS_Modification::paste: unable to paste due to subcontainer paste error");
                return;
            }
            // clear selection due to the following processing of selected entities
            e->setSelected(false);
        } else {
            // paste individual entities including Polylines, etc.
            if (!pasteEntity(e, b)) {
                RS_DEBUG->print(RS_Debug::D_ERROR, "RS_Modification::paste: unable to paste due to entity paste error");
                return;
            }
            // clear selection due to the following processing of selected entities
            e->setSelected(false);
        }
    }

    // update insert
    i->update();
    i->setSelected(false);

    // unblock all entities if not pasting as a new block by demand
    LC_UndoSection undo(document,viewport, handleUndo);
    if (!data.asInsert) {
        // no inserts should be selected except from paste block and insert
        container->setSelected(false);
        i->setSelected(true);
        explode(false, true);
        document->removeEntity(i);
        b->clear();
        // if this call a destructor for the block?
        graphic->removeBlock(b);
    } else {
        undo.addUndoable(i);
    }

    RS_DEBUG->print(RS_Debug::D_DEBUGGING, "RS_Modification::paste: OK");
}



/**
 * Create layers in destination graphic corresponding to entity to be copied
 *
 **/
bool RS_Modification::pasteLayers(RS_Graphic* source) {

    RS_DEBUG->print(RS_Debug::D_DEBUGGING, "RS_Modification::pasteLayers");

    if (!source) {
        RS_DEBUG->print(RS_Debug::D_ERROR, "RS_Modification::pasteLayers: no valid graphic found");
        return false;
    }

    RS_LayerList* lrs=source->getLayerList();
    for(RS_Layer* l: *lrs) {

        if(!l) {
            RS_DEBUG->print(RS_Debug::D_WARNING, "RS_Modification::pasteLayers: nullptr layer in source");
            continue;
        }

        // add layers if absent
        QString ln = l->getName();
        if (!graphic->findLayer(ln)) {
            graphic->addLayer(l->clone());
            RS_DEBUG->print(RS_Debug::D_DEBUGGING, "RS_Modification::pasteLayers: layer added: %s", ln.toLatin1().data());
        }
    }

    RS_DEBUG->print(RS_Debug::D_DEBUGGING, "RS_Modification::pasteLayers: OK");
    return true;
}



/**
 * Create inserts and blocks in destination graphic corresponding to entity to be copied
 *
 **/
bool RS_Modification::pasteContainer(RS_Entity* entity, RS_EntityContainer* containerToPaste, QHash<QString, QString>blocksDict, RS_Vector insertionPoint) {

    RS_DEBUG->print(RS_Debug::D_DEBUGGING, "RS_Modification::pasteInsert");

    auto* insert = dynamic_cast<RS_Insert*>(entity);
    if (insert == nullptr) {
        RS_DEBUG->print(RS_Debug::D_ERROR, "RS_Modification::pasteInsert: no container to process");
        return false;
    }

    // get block for this insert object
    RS_Block* insertBlock = insert->getBlockForInsert();
    if (insertBlock == nullptr) {
        RS_DEBUG->print(RS_Debug::D_ERROR, "RS_Modification::pasteInsert: no block to process");
        return false;
    }
    // get name for this insert object
    QString name_old = insertBlock->getName();
    QString name_new = name_old;
    if (name_old != insert->getName()) {
        RS_DEBUG->print(RS_Debug::D_ERROR, "RS_Modification::pasteInsert: block and insert names don't coincide");
        return false;
    }
    RS_DEBUG->print(RS_Debug::D_DEBUGGING, "RS_Modification::pasteInsert: processing container: %s", name_old.toLatin1().data());
    // rename if needed
    if (graphic->findBlock(name_old)) {
        name_new = graphic->getBlockList()->newName(name_old);
        RS_DEBUG->print(RS_Debug::D_DEBUGGING, "RS_Modification::pasteInsert: new block name: %s", name_new.toLatin1().data());
    }
    blocksDict[name_old] = name_new;
    // make new block in the destination
    RS_Block* blockClone = addNewBlock(name_new, *graphic);
    // create insert for the new block
    RS_InsertData di = RS_InsertData(name_new, insertionPoint, RS_Vector(1.0, 1.0), 0.0, 1, 1, RS_Vector(0.0,0.0));
    auto* insertClone = new RS_Insert(containerToPaste, di);
    insertClone->reparent(containerToPaste);
    containerToPaste->addEntity(insertClone);

    // set the same layer in clone as in source
    QString ln = entity->getLayer()->getName();
    RS_Layer* layer = graphic->getLayerList()->find(ln);
    if (!layer) {
        RS_DEBUG->print(RS_Debug::D_ERROR, "RS_Modification::pasteInsert: unable to select layer to paste in");
        return false;
    }
    RS_DEBUG->print(RS_Debug::D_DEBUGGING, "RS_Modification::pasteInsert: selected layer: %s", layer->getName().toLatin1().data());
    insertClone->setLayer(layer);
    insertClone->setPen(entity->getPen(false));

    // get relative insertion point
    RS_Vector ip{0.0, 0.0};
    if (containerToPaste->getId() != graphic->getId()) {
        ip = blockClone->getBasePoint();
    }

    // copy content of block/insert to destination
    RS_DEBUG->print(RS_Debug::D_DEBUGGING, "RS_Modification::pasteInsert: copy content to the subcontainer");
    for(auto* e: *insert) {

        if(!e) {
            RS_DEBUG->print(RS_Debug::D_NOTICE, "RS_Modification::pasteInsert: nullptr entity in block");
            continue;
        }

        if (e->rtti() == RS2::EntityInsert) {
            RS_DEBUG->print(RS_Debug::D_DEBUGGING, "RS_Modification::pasteInsert: process sub-insert for %s", ((RS_Insert*)e)->getName().toLatin1().data());
            if (!pasteContainer(e, blockClone, blocksDict, ip)) {
                RS_DEBUG->print(RS_Debug::D_ERROR, "RS_Modification::pasteInsert: unable to paste entity to sub-insert");
                return false;
            }
        } else {
            if (!pasteEntity(e, blockClone)) {
                RS_DEBUG->print(RS_Debug::D_ERROR, "RS_Modification::pasteInsert: unable to paste entity");
                return false;
            }
        }
    }

    insertClone->update();
    insertClone->setSelected(false);

    RS_DEBUG->print(RS_Debug::D_DEBUGGING, "RS_Modification::pasteInsert: OK");
    return true;
}

/**
 * Paste entity in supplied container
 *
 **/
bool RS_Modification::pasteEntity(RS_Entity* entity, RS_EntityContainer* containerToPaste) {

    RS_DEBUG->print(RS_Debug::D_DEBUGGING, "RS_Modification::pasteEntity");

    if (!entity) {
        RS_DEBUG->print(RS_Debug::D_ERROR, "RS_Modification::pasteEntity: no entity to process");
        return false;
    }

    // create entity copy to paste
    RS_DEBUG->print(RS_Debug::D_DEBUGGING, "RS_Modification::pasteEntity ID/flag: %s", getIdFlagString(entity).c_str());
    RS_Entity* e = entity->clone();

    // set the same layer in clone as in source
    QString ln = entity->getLayer()->getName();
    RS_Layer* layer = graphic->getLayerList()->find(ln); // fixme - perf- layer search is not needed if copy paste within the same document
    if (!layer) {
        RS_DEBUG->print(RS_Debug::D_ERROR, "RS_Modification::pasteInsert: unable to select layer to paste in");
        return false;
    }
    RS_DEBUG->print(RS_Debug::D_DEBUGGING, "RS_Modification::pasteInsert: selected layer: %s", layer->getName().toLatin1().data());
    e->setLayer(layer);
    e->setPen(entity->getPen(false));

    // scaling entity doesn't needed as it scaled with insert object
    // paste entity
    e->reparent(containerToPaste);
    containerToPaste->addEntity(e);
    e->setSelected(false);

    RS_DEBUG->print(RS_Debug::D_DEBUGGING, "RS_Modification::pasteEntity: OK");
    return true;
}



/**
 * Splits a polyline into two leaving out a gap.
 *
 * @param polyline The original polyline
 * @param e1 1st entity on which the first cutting point is.
 * @param v1 1st cutting point.
 * @param e2 2nd entity on which the first cutting point is.
 * @param v2 2nd cutting point.
 * @param polyline1 Pointer to a polyline pointer which will hold the
 *        1st resulting new polyline. Pass nullptr if you don't
 *        need those pointers.
 * @param polyline2 Pointer to a polyline pointer which will hold the
 *        2nd resulting new polyline. Pass nullptr if you don't
 *        need those pointers.
 *
 * @todo Support arcs in polylines, check for wrong parameters
 *
 * @return true
 */
bool RS_Modification::splitPolyline(RS_Polyline& polyline,
                                    RS_Entity& e1, RS_Vector v1,
                                    RS_Entity& e2, RS_Vector v2,
                                    RS_Polyline** polyline1,
                                    RS_Polyline** polyline2) const {

	if (!container) {
        RS_DEBUG->print(RS_Debug::D_WARNING,
                        "RS_Modification::splitPolyline: no valid container");
        return false;
    }

    RS_Entity* firstEntity = polyline.firstEntity();
    RS_Vector firstPoint(false);
    if (firstEntity->rtti()==RS2::EntityLine) {
        firstPoint = ((RS_Line*)firstEntity)->getStartpoint();
    }
    auto* pl1 = new RS_Polyline(container,
                        RS_PolylineData(firstPoint, RS_Vector(0.0,0.0), 0));
    auto* pl2 = new RS_Polyline(container);
    RS_Polyline* pl = pl1;	// Current polyline
	RS_Line* line = nullptr;
	[[maybe_unused]] RS_Arc* arc = nullptr;

    if (polyline1) {
        *polyline1 = pl1;
    }
    if (polyline2) {
        *polyline2 = pl2;
    }

    for(auto e: polyline){

        if (e->rtti()==RS2::EntityLine) {
            line = (RS_Line*)e;
            arc = nullptr;
        } else if (e->rtti()==RS2::EntityArc) {
            arc = (RS_Arc*)e;
            line = nullptr;
        } else {
            line = nullptr;
            arc = nullptr;
        }

        if (line /*|| arc*/) {

            if (e==&e1 && e==&e2) {
                // Trim within a single entity:
                RS_Vector sp = line->getStartpoint();
                double dist1 = (v1-sp).magnitude();
                double dist2 = (v2-sp).magnitude();
                pl->addVertex(dist1<dist2 ? v1 : v2, 0.0);
                pl = pl2;
                pl->setStartpoint(dist1<dist2 ? v2 : v1);
                pl->addVertex(line->getEndpoint(), 0.0);
            } else if (e==&e1 || e==&e2) {
                // Trim entities:
                RS_Vector v = (e==&e1 ? v1 : v2);
                if (pl==pl1) {
                    // Trim endpoint of entity to first vector
                    pl->addVertex(v, 0.0);
//					pl = nullptr;
                } else {
                    // Trim startpoint of entity to second vector
                    pl = pl2;
                    pl->setStartpoint(v);
                    pl->addVertex(line->getEndpoint(), 0.0);
                }
            } else {
                // Add entities to polylines
                if (line && pl) {
                    pl->addVertex(line->getEndpoint(), 0.0);
                }
            }
        }
    }

    container->addEntity(pl1);
    container->addEntity(pl2);
    //container->removeEntity(&polyline);
    polyline.changeUndoState();

    return true;
}



/**
 * Adds a node to the given polyline. The new node is placed between
 * the start and end point of the given segment.
 *
 * @param node The position of the new node.
 *
 * @return Pointer to the new polyline or nullptr.
 */
RS_Polyline* RS_Modification::addPolylineNode(RS_Polyline& polyline,
        const RS_AtomicEntity& segment,
        const RS_Vector& node) {
    RS_DEBUG->print("RS_Modification::addPolylineNode");

	if (!container) {
        RS_DEBUG->print(RS_Debug::D_WARNING,
                        "RS_Modification::addPolylineNode: no valid container");
		return nullptr;
    }

    if (segment.getParent()!=&polyline) {
        RS_DEBUG->print(RS_Debug::D_WARNING,
                        "RS_Modification::addPolylineNode: segment not part of the polyline");
		return nullptr;
    }

    auto newPolyline = new RS_Polyline(container);
    newPolyline->setClosed(polyline.isClosed());
    newPolyline->setSelected(polyline.isSelected());
    newPolyline->setLayer(polyline.getLayer());
    newPolyline->setPen(polyline.getPen(false));

    // copy polyline and add new node:
    bool first = true;
    RS_Entity* lastEntity = polyline.lastEntity();
    for(auto e: polyline){
        if (e->isAtomic()) {
            auto ae = (RS_AtomicEntity*)e;
            double bulge = 0.0;
            if (ae->rtti()==RS2::EntityArc) {
                RS_DEBUG->print("RS_Modification::addPolylineNode: arc segment");
                bulge = ((RS_Arc*)ae)->getBulge();
            } else {
                RS_DEBUG->print("RS_Modification::addPolylineNode: line segment");
                bulge = 0.0;
            }

            if (first) {
                RS_DEBUG->print("RS_Modification::addPolylineNode: first segment: %f/%f",
                                ae->getStartpoint().x, ae->getStartpoint().y);

                newPolyline->setNextBulge(bulge);
                newPolyline->addVertex(ae->getStartpoint());
                first = false;
            }

            // segment to split:
            if (ae==&segment) {
                RS_DEBUG->print("RS_Modification::addPolylineNode: split segment found");

                RS_DEBUG->print("RS_Modification::addPolylineNode: node: %f/%f",
                                node.x, node.y);

                newPolyline->setNextBulge(0.0);
                newPolyline->addVertex(node);

                RS_DEBUG->print("RS_Modification::addPolylineNode: after node: %f/%f",
                                ae->getEndpoint().x, ae->getEndpoint().y);

                if (ae!=lastEntity || !polyline.isClosed()) {
                    newPolyline->setNextBulge(0.0);
                    newPolyline->addVertex(ae->getEndpoint());
                }
            } else {
                RS_DEBUG->print("RS_Modification::addPolylineNode: normal vertex found: %f/%f",
                                ae->getEndpoint().x, ae->getEndpoint().y);

                if (ae!=lastEntity || !polyline.isClosed()) {
                    newPolyline->setNextBulge(bulge);
                    newPolyline->addVertex(ae->getEndpoint());
                }
            }
        } else {
            RS_DEBUG->print(RS_Debug::D_WARNING,
                            "RS_Modification::addPolylineNode: Polyline contains non-atomic entities");
        }
    }

    newPolyline->setNextBulge(polyline.getClosingBulge());
    newPolyline->endPolyline();

    // add new polyline:
    container->addEntity(newPolyline);

    if (handleUndo) {
        LC_UndoSection undo( document,viewport);

        polyline.setUndoState(true);
        undo.addUndoable(&polyline);
        undo.addUndoable(newPolyline);
    }

    viewport->notifyChanged();

    return newPolyline;
}

/**
 * Deletes a node from a polyline.
 *
 * @param node The node to delete.
 *
 * @return Pointer to the new polyline or nullptr.
 */

RS_Polyline* RS_Modification::deletePolylineNode(RS_Polyline& polyline,
        const RS_Vector& node, bool createOnly) {

    RS_DEBUG->print("RS_Modification::deletePolylineNode");

    if (!container){
        RS_DEBUG->print(RS_Debug::D_WARNING,
                        "RS_Modification::addPolylineNode: no valid container");
        return nullptr;
    }

    if (!node.valid){
        RS_DEBUG->print(RS_Debug::D_WARNING,
                        "RS_Modification::deletePolylineNode: node not valid");
        return nullptr;
    }

    // check if the polyline is no longer there after deleting the node:
    if (polyline.count() == 1){
        RS_Entity *e = polyline.firstEntity();
        if (e && e->isAtomic()){
            auto ae = dynamic_cast<RS_AtomicEntity *>(e);
            if (node.distanceTo(ae->getStartpoint()) < 1.0e-6 ||
                node.distanceTo(ae->getEndpoint()) < 1.0e-6){

                if (handleUndo){
                    LC_UndoSection undo(document,viewport);
                    polyline.setUndoState(true);
                    undo.addUndoable(&polyline);
                }
            }
        }
        return nullptr;
    }

    auto* newPolyline = new RS_Polyline(container);
    newPolyline->setClosed(polyline.isClosed());
    if (!createOnly){
        newPolyline->setSelected(polyline.isSelected());
        newPolyline->setLayer(polyline.getLayer());
        newPolyline->setPen(polyline.getPen(false));
    }

    // copy polyline and drop deleted node:
    bool first = true;
    bool lastDropped = false;
    RS_Entity* lastEntity = polyline.lastEntity();
    for (auto e: polyline) {

        if (e->isAtomic()){
            auto ae = dynamic_cast<RS_AtomicEntity *>(e);
            double bulge = 0.0;
            if (ae->rtti() == RS2::EntityArc){
                RS_DEBUG->print("RS_Modification::deletePolylineNode: arc segment");
                bulge = ((RS_Arc *) ae)->getBulge();
            } else {
                RS_DEBUG->print("RS_Modification::deletePolylineNode: line segment");
                bulge = 0.0;
            }

            // last entity is closing entity and will be added below with endPolyline()
            if (e == lastEntity && polyline.isClosed()){
                continue;
            }

            // first vertex (startpoint)
            if (first && node.distanceTo(ae->getStartpoint()) > 1.0e-6){
                RS_DEBUG->print("RS_Modification::deletePolylineNode: first node: %f/%f",
                                ae->getStartpoint().x, ae->getStartpoint().y);

                newPolyline->setNextBulge(bulge);
                newPolyline->addVertex(ae->getStartpoint());
                first = false;
            }

            // normal node (not deleted):
            if (first == false && node.distanceTo(ae->getEndpoint()) > 1.0e-6){
                RS_DEBUG->print("RS_Modification::deletePolylineNode: normal vertex found: %f/%f",
                                ae->getEndpoint().x, ae->getEndpoint().y);
                if (lastDropped){
                    //bulge = 0.0;
                }
                newPolyline->setNextBulge(bulge);
                newPolyline->addVertex(ae->getEndpoint());
                lastDropped = false;
            }

                // drop deleted node:
            else {
                RS_DEBUG->print("RS_Modification::deletePolylineNode: deleting vertex: %f/%f",
                                ae->getEndpoint().x, ae->getEndpoint().y);
                lastDropped = true;
            }
        } else {
            RS_DEBUG->print(RS_Debug::D_WARNING,
                            "RS_Modification::deletePolylineNode: Polyline contains non-atomic entities");
        }
    }

    RS_DEBUG->print("RS_Modification::deletePolylineNode: ending polyline");
    newPolyline->setNextBulge(polyline.getClosingBulge());
    newPolyline->endPolyline();

    // add new polyline:
    RS_DEBUG->print("RS_Modification::deletePolylineNode: adding new polyline");

    container->addEntity(newPolyline);
    if (!createOnly){

        RS_DEBUG->print("RS_Modification::deletePolylineNode: handling undo");
        if (handleUndo){
            LC_UndoSection undo(document, viewport);

            polyline.setUndoState(true);
            undo.addUndoable(&polyline);
            undo.addUndoable(newPolyline);
        }
    }
    viewport->notifyChanged();
    return newPolyline;
}

/**
 * Deletes all nodes between the two given nodes (exclusive).
 *
 * @param node1 First limiting node.
 * @param node2 Second limiting node.
 *
 * @return Pointer to the new polyline or nullptr.
 */

RS_Polyline *RS_Modification::deletePolylineNodesBetween(
    RS_Polyline &polyline,
    const RS_Vector &node1, const RS_Vector &node2, bool createOnly){

    RS_DEBUG->print("RS_Modification::deletePolylineNodesBetween");

    if (!container){
        RS_DEBUG->print(RS_Debug::D_WARNING,
                        "RS_Modification::addPolylineNodesBetween: no valid container");
        return nullptr;
    }

    if (node1.valid == false || node2.valid == false){
        RS_DEBUG->print(RS_Debug::D_WARNING,
                        "RS_Modification::deletePolylineNodesBetween: node not valid");
        return nullptr;
    }

    if (node1.distanceTo(node2) < 1.0e-6){
        RS_DEBUG->print(RS_Debug::D_WARNING,
                        "RS_Modification::deletePolylineNodesBetween: nodes are identical");
        return nullptr;
    }

    // check if there's nothing to delete:
    for (auto e: polyline) {

        if (e->isAtomic()){
            auto *ae = dynamic_cast<RS_AtomicEntity *>(e);
            /// FIXME- RS_TOLERANCE?
            if ((node1.distanceTo(ae->getStartpoint()) < RS_TOLERANCE  &&
                 node2.distanceTo(ae->getEndpoint()) < 1.0e-6) ||
                (node2.distanceTo(ae->getStartpoint()) < 1.0e-6 &&
                 node1.distanceTo(ae->getEndpoint()) < 1.0e-6)){

                RS_DEBUG->print(RS_Debug::D_WARNING,
                                "RS_Modification::deletePolylineNodesBetween: nothing to delete");
                return nullptr;
            }
        }
    }


    // check if the start point is involved:
    const RS_Vector &polylineStartpoint = polyline.getStartpoint();
    bool startpointInvolved = isOneOfPoints(polylineStartpoint, node1, node2);


    // check which part of the polyline has to be deleted:
    bool deleteStart = false;
    if (polyline.isClosed()){
        bool found = false;
        double length1 = 0.0;
        double length2 = 0.0;
        RS_Entity *e = polyline.firstEntity();

        if (startpointInvolved){
            if (e->isAtomic()){
                auto *ae = dynamic_cast<RS_AtomicEntity *>(e);
                length1 += ae->getLength();
            }
            e = polyline.nextEntity();
        }
        for (; e; e = polyline.nextEntity()) {

            if (e->isAtomic()){
                auto *ae = dynamic_cast<RS_AtomicEntity *>(e);

                if (isOneOfPoints(ae->getStartpoint(), node1, node2)){
                    found = !found;
                }

                if (found){
                    length2 += ae->getLength();
                } else {
                    length1 += ae->getLength();
                }
            }
        }
        if (length1 < length2){
            deleteStart = true;
        } else {
            deleteStart = false;
        }
    }

    auto *newPolyline = new RS_Polyline(container);
    newPolyline->setClosed(polyline.isClosed());
    if (!createOnly){
        newPolyline->setSelected(polyline.isSelected());
        newPolyline->setLayer(polyline.getLayer());
        newPolyline->setPen(polyline.getPen(false));
    }

    if (startpointInvolved && deleteStart && polyline.isClosed()){
        newPolyline->setNextBulge(0.0);
        newPolyline->addVertex(polylineStartpoint);
    }

    // copy polyline and drop deleted nodes:
    bool first = true;
    bool removing = deleteStart;
    bool done = false;
    bool nextIsStraight = false;
    RS_Entity *lastEntity = polyline.lastEntity();
    int i = 0;
    double bulge = 0.0;

    for (auto e: polyline) {

        RS_DEBUG->print("RS_Modification::deletePolylineNodesBetween: entity: %d", i++);
        RS_DEBUG->print("RS_Modification::deletePolylineNodesBetween: removing: %d", (int) removing);

        if (e->isAtomic()){
            auto ae = dynamic_cast<RS_AtomicEntity *>(e);
            if (ae->rtti() == RS2::EntityArc){
                RS_DEBUG->print("RS_Modification::deletePolylineNodesBetween: arc segment");
                auto arc = dynamic_cast<RS_Arc *>(ae);
                bulge = arc->getBulge();
            } else {
                RS_DEBUG->print("RS_Modification::deletePolylineNodesBetween: line segment");
                bulge = 0.0;
            }

            const RS_Vector &endpoint = ae->getEndpoint();
            const RS_Vector &startpoint = ae->getStartpoint();

            // last entity is closing entity and will be added below with endPolyline()
            if (e == lastEntity && polyline.isClosed()){
                RS_DEBUG->print("RS_Modification::deletePolylineNodesBetween: dropping last vertex of closed polyline");
                continue;
            }

            // first vertex (startpoint)
            if (first){
                if (!removing){
                    RS_DEBUG->print("RS_Modification::deletePolylineNodesBetween: first node: %f/%f", startpoint.x, startpoint.y);
                    newPolyline->setNextBulge(bulge);
                    newPolyline->addVertex(startpoint);
                    first = false;
                }
            }


            // stop removing nodes:

            if (removing == true && isOneOfPoints(endpoint, node1, node2)){
                RS_DEBUG->print("RS_Modification::deletePolylineNodesBetween: stop removing at: %f/%f",endpoint.x, endpoint.y);
                removing = false;
                done = true;
                if (first == false){
                    nextIsStraight = true;
                }
            }

            // normal node (not deleted):
            if (removing == false && (done == false || deleteStart == false)){
                RS_DEBUG->print("RS_Modification::deletePolylineNodesBetween: normal vertex shouldRemove: %f/%f", endpoint.x, endpoint.y);
                if (nextIsStraight){
                    bulge = 0.0;
                    nextIsStraight = false;
                }
                newPolyline->setNextBulge(bulge);
                newPolyline->addVertex(endpoint);
            }
                // drop deleted node:
            else {
                RS_DEBUG->print("RS_Modification::deletePolylineNodesBetween: deleting vertex: %f/%f", endpoint.x, endpoint.y);
            }

            // start to remove nodes from now on:
            if (done == false && removing == false && isOneOfPoints(endpoint, node1, node2)){
                RS_DEBUG->print("RS_Modification::deletePolylineNodesBetween: start removing at: %f/%f", endpoint.x, endpoint.y);
                removing = true;
            }

            if (done){
                done = false;
            }
        } else {
            RS_DEBUG->print(RS_Debug::D_WARNING,"RS_Modification::deletePolylineNodesBetween: Polyline contains non-atomic entities");
        }
    }

    RS_DEBUG->print("RS_Modification::deletePolylineNodesBetween: ending polyline");
    newPolyline->setNextBulge(polyline.getClosingBulge());
    newPolyline->endPolyline();

    // add new polyline:
    RS_DEBUG->print("RS_Modification::deletePolylineNodesBetween: adding new polyline");
    container->addEntity(newPolyline);
    if (!createOnly){

        RS_DEBUG->print("RS_Modification::deletePolylineNodesBetween: handling undo");
        if (handleUndo){
            LC_UndoSection undo(document, viewport);

            polyline.setUndoState(true);
            undo.addUndoable(&polyline);
            undo.addUndoable(newPolyline);
        }
    }
    viewport->notifyChanged();
    return newPolyline;
}

/**
 * Trims two segments of a polyline all nodes between the two trim segments
 * are removed.
 *
 * @param polyline The polyline entity.
 * @param segment1 First segment to trim.
 * @param segment2 Second segment to trim.
 *
 * @return Pointer to the new polyline or nullptr.
 */
RS_Polyline *RS_Modification::polylineTrim(
    RS_Polyline &polyline,
    RS_AtomicEntity &segment1,
    RS_AtomicEntity &segment2,
    bool createOnly){

    RS_DEBUG->print("RS_Modification::polylineTrim");

    if (!container){
        RS_DEBUG->print(RS_Debug::D_WARNING,
                        "RS_Modification::addPolylineNodesBetween: no valid container");
        return nullptr;
    }

    if (segment1.getParent() != &polyline || segment2.getParent() != &polyline){
        RS_DEBUG->print(RS_Debug::D_WARNING,
                        "RS_Modification::polylineTrim: segments not in polyline");
        return nullptr;
    }

    if (&segment1 == &segment2){
        RS_DEBUG->print(RS_Debug::D_WARNING,
                        "RS_Modification::polylineTrim: segments are identical");
        return nullptr;
    }

    RS_VectorSolutions sol;
    sol = RS_Information::getIntersection(&segment1, &segment2, false);

    if (sol.getNumber() == 0){
        RS_DEBUG->print(RS_Debug::D_WARNING,
                        "RS_Modification::polylineTrim: segments cannot be trimmed");
        return nullptr;
    }

    // check which segment comes first in the polyline:
    RS_AtomicEntity *firstSegment;
    if (polyline.findEntity(&segment1) > polyline.findEntity(&segment2)){
        firstSegment = &segment2;
    } else {
        firstSegment = &segment1;
    }

    // find out if we need to trim towards the open part of the polyline
    bool reverseTrim;
    reverseTrim = !RS_Math::isSameDirection(firstSegment->getDirection1(),
                                            firstSegment->getStartpoint().angleTo(sol.get(0)), M_PI_2);
    //reverseTrim = reverseTrim || !RS_Math::isSameDirection(segment2.getDirection1(),
//	segment2.getStartpoint().angleTo(sol.get(0)), M_PI_2);

    auto *newPolyline = new RS_Polyline(container);
    newPolyline->setClosed(polyline.isClosed());
    if (!createOnly){
        newPolyline->setSelected(polyline.isSelected());
        newPolyline->setLayer(polyline.getLayer());
        newPolyline->setPen(polyline.getPen(false));
    }

    // normal trimming: start removing nodes at trim segment. ends stay the same
    if (!reverseTrim){
        // copy polyline, trim segments and drop between nodes:
        bool first = true;
        bool removing = false;
        bool nextIsStraight = false;
        RS_Entity *lastEntity = polyline.lastEntity();
        for (auto e: polyline) {

            if (e->isAtomic()){
                auto ae = dynamic_cast<RS_AtomicEntity *>(e);
                double bulge = 0.0;
                if (ae->rtti() == RS2::EntityArc){
                    RS_DEBUG->print("RS_Modification::polylineTrim: arc segment");
                    bulge = ((RS_Arc *) ae)->getBulge();
                } else {
                    RS_DEBUG->print("RS_Modification::polylineTrim: line segment");
                    bulge = 0.0;
                }

                // last entity is closing entity and will be added below with endPolyline()
                if (e == lastEntity && polyline.isClosed()){
                    RS_DEBUG->print("RS_Modification::polylineTrim: "
                                    "dropping last vertex of closed polyline");
                    continue;
                }

                // first vertex (startpoint)
                if (first){
                    RS_DEBUG->print("RS_Modification::polylineTrim: first node: %f/%f",
                                    ae->getStartpoint().x, ae->getStartpoint().y);

                    newPolyline->setNextBulge(bulge);
                    newPolyline->addVertex(ae->getStartpoint());
                    first = false;
                }

                // trim and start removing nodes:
                if (!removing && (ae == &segment1 || ae == &segment2)){
                    RS_DEBUG->print("RS_Modification::polylineTrim: "
                                    "start removing at trim point %f/%f",
                                    sol.get(0).x, sol.get(0).y);
                    newPolyline->setNextBulge(0.0);
                    newPolyline->addVertex(sol.get(0));
                    removing = true;
                    nextIsStraight = true;
                }

                    // stop removing nodes:
                else if (removing && (ae == &segment1 || ae == &segment2)){
                    RS_DEBUG->print("RS_Modification::polylineTrim: stop removing at: %f/%f",
                                    ae->getEndpoint().x, ae->getEndpoint().y);
                    removing = false;
                }

                // normal node (not deleted):
                if (!removing){
                    RS_DEBUG->print("RS_Modification::polylineTrim: normal vertex found: %f/%f",
                                    ae->getEndpoint().x, ae->getEndpoint().y);
                    if (nextIsStraight){
                        newPolyline->setNextBulge(0.0);
                        nextIsStraight = false;
                    } else {
                        newPolyline->setNextBulge(bulge);
                    }
                    newPolyline->addVertex(ae->getEndpoint());
                }
            } else {
                RS_DEBUG->print(RS_Debug::D_WARNING,
                                "RS_Modification::polylineTrim: Polyline contains non-atomic entities");
            }
        }
    }

        // reverse trimming: remove nodes at the ends and keep those in between
    else {
        // copy polyline, trim segments and drop between nodes:
        //bool first = true;
        bool removing = true;
        bool nextIsStraight = false;
        RS_Entity *lastEntity = polyline.lastEntity();
        for (auto e: polyline) {

            if (e->isAtomic()){
                auto *ae = dynamic_cast<RS_AtomicEntity *>(e);
                double bulge = 0.0;
                if (ae->rtti() == RS2::EntityArc){
                    RS_DEBUG->print("RS_Modification::polylineTrim: arc segment");
                    auto arc = dynamic_cast<RS_Arc *>(ae);
                    bulge = arc ->getBulge();
                } else {
                    RS_DEBUG->print("RS_Modification::polylineTrim: line segment");
                    bulge = 0.0;
                }

                // last entity is closing entity and will be added below with endPolyline()
                if (e == lastEntity && polyline.isClosed()){
                    RS_DEBUG->print("RS_Modification::polylineTrim: "
                                    "dropping last vertex of closed polyline");
                    continue;
                }

                // trim and stop removing nodes:
                if (removing == true && (ae == &segment1 || ae == &segment2)){
                    RS_DEBUG->print("RS_Modification::polylineTrim: "
                                    "stop removing at trim point %f/%f",
                                    sol.get(0).x, sol.get(0).y);
                    newPolyline->setNextBulge(0.0);
                    // start of new polyline:
                    newPolyline->addVertex(sol.get(0));
                    removing = false;
                    nextIsStraight = true;
                }

                    // start removing nodes again:
                else if (removing == false && (ae == &segment1 || ae == &segment2)){
                    RS_DEBUG->print("RS_Modification::polylineTrim: start removing at: %f/%f",
                                    ae->getEndpoint().x, ae->getEndpoint().y);
                    newPolyline->setNextBulge(0.0);
                    // start of new polyline:
                    newPolyline->addVertex(sol.get(0));
                    removing = true;
                }

                // normal node (not deleted):
                if (removing == false){
                    RS_DEBUG->print("RS_Modification::polylineTrim: normal vertex found: %f/%f",
                                    ae->getEndpoint().x, ae->getEndpoint().y);
                    if (nextIsStraight){
                        newPolyline->setNextBulge(0.0);
                        nextIsStraight = false;
                    } else {
                        newPolyline->setNextBulge(bulge);
                    }
                    newPolyline->addVertex(ae->getEndpoint());
                }
            } else {
                RS_DEBUG->print(RS_Debug::D_WARNING,
                                "RS_Modification::polylineTrim: Polyline contains non-atomic entities");
            }
        }
    }

    RS_DEBUG->print("RS_Modification::polylineTrim: ending polyline");
    newPolyline->setNextBulge(polyline.getClosingBulge());
    newPolyline->endPolyline();

    // add new polyline:
    RS_DEBUG->print("RS_Modification::polylineTrim: adding new polyline");
    container->addEntity(newPolyline);
    if (!createOnly){
        RS_DEBUG->print("RS_Modification::polylineTrim: handling undo");
        if (handleUndo){
            LC_UndoSection undo(document, viewport);

            polyline.setUndoState(true);
            undo.addUndoable(&polyline);
            undo.addUndoable(newPolyline);
        }
    }

    viewport->notifyChanged();
    return newPolyline;
}

/**
 * Moves all selected entities with the given data for the move
 * modification.
 */
bool RS_Modification::move(RS_MoveData &data, bool previewOnly, [[maybe_unused]]RS_EntityContainer* previewContainer){
    if (!container) {
        RS_DEBUG->print(RS_Debug::D_WARNING,
                        "RS_Modification::move: no valid container");
        return false;
    }
    std::vector<RS_Entity*> selectedEntities;
    container->collectSelected(selectedEntities, false);
    return move(data, selectedEntities, previewOnly, true);
}


bool RS_Modification::move(RS_MoveData& data, const std::vector<RS_Entity*> &entitiesList, bool forPreviewOnly, bool keepSelected) {

    int numberOfCopies = data.obtainNumberOfCopies();
    std::vector<RS_Entity*> clonesList;

    for(auto e: entitiesList){
        // Create new entities
        for (int num = 1; num <= numberOfCopies; num++) {
            RS_Entity* ec = forPreviewOnly ? e->cloneProxy(viewport) : e->clone();
            ec->move(data.offset*num);
            clonesList.push_back(ec);
        }
    }

    setupModifiedClones(clonesList, data, forPreviewOnly, keepSelected);

    deleteOriginalAndAddNewEntities(clonesList, entitiesList, forPreviewOnly, !data.keepOriginals);
    clonesList.clear();
    return true;
}

void RS_Modification::setupModifiedClones(
    std::vector<RS_Entity *> &addList, const LC_ModifyOperationFlags &data, bool forPreviewOnly, bool keepSelected) const {
    if (!forPreviewOnly && (data.useCurrentLayer || data.useCurrentAttributes)){
        RS_Layer* layer = nullptr;
        RS_Pen pen;
        if (data.useCurrentLayer) {
            layer = viewport->getGraphic()->getActiveLayer();
        }
        if (data.useCurrentAttributes) {
            pen = document->getActivePen();
        }
        for (auto e: addList){
            if (data.useCurrentLayer) {
                e->setLayer(layer);
            }
            if (data.useCurrentAttributes) {
                e->setPen(pen);
            }
        }
    }

    for (auto e: addList){
        if (e->rtti()==RS2::EntityInsert) {
            ((RS_Insert*)e)->update();
        }
        // since 2.0.4.0: keep selection
        e->setSelected(keepSelected);
    }
}

bool RS_Modification::alignRef(LC_AlignRefData & data, const std::vector<RS_Entity*> &entitiesList, bool forPreviewOnly, bool keepSelected) {

    int numberOfCopies = 1; /*data.obtainNumberOfCopies();*/
    std::vector<RS_Entity*> clonesList;

    RS_Vector offset = data.offset;

    // too slow:
    for(auto e: entitiesList){
        // Create new entities
        for (int num = 1; num <= numberOfCopies; num++) {
            RS_Entity* ec = forPreviewOnly ? e->cloneProxy(viewport) : e->clone();

            ec->rotate(data.rotationCenter, data.rotationAngle);

            if (data.scale && LC_LineMath::isMeaningful(data.scaleFactor - 1.0)){
                ec->scale(data.rotationCenter, data.scaleFactor);
            }

            ec->move(offset*num);

            clonesList.push_back(ec);
        }
    }

    setupModifiedClones(clonesList, data, forPreviewOnly, keepSelected);

    deleteOriginalAndAddNewEntities(clonesList, entitiesList, forPreviewOnly, !data.keepOriginals);
    clonesList.clear();
    return true;
}

/**
 * Offset all selected entities with the given mouse position and distance
 *
 *@Author: Dongxu Li
 */
bool RS_Modification::offset(const RS_OffsetData& data, [[maybe_unused]]bool previewOnly,[[maybe_unused]] RS_EntityContainer* previewContainer) {
    if (container == nullptr) {
        RS_DEBUG->print(RS_Debug::D_WARNING,
                        "RS_Modification::offset: no valid container");
        return false;
    }

    std::vector<RS_Entity*> selectedEntities;
    container->collectSelected(selectedEntities, false);
    return offset(data, selectedEntities, false, true);
}

bool RS_Modification::offset(const RS_OffsetData& data, const std::vector<RS_Entity*> &entitiesList, bool forPreviewOnly, bool keepSelected) {
    std::vector<RS_Entity*> clonesList;

    int numberOfCopies = data.obtainNumberOfCopies();

    // Create new entities
    // too slow:
    for(auto e: entitiesList){
        for (int num=1; num<= numberOfCopies; num++) {
            auto ec = e->clone();
            //highlight is used by trim actions. do not carry over flag
            ec->setHighlighted(false);

            if (!ec->offset(data.coord, num*data.distance)) {
                delete ec;
                continue;
            }

            clonesList.push_back(ec);
        }
    }

    setupModifiedClones(clonesList, data, forPreviewOnly, keepSelected);

    deleteOriginalAndAddNewEntities(clonesList, entitiesList, forPreviewOnly, !data.keepOriginals);
    clonesList.clear();
    return true;
}

/**
 * Rotates all selected entities with the given data for the rotation.
 */
bool RS_Modification::rotate(RS_RotateData &data, bool forPreviewOnly, bool keepSelected){
    if (!container){
        RS_DEBUG->print(RS_Debug::D_WARNING,
                        "RS_Modification::rotate: no valid container");
        return false;
    }

    std::vector<RS_Entity*> selectedEntities;
    container->collectSelected(selectedEntities, false);
    return rotate(data, selectedEntities, forPreviewOnly, keepSelected);
}

bool RS_Modification::rotate(RS_RotateData& data, const std::vector<RS_Entity*> &entitiesList, bool forPreviewOnly, bool keepSelected) {
    std::vector<RS_Entity *> clonesList;
    // Create new entities

    int numberOfCopies = data.obtainNumberOfCopies();
    for (auto e: entitiesList) {
        for (int num = 1; num <= numberOfCopies; num++) {
            RS_Entity* ec = forPreviewOnly ? e->cloneProxy(viewport) : e->clone();

            double rotationAngle = data.angle * num;
            ec->rotate(data.center, rotationAngle);

            bool rotateTwice = data.twoRotations;
            double distance = data.refPoint.distanceTo(data.center);
            if (distance < RS_TOLERANCE){
                rotateTwice = false;
            }

            if (rotateTwice) {
                RS_Vector rotatedRefPoint = data.refPoint;
                rotatedRefPoint.rotate(data.center, rotationAngle);

                double secondRotationAngle = data.secondAngle;
                if (data.secondAngleIsAbsolute){
                    secondRotationAngle -= rotationAngle;
                }
                ec->rotate(rotatedRefPoint, secondRotationAngle);
            }

            clonesList.push_back(ec);
        }
    }
    setupModifiedClones(clonesList, data, forPreviewOnly, keepSelected);

    deleteOriginalAndAddNewEntities(clonesList, entitiesList, forPreviewOnly, !data.keepOriginals);
    clonesList.clear();
    
    return true;
}

/**
 * Moves all selected entities with the given data for the scale
 * modification.
 */
bool RS_Modification::scale(RS_ScaleData& data, bool forPreviewOnly, const bool keepSelected) {
    if (container == nullptr) {
        RS_DEBUG->print(RS_Debug::D_WARNING,
                        "RS_Modification::scale: no valid container");
        return false;
    }
    
    std::vector<RS_Entity*> selectedEntities;
    container->collectSelected(selectedEntities, false);
    return scale(data, selectedEntities, forPreviewOnly, keepSelected);
}
/**
 * Moves all selected entities with the given data for the scale
 * modification.
 */
bool RS_Modification::scale(RS_ScaleData& data, const std::vector<RS_Entity*> &entitiesList, bool forPreviewOnly, const bool keepSelected) {
    std::vector<RS_Entity*> selectedList,clonesList;

    for(auto ec: entitiesList){
        if ( !data.isotropicScaling ) {
            RS2::EntityType rtti = ec->rtti();
            if (rtti == RS2::EntityCircle ) {
                //non-isotropic scaling, replacing selected circles with ellipses
                auto* c=dynamic_cast<RS_Circle*>(ec);
                ec= new RS_Ellipse{container,
                                   {c->getCenter(), {c->getRadius(),0.},
                                    1.,
                                    0., 0., false}};
            } else if (rtti == RS2::EntityArc ) {
                //non-isotropic scaling, replacing selected arcs with ellipses
                auto *c=dynamic_cast<RS_Arc*>(ec);
                ec= new RS_Ellipse{container,
                                   {c->getCenter(),
                                    {c->getRadius(),0.},
                                    1.0,
                                    c->getAngle1(),
                                    c->getAngle2(),
                                    c->isReversed()}};
            }
        }
        if (forPreviewOnly && ec->rtti() == RS2::EntityImage) {
            auto pl = new RS_Polyline(container);
            // draw a rectangle for images as preview
            // Image corners: from insertion point, (0,0), dx, dy, dx + dy
            const RS_VectorSolutions corners = static_cast<RS_Image*>(ec)->getCorners();
            for (const RS_Vector& corner: corners)
                pl->addVertex(corner);
            pl->addVertex(corners.at(0));
            pl->addVertex(corners.at(2));
            pl->addVertex(corners.at(1));
            pl->addVertex(corners.at(3));
            ec = pl;
        }
        selectedList.push_back(ec);
    }

    int numberOfCopies = data.obtainNumberOfCopies();

    // Create new entities
    for(RS_Entity* e: selectedList) {
        if (e != nullptr) {
            for (int num= 1; num <= numberOfCopies; num++) {
                RS_Entity* ec = forPreviewOnly ? e->cloneProxy(viewport) : e->clone();
                ec->scale(data.referencePoint, RS_Math::pow(data.factor, num));
                clonesList.push_back(ec);
            }
        }
    }
    selectedList.clear();
    setupModifiedClones(clonesList, data, forPreviewOnly, keepSelected);
    deleteOriginalAndAddNewEntities(clonesList, entitiesList, forPreviewOnly, !data.keepOriginals);
    clonesList.clear();

    return true; 
}
/**
 * Mirror all selected entities with the given data for the mirror
 * modification.
 */
bool RS_Modification::mirror(RS_MirrorData& data, bool keepSelected) {
    if (!container) {
        RS_DEBUG->print(RS_Debug::D_WARNING,"RS_Modification::mirror: no valid container");
        return false;
    }

    std::vector<RS_Entity*> selectedEntities;
    container->collectSelected(selectedEntities, false);
    return mirror(data, selectedEntities, false, keepSelected);
}

bool RS_Modification::mirror(RS_MirrorData& data, const std::vector<RS_Entity*> &entitiesList, bool forPreviewOnly, bool keepSelected) {

    std::vector<RS_Entity*> clonesList;

//    int numberOfCopies = obtainNumberOfCopies(data);
    int numberOfCopies = 1; // fixme - think about support of multiple copies.... may it be be something like moving the central point of selection? Like mirror+move?

    // Create new entities

    for(auto e: entitiesList){
        for (int num=1; num<=numberOfCopies; ++num) {
            RS_Entity* ec = forPreviewOnly ? e->cloneProxy(viewport) : e->clone();
            ec->mirror(data.axisPoint1, data.axisPoint2);
            clonesList.push_back(ec);
        }
    }

    setupModifiedClones(clonesList, data, forPreviewOnly, keepSelected);

    deleteOriginalAndAddNewEntities(clonesList, entitiesList, forPreviewOnly, !data.keepOriginals);
    clonesList.clear();
    return true;
}

/**
 * Rotates entities around two centers with the given parameters.
 */
bool RS_Modification::rotate2(RS_Rotate2Data& data,[[maybe_unused]] bool forPreviewOnly, bool keepSelected) {
    if (!container) {
        RS_DEBUG->print(RS_Debug::D_WARNING, "RS_Modification::rotate2: no valid container");
        return false;
    }
    std::vector<RS_Entity*> selectedEntities;
    container->collectSelected(selectedEntities, false);
    return rotate2(data, selectedEntities, false, keepSelected);
}

bool RS_Modification::rotate2(RS_Rotate2Data& data, const std::vector<RS_Entity*> &entitiesList, bool forPreviewOnly, bool keepSelected) {

    std::vector<RS_Entity*> clonesList;

    int numberOfCopies = data.obtainNumberOfCopies();

    // Create new entities

    for(auto e: entitiesList){
        for (int num= 1; num <= numberOfCopies; num++) {
            RS_Entity* ec = forPreviewOnly ? e->cloneProxy(viewport) : e->clone();

            double angle1ForCopy = /*data.sameAngle1ForCopies ?  data.angle1 :*/ data.angle1 * num;
            double angle2ForCopy = data.sameAngle2ForCopies ?  data.angle2 : data.angle2 * num;

            ec->rotate(data.center1, angle1ForCopy);

            RS_Vector center2 = data.center2;
            center2.rotate(data.center1, angle1ForCopy);

            ec->rotate(center2, angle2ForCopy);

            clonesList.push_back(ec);
        }
    }
    setupModifiedClones(clonesList, data, forPreviewOnly, keepSelected);

    deleteOriginalAndAddNewEntities(clonesList, entitiesList, forPreviewOnly, !data.keepOriginals);
    clonesList.clear();
    return true;
}

void RS_Modification::deleteOriginalAndAddNewEntities(const std::vector<RS_Entity*> &addList, const std::vector<RS_Entity*> &originalEntities, bool addOnly, bool deleteOriginals, bool forceUndoable){
    LC_UndoSection undo(document, viewport, handleUndo); // bundle remove/add entities in one undoCycle
    if (addOnly) {
        for (RS_Entity *e: addList) {
            if (e != nullptr) {
                container->addEntity(e);
            }
        }
    } else {
        deselectOriginals(originalEntities,deleteOriginals);
        addNewEntities(addList, forceUndoable);
    }
}

/**
 * Moves and rotates entities with the given parameters.
 */
bool RS_Modification::moveRotate(RS_MoveRotateData& data, bool previewOnly, [[maybe_unused]]RS_EntityContainer* previewContainer, bool keepSelected) {
    if (!container) {
        RS_DEBUG->print(RS_Debug::D_WARNING,
                        "RS_Modification::moveRotate: no valid container");
        return false;
    }

    std::vector<RS_Entity*> selectedEntities;
    container->collectSelected(selectedEntities, false);
    return moveRotate(data, selectedEntities, previewOnly, keepSelected);
}

bool RS_Modification::moveRotate(RS_MoveRotateData &data, const std::vector<RS_Entity*> &entitiesList, bool forPreviewOnly, bool keepSelected){
    std::vector<RS_Entity*> clonesList;

    int numberOfCopies = data.obtainNumberOfCopies();

    // Create new entities
    for(auto e: entitiesList){
        for (int num=1; num <= numberOfCopies; ++num) {
            RS_Entity* ec = forPreviewOnly ? e->cloneProxy(viewport) : e->clone();

            const RS_Vector &offset = data.offset * num;
            ec->move(offset);
            double angleForCopy = data.sameAngleForCopies ?  data.angle : data.angle * num;
            ec->rotate(data.referencePoint + offset, angleForCopy);

            clonesList.push_back(ec);
        }
    }

    setupModifiedClones(clonesList, data, forPreviewOnly, keepSelected);


    deleteOriginalAndAddNewEntities(clonesList, entitiesList, forPreviewOnly, !data.keepOriginals);
    clonesList.clear();
    return true;
}

/**
 * Deselects all selected entities and removes them if remove is true;
 *
 * @param remove true: Remove entities.
 */
void RS_Modification::deselectOriginals(bool remove) {
    LC_UndoSection undo(document, viewport,handleUndo);

    for (auto e: *container) {
        if (e != nullptr) {
            if (e->isSelected()) {
                e->setSelected(false);
                if (remove) {
                    e->changeUndoState();
                    undo.addUndoable(e);
                }
            }
        }
    }
}

void RS_Modification::deselectOriginals(const std::vector<RS_Entity*> &entitiesList, bool remove) {
    LC_UndoSection undo(document,viewport,handleUndo);

    for (auto e: entitiesList) {
        e->setSelected(false);
        if (remove) {
            e->changeUndoState();
            undo.addUndoable(e);
        }
    }
}

/**
 * Adds the given entities to the container and draws the entities if
 * there's a graphic view available.
 *
 * @param addList Entities to add.
 */
void RS_Modification::addNewEntities(const std::vector<RS_Entity*>& addList, bool forceUndoable) {
    LC_UndoSection undo( document, viewport, handleUndo || forceUndoable);

    for (RS_Entity* e: addList) {
        if (e) {
            container->addEntity(e);
            undo.addUndoable(e);
        }
    }

    container->calculateBorders();

    viewport->notifyChanged();
}

/**
 * Trims or extends the given trimEntity to the intersection point of the
 * trimEntity and the limitEntity.
 *
 * @param trimCoord Coordinate which defines which endpoint of the
 *   trim entity to trim.
 * @param trimEntity Entity which will be trimmed.
 * @param limitCoord Coordinate which defines the intersection to which the
 *    trim entity will be trimmed.
 * @param limitEntity Entity to which the trim entity will be trimmed.
 * @param both true: Trim both entities. false: trim trimEntity only.
 * @param forPreview true: used in preview, no entities are added to the document.
 *
 */
LC_TrimResult RS_Modification::trim(const RS_Vector& trimCoord,
                                    RS_AtomicEntity* trimEntity,
                                    const RS_Vector& limitCoord,
                                    RS_Entity* limitEntity,
                                    bool both,
                                    bool forPreview) {

    LC_TrimResult result;
    if (trimEntity == nullptr || limitEntity == nullptr) {
        RS_DEBUG->print(RS_Debug::D_WARNING,
                        "RS_Modification::trim: At least one entity is nullptr");
        return result;
    }

    if (both && !limitEntity->isAtomic()) {
        RS_DEBUG->print(RS_Debug::D_WARNING,
                        "RS_Modification::trim: limitEntity is not atomic");
    }
    if(trimEntity->isLocked()|| !trimEntity->isVisible()) return result;

    RS_VectorSolutions sol = findIntersection(*trimEntity, *limitEntity);

//if intersection are in start or end point can't trim/extend in this point, remove from solution. sf.net #3537053
    if (trimEntity->rtti()==RS2::EntityLine){
        auto *lin = dynamic_cast<RS_Line *>(trimEntity);
        for (unsigned int i=0; i< sol.size(); i++) {
            RS_Vector v = sol.at(i);
            if (v == lin->getStartpoint())
                sol.removeAt(i);
            else if (v == lin->getEndpoint())
                sol.removeAt(i);
        }
    }

    if (!sol.hasValid()) {
        return both ? trim( limitCoord, (RS_AtomicEntity*)limitEntity, trimCoord, trimEntity, false, forPreview) : result;
    }

    RS_AtomicEntity* trimmed1 = nullptr;
    auto* trimmed2 = static_cast<RS_AtomicEntity*>(limitEntity);

    if (trimEntity->rtti()==RS2::EntityCircle) {
        // convert a circle into a trimmable arc, need to start from intersections
        trimmed1 = trimCircle(dynamic_cast<RS_Circle*>(trimEntity), trimCoord, sol);
    } else {
        trimmed1 = (RS_AtomicEntity*)trimEntity->clone();
        trimmed1->setHighlighted(false);
    }

    // trim trim entity
    size_t ind = 0;
    RS_Vector is(false), is2(false);

    //RS2::Ending ending = trimmed1->getTrimPoint(trimCoord, is);
    if ( trimEntity->trimmable() ) {
        is = trimmed1->prepareTrim(trimCoord, sol);
    } else {
        is = sol.getClosest(limitCoord, nullptr, &ind);
//sol.getClosest(limitCoord, nullptr, &ind);
        RS_DEBUG->print("RS_Modification::trim: limitCoord: %f/%f", limitCoord.x, limitCoord.y);
        RS_DEBUG->print("RS_Modification::trim: sol.get(0): %f/%f", sol.get(0).x, sol.get(0).y);
        RS_DEBUG->print("RS_Modification::trim: sol.get(1): %f/%f", sol.get(1).x, sol.get(1).y);
        RS_DEBUG->print("RS_Modification::trim: ind: %lu", ind);
        is2 = sol.get(ind==0 ? 1 : 0);
        //RS_Vector is2 = sol.get(ind);
        RS_DEBUG->print("RS_Modification::trim: is2: %f/%f", is2.x, is2.y);

    }
    if (!forPreview) {
        // remove trim entity from view:
        /*if (graphicView) {
            graphicView->deleteEntity(trimEntity);
        }*/
    }

    // remove limit entity from view:
    bool trimBoth= both && !limitEntity->isLocked() && limitEntity->isVisible();
    if (trimBoth) {
        trimmed2 = (RS_AtomicEntity*)limitEntity->clone();
        if (!forPreview) {
            trimmed2->setHighlighted(false);
        }
    }

    trimEnding(trimCoord, trimmed1, is);

    // trim limit entity:
    if (trimBoth) {
        if ( trimmed2->trimmable()) {
            is2 = trimmed2->prepareTrim(limitCoord, sol);
        }
        else {
            is2 = sol.getClosest(trimCoord);
        }

        trimEnding(limitCoord, trimmed2, is2);
    }

    if (!forPreview) {
        // add new trimmed trim entity:
        container->addEntity(trimmed1);

        // add new trimmed limit entity:
        if (trimBoth) {
            container->addEntity(trimmed2);
        }
    }
    if (!forPreview) {
        if (handleUndo) {
            LC_UndoSection undo(document,viewport);

            undo.addUndoable(trimmed1);
            trimEntity->setUndoState(true);
            undo.addUndoable(trimEntity);
            if (trimBoth) {
                undo.addUndoable(trimmed2);
                limitEntity->setUndoState(true);
                undo.addUndoable(limitEntity);
            }
        }
    }
    result.result = true;
    result.trimmed1 = trimmed1;
    result.trimmed2 = trimmed2;
    result.intersection1 = is;
    result.intersection2 = is2;

    if (trimmed1->isArc()){
        result.intersection1 = trimmed1->getStartpoint();
        result.intersection2 = trimmed1->getEndpoint();
    }

    viewport->notifyChanged();
    return result;
}

void RS_Modification::trimEnding(const RS_Vector &trimCoord, RS_AtomicEntity *trimmed1, const RS_Vector &is) const {
    RS2::Ending ending = trimmed1->getTrimPoint(trimCoord, is);
    switch (ending) {
        case RS2::EndingStart: {
            trimmed1->trimStartpoint(is);
            break;
        }
        case RS2::EndingEnd: {
            trimmed1->trimEndpoint(is);
            break;
        }
        default:
            break;
    }
}


/**
 * Trims or extends the given trimEntity by the given amount.
 *
 * @param trimCoord Coordinate which defines which endpoint of the
 *   trim entity to trim.
 * @param trimEntity Entity which will be trimmed.
 * @param dist Amount to trim by.
 */
RS_Entity* RS_Modification::trimAmount(const RS_Vector& trimCoord,
                                 RS_AtomicEntity* trimEntity,
                                 double dist,
                                 bool trimBoth,
                                 bool &trimStart, bool &trimEnd,
                                 bool forPreview) {

    if (!trimEntity){
        RS_DEBUG->print(RS_Debug::D_WARNING, "RS_Modification::trimAmount: Entity is nullptr");
        return nullptr;
    }

    if (trimEntity->isLocked() || !trimEntity->isVisible()) {
        return nullptr;
    }

    RS_AtomicEntity *trimmed = nullptr;

    // remove trim entity:
    trimmed = (RS_AtomicEntity *) trimEntity->clone();

    // trim trim entity

    trimStart = false;
    trimEnd = false;
    if (trimBoth){
        RS_Vector isStart = trimmed->getNearestDist(-dist, trimmed->getStartpoint());
        RS_Vector isEnd = trimmed->getNearestDist(-dist, trimmed->getEndpoint());

        trimmed->trimStartpoint(isStart);
        trimmed->trimEndpoint(isEnd );
        trimStart = true;
        trimEnd = true;
    }
    else {
        RS_Vector is = trimmed->getNearestDist(-dist, trimCoord);

        if (trimCoord.distanceTo(trimmed->getStartpoint()) <
            trimCoord.distanceTo(trimmed->getEndpoint())){
            trimmed->trimStartpoint(is);
            trimStart = true;
        } else {
            trimmed->trimEndpoint(is);
            trimEnd = true;
        }
    }

    if (!forPreview){
        // add new trimmed trim entity:
        if (container != nullptr){
            container->addEntity(trimmed);
        }

        if (handleUndo){
            LC_UndoSection undo(document,viewport);
            undo.addUndoable(trimmed);
            trimEntity->setUndoState(true);
            undo.addUndoable(trimEntity);
        }
    }
    viewport->notifyChanged();
    return trimmed;
}



/**
 * Cuts the given entity at the given point.
 */
bool RS_Modification::cut(const RS_Vector& cutCoord,
                          RS_AtomicEntity* cutEntity) {

#ifndef EMU_C99
    using std::isnormal;
#endif

    if (cutEntity == nullptr) {
        RS_DEBUG->print(RS_Debug::D_WARNING,
                        "RS_Modification::cut: Entity is nullptr");
        return false;
    }
    if(cutEntity->isLocked() || ! cutEntity->isVisible()) return false;

    if (!cutCoord.valid) {
        RS_DEBUG->print(RS_Debug::D_WARNING,
                        "RS_Modification::cut: Point invalid.");
        return false;
    }

    // cut point is at endpoint of entity:
    if (cutCoord.distanceTo(cutEntity->getStartpoint())<RS_TOLERANCE ||
        cutCoord.distanceTo(cutEntity->getEndpoint())<RS_TOLERANCE) {
        RS_DEBUG->print(RS_Debug::D_WARNING,
                        "RS_Modification::cut: Cutting point on endpoint");
        return false;
    }

    RS_AtomicEntity* cut1 = nullptr;
    RS_AtomicEntity* cut2 = nullptr;
    double a;

    const RS_Pen &originalPen = cutEntity->getPen(false);
    RS_Layer *originalLayer = cutEntity->getLayer(false);
    switch (cutEntity->rtti()) {
        case RS2::EntityCircle: {
            // convert to a whole 2 pi range arc
            auto *originalCircle = dynamic_cast<RS_Circle *>(cutEntity);
            a = originalCircle->getCenter().angleTo(cutCoord);
            cut1 = new RS_Arc(cutEntity->getParent(),
                              RS_ArcData(originalCircle->getCenter(),
                                         originalCircle->getRadius(),
                                         a, a + 2. * M_PI, false));
            cut1->setPen(originalPen);
            cut1->setLayer(originalLayer);
            // cut2 is nullptr by default
            break;
        }
        case RS2::EntitySplinePoints: {
            // interpolation spline can be closed
            // so we cannot use the default implementation
            cut2 = ((LC_SplinePoints *) cutEntity)->cut(cutCoord);
            cut1 = (RS_AtomicEntity *) cutEntity->clone();

            cut1->setPen(originalPen);
            cut1->setLayer(originalLayer);
            if (cut2) {
                cut2->setPen(originalPen);
                cut2->setLayer(originalLayer);
            }
            break;
        }
        case RS2::EntityEllipse:{
            // handle ellipse arc the using the default method
            // ToDo, to really handle Ellipse Arcs properly, we need to create a new class RS_EllipseArc, keep RS_Ellipse for whole range Ellipses
            const auto* const ellipse=static_cast<const RS_Ellipse*>(cutEntity);
            if(RS_Math::isSameDirection( ellipse ->getAngle1(), ellipse ->getAngle2(), RS_TOLERANCE_ANGLE)
               && ! /*std::*/isnormal(ellipse->getAngle1())
               && ! /*std::*/isnormal(ellipse->getAngle2())
                ) {
                // whole ellipse, convert to a whole range elliptic arc
                a=ellipse->getEllipseAngle(cutCoord);
                cut1 = new RS_Ellipse{cutEntity->getParent(),
                                      RS_EllipseData{ellipse ->getCenter(),
                                                     ellipse ->getMajorP(),
                                                     ellipse ->getRatio(),
                                                     a,a+2.*M_PI,
                                                     ellipse ->isReversed()
                                      }
                };
                cut1->setPen(originalPen);
                cut1->setLayer(originalLayer);
                break;
            }else{
                //elliptic arc
                //missing "break;" line is on purpose
                //elliptic arc should be handled by default:
                //do not insert between here and default:
            }
        }
            // fall-through
        default:
            cut1 = (RS_AtomicEntity*)cutEntity->clone();
            cut2 = (RS_AtomicEntity*)cutEntity->clone();

            cut1->trimEndpoint(cutCoord);
            cut2->trimStartpoint(cutCoord);
    }
    // add new cut entity:
    container->addEntity(cut1);
    if (cut2 != nullptr) {
        container->addEntity(cut2);
    }

    if (handleUndo) {
        LC_UndoSection undo(document, viewport);

        undo.addUndoable(cut1);
        if (cut2 != nullptr) {
            undo.addUndoable(cut2);
        }
        cutEntity->setUndoState(true);
        undo.addUndoable(cutEntity);
    }

    viewport->notifyChanged();

    return true;
}



/**
 * Stretching.
 */

bool RS_Modification::stretch(const RS_Vector& firstCorner,
                              const RS_Vector& secondCorner,
                              const RS_Vector& offset,
                              bool removeOriginals) {

    if (!offset.valid) {
        RS_DEBUG->print(RS_Debug::D_WARNING,
                        "RS_Modification::stretch: Offset invalid");
        return false;
    }

    std::vector<RS_Entity*> addList;

// Create new entities
    for(auto e: *container){ // fixme - sand - iteration over all entities in container
        if (e &&
            e->isVisible() &&
            !e->isLocked() ) {
//            &&
            if (  (e->isInWindow(firstCorner, secondCorner) ||
                   e->hasEndpointsWithinWindow(firstCorner, secondCorner))) {

                RS_Entity* ec = e->clone();  // fixme - sand - should we use proxy there?
                ec->stretch(firstCorner, secondCorner, offset);
                addList.push_back(ec);
                e->setSelected(true);
            }
        }
    }

    LC_UndoSection undo( document,viewport, handleUndo); // bundle remove/add entities in one undoCycle
    if (removeOriginals) { // todo - so far, it seems better to stay with
        deselectOriginals(true); // fixme - entities are not selected, so this is error - fix it
    }
    addNewEntities(addList);

    return true;
}

/**
 * Bevels a corner.
 *
 * @param coord1 Mouse coordinate to specify direction from intersection.
 * @param entity1 First entity of the corner.
 * @param coord2 Mouse coordinate to specify direction from intersection.
 * @param entity2 Second entity of the corner.
 * @param data Lengths and trim flag.
 */
LC_BevelResult* RS_Modification::bevel(
    const RS_Vector &coord1, RS_AtomicEntity *entity1,
    const RS_Vector &coord2, RS_AtomicEntity *entity2,
    RS_BevelData &data,
    bool previewOnly){

    RS_DEBUG->print("RS_Modification::bevel");

    if (!(entity1 && entity2)){
        RS_DEBUG->print(RS_Debug::D_WARNING,
                        "RS_Modification::bevel: At least one entity is nullptr");
        return nullptr;
    }
    if (entity1->isLocked() || !entity1->isVisible()) return nullptr;
    if (entity2->isLocked() || !entity2->isVisible()) return nullptr;

    RS_EntityContainer *baseContainer = container;
    bool isPolyline = false;
//    bool isClosedPolyline = false;

    LC_UndoSection undo(document, viewport,handleUndo);

    // find out whether we're bevelling within a polyline:

    auto* result = new LC_BevelResult();

    //fixme - that check should be in action too
    if (entity1->getParent() &&
        entity1->getParent()->rtti() == RS2::EntityPolyline){
        RS_DEBUG->print("RS_Modification::bevel: trimming polyline segments");
        if (entity1->getParent() != entity2->getParent()){
            RS_DEBUG->print(RS_Debug::D_WARNING,
                            "RS_Modification::bevel: entities not in the same polyline");
            result->error = LC_BevelResult::ERR_NOT_THE_SAME_POLYLINE;
            return result;
        }
        //TODO: check if entity1 & entity2 are lines.
        //bevel only can be with lines.

        // clone polyline for undo
        auto *cl = dynamic_cast<RS_EntityContainer *>(entity1->getParent()->clone());
        baseContainer = cl;
        if (handleUndo && !previewOnly){
            container->addEntity(cl);
            //cl->setUndoState(true);
            undo.addUndoable(cl);

            undo.addUndoable(entity1->getParent());
            entity1->getParent()->setUndoState(true);

        }

        entity1 = (RS_AtomicEntity *) baseContainer->entityAt(entity1->getParent()->findEntity(entity1));
        entity2 = (RS_AtomicEntity *) baseContainer->entityAt(entity2->getParent()->findEntity(entity2));

        //baseContainer = entity1->getParent();
        isPolyline = true;
//        isClosedPolyline = ((RS_Polyline*)entity1)->isClosed();
    }

    RS_DEBUG->print("RS_Modification::bevel: getting intersection");

    RS_VectorSolutions sol =
        RS_Information::getIntersection(entity1, entity2, false);

    if (sol.getNumber() == 0){
        result->error = LC_BevelResult::ERR_NO_INTERSECTION;
        return result;
    }

    RS_AtomicEntity *trimmed1 = nullptr;
    RS_AtomicEntity *trimmed2 = nullptr;


    result->polyline = isPolyline;

    //if (data.trim || isPolyline) {
    if (isPolyline){
        trimmed1 = entity1;
        trimmed2 = entity2;
        //Always trim if are working with a polyline, to work with trim==false
        //bevel can't be part of the polyline
        data.trim = true;
    } else {
        trimmed1 = (RS_AtomicEntity *) entity1->clone();
        trimmed2 = (RS_AtomicEntity *) entity2->clone();
    }

//    // remove trim entity (on screen):
//    if (data.trim || isPolyline){
//        if (graphicView){
//            if (isPolyline){
//                graphicView->deleteEntity(baseContainer);
//            } else {
//                graphicView->deleteEntity(entity1);
//                graphicView->deleteEntity(entity2);
//            }
//        }
//    }

    // trim entities to intersection
    RS_DEBUG->print("RS_Modification::bevel: trim entities to intersection 01");
    bool start1 = false;
    RS_Vector is = sol.getClosest(coord2);
    result->intersectionPoint = is;

    RS2::Ending ending1 = trimmed1->getTrimPoint(coord1, is);
    switch (ending1) {
        case RS2::EndingStart:
            trimmed1->trimStartpoint(is);
            start1 = true;
            break;
        case RS2::EndingEnd:
            trimmed1->trimEndpoint(is);
            start1 = false;
            break;
        default:
            break;
    }

    result->trimStart1 = start1;

    RS_DEBUG->print("RS_Modification::bevel: trim entities to intersection 02");
    bool start2 = false;
    is = sol.getClosest(coord1);
    RS2::Ending ending2 = trimmed2->getTrimPoint(coord2, is);
    switch (ending2) {
        case RS2::EndingStart:
            trimmed2->trimStartpoint(is);
            start2 = true;
            break;
        case RS2::EndingEnd:
            trimmed2->trimEndpoint(is);
            start2 = false;
            break;
        default:
            break;
    }
    //}
    result->trimStart2 = start2;

    // find definitive bevel points
    RS_DEBUG->print("RS_Modification::bevel: find definitive bevel points");
    RS_Vector bp1 = trimmed1->getNearestDist(data.length1, start1);
    RS_Vector bp2 = trimmed2->getNearestDist(data.length2, start2);

    // final trim:
    RS_DEBUG->print("RS_Modification::bevel: final trim");
    if (data.trim){
        switch (ending1) {
            case RS2::EndingStart:
                trimmed1->trimStartpoint(bp1);
                break;
            case RS2::EndingEnd:
                trimmed1->trimEndpoint(bp1);
                break;
            default:
                break;
        }

        switch (ending2) {
            case RS2::EndingStart:
                trimmed2->trimStartpoint(bp2);
                break;
            case RS2::EndingEnd:
                trimmed2->trimEndpoint(bp2);
                break;
            default:
                break;
        }

        // add new trimmed entities:
        if (!isPolyline && !previewOnly){
            container->addEntity(trimmed1);
            container->addEntity(trimmed2);
        }
    }


    // add bevel line:
    RS_DEBUG->print("RS_Modification::bevel: add bevel line");
    RS_Line *bevel;

    if (previewOnly){
        bevel = new RS_Line(nullptr, bp1, bp2);
    }
    else{
        bevel = new RS_Line(baseContainer, bp1, bp2);
    }

    result->bevel = bevel;

    if (!isPolyline){
        if (!previewOnly){
            baseContainer->addEntity(bevel);
        }
    } else {
        int idx1 = baseContainer->findEntity(trimmed1);
        int idx2 = baseContainer->findEntity(trimmed2);
        int idx = idx1;
        //Verify correct order segment in polylines
        if (idx1 > idx2){
            //inverted, reorder it (swap).
            idx1 = idx2;
            idx2 = idx;
            RS_AtomicEntity *trimmedTmp = trimmed1;
            trimmed1 = trimmed2;
            trimmed2 = trimmedTmp;
        }
        idx = idx1;

        if (!previewOnly){
            bevel->setSelected(baseContainer->isSelected());
            bevel->setLayer(baseContainer->getLayer());
            bevel->setPen(baseContainer->getPen(false));
        }

        // insert bevel at the right position:
        if (trimmed1 == baseContainer->first() && trimmed2 == baseContainer->last() && baseContainer->count() > 2){
            //bevel are from last and first segments, add at the end
            if (trimmed2->getEndpoint().distanceTo(bevel->getStartpoint()) > 1.0e-4){
                bevel->reverse();
            }
            idx = idx2;
        } else {
            //consecutive segments
            if (trimmed1->getEndpoint().distanceTo(bevel->getStartpoint()) > 1.0e-4){
                bevel->reverse();
            }
        }
        baseContainer->insertEntity(idx + 1, bevel);
    }

    result->trimmed1 = trimmed1;
    result->trimmed2 = trimmed2;

    if (isPolyline){
        auto* polyline = dynamic_cast<RS_Polyline *>(baseContainer);
        polyline->updateEndpoints();
        result->polyline = polyline;
    }

    RS_DEBUG->print("RS_Modification::bevel: handling undo");

    if (handleUndo && !previewOnly){
        if (!isPolyline && data.trim){
            undo.addUndoable(trimmed1);
            entity1->setUndoState(true);
            undo.addUndoable(entity1);

            undo.addUndoable(trimmed2);
            entity2->setUndoState(true);
            undo.addUndoable(entity2);
        }

        if (!isPolyline){
            undo.addUndoable(bevel);
        }
    }
//Do not delete trimmed* if are part of a polyline
    if (!(data.trim || isPolyline)){
        RS_DEBUG->print("RS_Modification::bevel: delete trimmed elements");
        delete trimmed1;
        delete trimmed2;
        RS_DEBUG->print("RS_Modification::bevel: delete trimmed elements: ok");
    }

    viewport->notifyChanged();
    return result;
}



/**
 * Rounds a corner.
 *
 * @param coord Mouse coordinate to specify the rounding.
 * @param entity1 First entity of the corner.
 * @param entity2 Second entity of the corner.
 * @param data Radius and trim flag.
 */
LC_RoundResult* RS_Modification::round(const RS_Vector& coord,
                            const RS_Vector& coord1,
                            RS_AtomicEntity* entity1,
                            const RS_Vector& coord2,
                            RS_AtomicEntity* entity2,
                            RS_RoundData& data){

    if (!(entity1 && entity2)){
        RS_DEBUG->print(RS_Debug::D_WARNING,
                        "RS_Modification::round: At least one entity is nullptr");
        return nullptr;
    }
    if (entity1->isLocked() || !entity1->isVisible()) return nullptr;
    if (entity2->isLocked() || !entity2->isVisible()) return nullptr;

    auto* result = new LC_RoundResult();

    RS_EntityContainer *baseContainer = container;
    bool isPolyline = false;
//    bool isClosedPolyline = false;

    LC_UndoSection undo(document, viewport,handleUndo);
    // find out whether we're rounding within a polyline:
    if (entity1->getParent() &&
        entity1->getParent()->rtti() == RS2::EntityPolyline){

        if (entity1->getParent() != entity2->getParent()){
            RS_DEBUG->print(RS_Debug::D_WARNING,
                            "RS_Modification::round: entities not in "
                            "the same polyline");
            result->error = LC_RoundResult::ERR_NOT_THE_SAME_POLYLINE;
            return result;
        }

        // clone polyline for undo
        auto cl = dynamic_cast<RS_EntityContainer *>(entity1->getParent()->clone());
        baseContainer = cl;

        if (handleUndo){
            container->addEntity(cl);
            undo.addUndoable(cl);
            undo.addUndoable(entity1->getParent());
            entity1->getParent()->setUndoState(true);
        }

        entity1 = (RS_AtomicEntity *) baseContainer->entityAt(entity1->getParent()->findEntity(entity1));
        entity2 = (RS_AtomicEntity *) baseContainer->entityAt(entity2->getParent()->findEntity(entity2));

        isPolyline = true;
        result->polyline = true;
//        isClosedPolyline = ((RS_Polyline*)entity1->getParent())->isClosed();
    }

    // create 2 tmp parallels
    RS_Creation creation(nullptr, nullptr);
    RS_Entity *par1 = creation.createParallel(coord, data.radius, 1, entity1);
    RS_Entity *par2 = creation.createParallel(coord, data.radius, 1, entity2);

    if ((par1 == nullptr) || (par2 == nullptr)) {
        result->error = LC_RoundResult::NO_PARALLELS;
        return result;
    }

    RS_VectorSolutions sol2 =
        RS_Information::getIntersection(entity1, entity2, false);

    RS_VectorSolutions sol =
        RS_Information::getIntersection(par1, par2, false);

    if (sol.getNumber() == 0){
        result->error = LC_RoundResult::ERR_NO_INTERSECTION;
        return result;
    }

    // there might be two intersections: choose the closest:
    RS_Vector is = sol.getClosest(coord);
    RS_Vector p1 = entity1->getNearestPointOnEntity(is, false);
    RS_Vector p2 = entity2->getNearestPointOnEntity(is, false);
    double ang1 = is.angleTo(p1);
    double ang2 = is.angleTo(p2);
    bool reversed = (RS_Math::getAngleDifference(ang1, ang2) > M_PI);
    auto *arc = new RS_Arc(baseContainer,
                             RS_ArcData(is,
                                        data.radius,
                                        ang1, ang2,
                                        reversed));

    result->round = arc;

    RS_AtomicEntity *trimmed1 = nullptr;
    RS_AtomicEntity *trimmed2 = nullptr;

    if (data.trim || isPolyline){
        if (isPolyline){
            trimmed1 = entity1;
            trimmed2 = entity2;
        } else {
            trimmed1 = (RS_AtomicEntity *) entity1->clone();
            trimmed2 = (RS_AtomicEntity *) entity2->clone();
        }

     /*   // remove trim entity:
        if (graphicView){
            if (isPolyline){
                graphicView->deleteEntity(baseContainer);
            } else {
                graphicView->deleteEntity(entity1);
                graphicView->deleteEntity(entity2);
            }
        }*/

        // trim entities to intersection
        RS_Vector is2 = sol2.getClosest(coord2);
        RS2::Ending ending1 = trimmed1->getTrimPoint(coord1, is2);
        switch (ending1) {
            case RS2::EndingStart:
                trimmed1->trimStartpoint(p1);
                result->trim1Mode = LC_RoundResult::TRIM_START;
                break;
            case RS2::EndingEnd:
                trimmed1->trimEndpoint(p1);
                result->trim1Mode = LC_RoundResult::TRIM_END;
                break;
            default:
                trimmed1 = trimCircleForRound(trimmed1, *arc);
                result->trim1Mode = LC_RoundResult::TRIM_CIRCLE;
                break;
        }

        is2 = sol2.getClosest(coord1);
        RS2::Ending ending2 = trimmed2->getTrimPoint(coord2, is2);
        switch (ending2) {
            case RS2::EndingStart:
                trimmed2->trimStartpoint(p2);
                result -> trim2Mode = LC_RoundResult::TRIM_START;
                break;
            case RS2::EndingEnd:
                trimmed2->trimEndpoint(p2);
                result->trim2Mode = LC_RoundResult::TRIM_END;
                break;
            default:
                trimmed2 = trimCircleForRound(trimmed2, *arc);
                result->trim2Mode = LC_RoundResult::TRIM_CIRCLE;
                break;
        }

        // add new trimmed entities:
        if (!isPolyline){
            container->addEntity(trimmed1);
            container->addEntity(trimmed2);
        }
    }

    // add rounding:
    if (!isPolyline){
        baseContainer->addEntity(arc);
    } else {
        // find out which base entity is before the rounding:
        int idx1 = baseContainer->findEntity(trimmed1);
        int idx2 = baseContainer->findEntity(trimmed2);

        arc->setSelected(baseContainer->isSelected());
        arc->setLayer(baseContainer->getLayer());
        arc->setPen(baseContainer->getPen(false));

        RS_DEBUG->print("RS_Modification::round: idx1<idx2: %d", (int) (idx1 < idx2));
        RS_DEBUG->print("RS_Modification::round: idx1!=0: %d", (int) (idx1 != 0));
        RS_DEBUG->print("RS_Modification::round: idx2==0: %d", (int) (idx2 == 0));
        RS_DEBUG->print("RS_Modification::round: idx1==(int)baseContainer->count()-1: %d",
                        (int) (idx1 == (int) baseContainer->count() - 1));

        bool insertAfter1 = ((idx1 < idx2 && idx1 != 0) || (idx1 == 0 && idx2 == 1) ||
                             (idx2 == 0 && idx1 == (int) baseContainer->count() - 1));

        // insert rounding at the right position:
        //if ((idx1<idx2 && idx1!=0) ||
        //	(idx2==0 && idx1==(int)baseContainer->count()-1)) {
        //if (idx1<idx2) {
        if (insertAfter1){
            if (trimmed1->getEndpoint().distanceTo(arc->getStartpoint()) > 1.0e-4){
                arc->reverse();
            }
            baseContainer->insertEntity(idx1 + 1, arc);
        } else {
            if (trimmed2->getEndpoint().distanceTo(arc->getStartpoint()) > 1.0e-4){
                arc->reverse();
            }
            baseContainer->insertEntity(idx2 + 1, arc);
        }
    }

    result->trimmed1 = trimmed1;
    result->trimmed2 = trimmed2;

    if (isPolyline){
        ((RS_Polyline *) baseContainer)->updateEndpoints();
    }

    if (handleUndo){
        if (!isPolyline && data.trim){
            undo.addUndoable(trimmed1);
            entity1->setUndoState(true);
            undo.addUndoable(entity1);

            undo.addUndoable(trimmed2);
            entity2->setUndoState(true);
            undo.addUndoable(entity2);
        }

        if (!isPolyline){
            undo.addUndoable(arc);
        }
    }

    delete par1;
    delete par2;

    viewport->notifyChanged();
    return result;
}


/**
 * Repetitive recursive block of code for the explode() method.
 */
static void update_exploded_children_recursively(
        RS_EntityContainer* ec,
        RS_Entity* e,
        RS_Entity* clone,
        RS2::ResolveLevel rl,
        bool resolveLayer,
        bool resolvePen) {

    if (ec == nullptr || e == nullptr || clone == nullptr) {
        return;
    }

    if (resolveLayer) {
        clone->setLayer(ec->getLayer());
    } else {
        clone->setLayer(e->getLayer());
    }

    if (resolvePen) {
        //clone->setPen(ec->getPen(true));
        clone->setPen(ec->getPen(false));
    } else {
        clone->setPen(e->getPen(false));
    }

    clone->update();

    if (clone->isContainer()) {
        // Note: reassigning ec and e here, so keep
        // that in mind when writing code below this block.
        ec = (RS_EntityContainer*) clone;
        for (e = ec->firstEntity(rl); e; e = ec->nextEntity(rl)) {
            if (e != nullptr) {
                // Run the same code for every children recursively
                update_exploded_children_recursively(ec, clone, e,
                        rl, resolveLayer, resolvePen);
            }
        }
    }
}


/**
 * Removes the selected entity containers and adds the entities in them as
 * new single entities.
 * @param forceUndoableOperation - flag that indicates that explode should be in undo section regardless of handleUndo flag (for paste transform)
 */
bool RS_Modification::explode(const bool remove /*= true*/,  const bool forceUndoableOperation) {
    if (container == nullptr) {
        RS_DEBUG->print(RS_Debug::D_WARNING,
                        "RS_Modification::explode: no valid container for addinge entities");
        return false;
    }

    std::vector<RS_Entity*> selectedEntities;
    container->collectSelected(selectedEntities, false);
    return explode(selectedEntities, remove, forceUndoableOperation);
}

// fixme - sand - decide how to treat keepSelected flag. So far one is ignored.
bool RS_Modification::explode(const std::vector<RS_Entity*> &entitiesList, const bool remove, const bool forceUndoableOperation, [[maybe_unused]]const bool keepSelected) {
    if (container->isLocked() || ! container->isVisible()) return false;

    std::vector<RS_Entity*> clonesList;

    for(auto e: entitiesList){
        if (e->isContainer()) {

            // add entities from container:
            auto* ec = (RS_EntityContainer*)e;
            //ec->setSelected(false);

            // iterate and explode container:
            //for (unsigned i2=0; i2<ec->count(); ++i2) {
            //    RS_Entity* e2 = ec->entityAt(i2);
            RS2::ResolveLevel rl;
            bool resolvePen;
            bool resolveLayer;

            switch (ec->rtti()) {
                case RS2::EntityMText:
                case RS2::EntityText:
                case RS2::EntityHatch:
                case RS2::EntityPolyline:
                    rl = RS2::ResolveAll;
                    resolveLayer = true;
                    resolvePen = true;
                    break;

                case RS2::EntityInsert:
                    resolvePen = false;
                    resolveLayer = false;
                    rl = RS2::ResolveNone;
                    break;

                case RS2::EntityDimAligned:
                case RS2::EntityDimLinear:
                case RS2::EntityDimRadial:
                case RS2::EntityDimDiametric:
                case RS2::EntityDimAngular:
                case RS2::EntityDimLeader:
                case RS2::EntityDimArc:
                    rl = RS2::ResolveNone;
                    resolveLayer = true;
                    resolvePen = false;
                    break;

                default:
                    rl = RS2::ResolveAll;
                    resolveLayer = true;
                    resolvePen = false;
                    break;
            }

            for (RS_Entity* e2 = ec->firstEntity(rl); e2;
                 e2 = ec->nextEntity(rl)) {

                if (e2 != nullptr) {
                    RS_Entity* clone = e2->clone();
                    clone->setSelected(false);
                    clone->reparent(container);

                    clonesList.push_back(clone);

                    // In order to fix bug #819 and escape similar issues,
                    // we have to update all children of exploded entity,
                    // even those (below the tree) which are not direct
                    // subjects to the current explode() call.
                    update_exploded_children_recursively(ec, e2, clone,
                                                         rl, resolveLayer, resolvePen);
/*
                        if (resolveLayer) {
                            clone->setLayer(ec->getLayer());
                        } else {
                            clone->setLayer(e2->getLayer());
                        }

//                        clone->setPen(ec->getPen(resolvePen));
                        if (resolvePen) {
                            clone->setPen(ec->getPen(true));
                        } else {
                            clone->setPen(e2->getPen(false));
                        }

						addList.push_back(clone);

                        clone->update();
*/
                }
            }
        } else {
            e->setSelected(false);
        }
    }

    deleteOriginalAndAddNewEntities(clonesList, entitiesList, false, remove, forceUndoableOperation);
    clonesList.clear();

    container->updateInserts();
    return true;
}

bool RS_Modification::explodeTextIntoLetters(bool keepSelected) {
    if (container == nullptr) {
        RS_DEBUG->print(RS_Debug::D_WARNING,
                        "RS_Modification::explodeTextIntoLetters: no valid container for adding entities");
        return false;
    }

    std::vector<RS_Entity*> selectedEntities;
    container->collectSelected(selectedEntities, false);
    return explodeTextIntoLetters(selectedEntities, keepSelected);
}

bool RS_Modification::explodeTextIntoLetters(const std::vector<RS_Entity*> &entitiesList, [[maybe_unused]]bool keepSelected) {

    if(container->isLocked() || ! container->isVisible()) return false;

    std::vector<RS_Entity*> clonesList;

    for(auto e: entitiesList){
        if (e->rtti()==RS2::EntityMText) {
            // add letters of text:
            auto text = dynamic_cast<RS_MText *>(e);
            explodeTextIntoLetters(text, clonesList);
        } else if (e->rtti()==RS2::EntityText) {
            // add letters of text:
            auto text = dynamic_cast<RS_Text *>(e);
            explodeTextIntoLetters(text, clonesList);
        } else {
            e->setSelected(false);
        }
    }

    deleteOriginalAndAddNewEntities(clonesList, entitiesList, false, true);
    clonesList.clear();
    return true;
}

bool RS_Modification::explodeTextIntoLetters(RS_MText* text, std::vector<RS_Entity*>& addList) {
    if (text == nullptr) {
        return false;
    }
    if(text->isLocked() || ! text->isVisible()) return false;

    // iterate though lines:
    for(auto e2: *text){
        if (e2 == nullptr) {
            break;
        }

        // text lines:
        if (e2->rtti()==RS2::EntityContainer) {

            auto line = dynamic_cast<RS_EntityContainer *>(e2);

            // iterate though letters:
            for(auto e3: *line){
                if (e3 == nullptr) {
                    break;
                }

                if (e3->rtti()==RS2::EntityMText) { // super / sub texts:
                    auto e3MText = dynamic_cast<RS_MText *>(e3);
                    explodeTextIntoLetters(e3MText, addList);
                }
                else if (e3->rtti()==RS2::EntityInsert) {    // normal letters:
                    auto letter = dynamic_cast<RS_Insert *>(e3);

                    auto tl = new RS_MText(
                        container,
                        RS_MTextData(letter->getInsertionPoint(),
                                     text->getHeight(),
                                     100.0,
                                     RS_MTextData::VABottom, RS_MTextData::HALeft,
                                     RS_MTextData::LeftToRight, RS_MTextData::Exact,
                                     1.0,
                                     letter->getName(),
                                     text->getStyle(),
                                     letter->getAngle(),
                                     RS2::Update));

                    tl->setLayer(text->getLayer());
                    tl->setPen(text->getPen(false));

                    addList.push_back(tl);
                    tl->update();
                }
            }
        }
    }

    return true;
}

bool RS_Modification::explodeTextIntoLetters(RS_Text* text, std::vector<RS_Entity*>& addList) {

    if (text == nullptr) {
        return false;
    }

    if(text->isLocked() || ! text->isVisible()) return false;

    // iterate though letters:
    for(auto e2: *text){

        if (e2 == nullptr) {
            break;
        }

        if (e2->rtti()==RS2::EntityInsert) {

            auto letter = dynamic_cast<RS_Insert *>(e2);

            auto tl = new RS_Text(
                container,
                RS_TextData(letter->getInsertionPoint(),
                            letter->getInsertionPoint(),
                            text->getHeight(),
                            text->getWidthRel(), RS_TextData::VABaseline,
                            RS_TextData::HALeft, RS_TextData::None, /*text->getTextGeneration(),*/
                            letter->getName(),
                            text->getStyle(),
                            letter->getAngle(),
                            RS2::Update));

            tl->setLayer(text->getLayer());
            tl->setPen(text->getPen(false));

            addList.push_back(tl);
            tl->update();
        }
    }

    return true;
}

/**
 * Moves all reference points of selected entities with the given data.
 */
bool RS_Modification::moveRef(RS_MoveRefData& data) {
    if (container == nullptr) {
        RS_DEBUG->print(RS_Debug::D_WARNING,
                        "RS_Modification::moveRef: no valid container");
        return false;
    }
    if(container->isLocked() || ! container->isVisible()) return false;

    std::vector<RS_Entity*> addList;

    // Create new entities
    for(auto e: *container){ // fixme - iterating all entities for selection
        if (e != nullptr && e->isSelected()) {
            RS_Entity* ec = e->clone();

            ec->moveRef(data.ref, data.offset);
            // since 2.0.4.0: keep it selected
            ec->setSelected(true);
            addList.push_back(ec);
        }
    }

    LC_UndoSection undo( document,viewport, handleUndo); // bundle remove/add entities in one undoCycle
    deselectOriginals(true);
    addNewEntities(addList);

    return true;
}<|MERGE_RESOLUTION|>--- conflicted
+++ resolved
@@ -27,6 +27,7 @@
 
 #include <QSet>
 
+#include "lc_graphicviewport.h"
 #include "lc_linemath.h"
 #include "lc_splinepoints.h"
 #include "lc_undosection.h"
@@ -50,13 +51,7 @@
 #include "rs_polyline.h"
 #include "rs_text.h"
 #include "rs_units.h"
-<<<<<<< HEAD
-#include "lc_splinepoints.h"
-#include "lc_undosection.h"
-#include "lc_linemath.h"
-#include "lc_graphicviewport.h"
-=======
->>>>>>> 926430a8
+
 
 #ifdef EMU_C99
 #include "emu_c99.h"
@@ -1947,6 +1942,7 @@
                                     c->isReversed()}};
             }
         }
+        // fixme - sand - ucs - use cloneProxy for image instead?
         if (forPreviewOnly && ec->rtti() == RS2::EntityImage) {
             auto pl = new RS_Polyline(container);
             // draw a rectangle for images as preview
@@ -2229,6 +2225,10 @@
     }
 
     RS_AtomicEntity* trimmed1 = nullptr;
+    // fixme - sand - ucs - check whether it's correct to set trimmed2 to limiting entity..!!!
+// original
+//    RS_AtomicEntity* trimmed2 = nullptr;
+// nullpointer fix?
     auto* trimmed2 = static_cast<RS_AtomicEntity*>(limitEntity);
 
     if (trimEntity->rtti()==RS2::EntityCircle) {
