--- conflicted
+++ resolved
@@ -83,20 +83,8 @@
                                      RS_GraphicView& graphicView)
         :RS_PreviewActionInterface("Draw polylines",
 						   container, graphicView)
-<<<<<<< HEAD
-		, m_Reversed(1)
-		, pPoints(new Points{})
-        , muParserObject(nullptr)
-        , equationSettingOn(false)
-        , startPointSettingOn(false)
-        , endPointSettingOn(false)
-        , stepSizeSettingOn(false)
-        , startPoint(0.0)
-        , endPoint(0.0)
-=======
 		,m_Reversed(1)
 		, pPoints(std::make_unique<Points>())
->>>>>>> 073e781f
 {
 	actionType=RS2::ActionDrawPolyline;
     reset();
@@ -378,35 +366,35 @@
 }
 
 void RS_ActionDrawPolyline::setMode(SegmentMode m) {
-	Mode=m;
+	m_mode=m;
 }
 
 int RS_ActionDrawPolyline::getMode() const{
-	return Mode;
+	return m_mode;
 }
 
 void RS_ActionDrawPolyline::setRadius(double r) {
-	Radius=r;
+	m_radius=r;
 }
 
 double RS_ActionDrawPolyline::getRadius() const{
-	return Radius;
+	return m_radius;
 }
 
 void RS_ActionDrawPolyline::setAngle(double a) {
-	Angle=a;
+	m_angle=a;
 }
 
 double RS_ActionDrawPolyline::getAngle() const{
-	return Angle;
+	return m_angle;
 }
 
 void RS_ActionDrawPolyline::setReversed( bool c) {
-	m_Reversed=c?-1:1;
+	m_reversed=c?-1:1;
 }
 
 bool RS_ActionDrawPolyline::isReversed() const{
-	return m_Reversed==-1;
+	return m_reversed==-1;
 }
 
 
@@ -472,13 +460,7 @@
 
             cRef.replace(tr("x"), someRandomNumber);
 
-            if (muParserObject != nullptr)
-            {
-                delete muParserObject;
-                muParserObject = nullptr;
-            }
-
-            muParserObject = new mu::Parser;
+            muParserObject = std::make_unique<mu::Parser>();
             muParserObject->DefineConst(_T("e"),  M_E);
             muParserObject->DefineConst(_T("pi"), M_PI);
 
