--- conflicted
+++ resolved
@@ -45,16 +45,10 @@
 struct RS_ActionDefault::Points {
     RS_Vector v1;
     RS_Vector v2;
-<<<<<<< HEAD
-    // Number of temporary entities for glowing effects
-    unsigned nHighLightDuplicates = 0;
     RS_Entity *highlightedEntity = nullptr;
     RS_Entity* refMovingEntity = nullptr;
-=======
-
-    RS_Entity* highlightedEntity = nullptr;
->>>>>>> 7b96f926
 };
+
 namespace {
 
 // Glowing effects on Mouse hover
@@ -177,10 +171,13 @@
     const double hoverToleranceFactor = (entity->rtti() == RS2::EntityEllipse)
                                         ? hoverToleranceFactor1
                                         : hoverToleranceFactor2;
+
     const double hoverTolerance{hoverToleranceFactor / graphicView->getFactor().magnitude()};
+
     double hoverTolerance_adjusted = ((entity->rtti() != RS2::EntityEllipse) && (hoverTolerance < minimumHoverTolerance))
                                      ? minimumHoverTolerance
                                      : hoverTolerance;
+
     double screenTolerance = graphicView->toGraphDX(0.01 * std::min(graphicView->getWidth(), graphicView->getHeight()));
     hoverTolerance_adjusted = std::min(hoverTolerance_adjusted, screenTolerance);
     bool isPointOnEntity = false;
@@ -671,7 +668,6 @@
         }
         default: {
             updateMouseWidget();
-            break;
         }
     }
 }
