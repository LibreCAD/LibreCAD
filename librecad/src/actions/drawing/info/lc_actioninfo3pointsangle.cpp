/****************************************************************************
**
* Angle between 3 points action

Copyright (C) 2024 LibreCAD.org
Copyright (C) 2024 sand1024

This program is free software; you can redistribute it and/or
modify it under the terms of the GNU General Public License
as published by the Free Software Foundation; either version 2
of the License, or (at your option) any later version.

This program is distributed in the hope that it will be useful,
but WITHOUT ANY WARRANTY; without even the implied warranty of
MERCHANTABILITY or FITNESS FOR A PARTICULAR PURPOSE.  See the
GNU General Public License for more details.

You should have received a copy of the GNU General Public License
along with this program; if not, write to the Free Software
Foundation, Inc., 51 Franklin Street, Fifth Floor, Boston, MA  02110-1301, USA.
**********************************************************************/
#include "lc_actioninfo3pointsangle.h"
#include "rs_graphic.h"
#include "rs_math.h"
#include "rs_units.h"

LC_ActionInfo3PointsAngle::LC_ActionInfo3PointsAngle(RS_EntityContainer &container, RS_GraphicView &graphicView)
    :RS_PreviewActionInterface("InfoAngle3Points", container, graphicView) {
    actionType = RS2::ActionInfoDistEntity2Point;
}

LC_ActionInfo3PointsAngle::~LC_ActionInfo3PointsAngle() = default;

void LC_ActionInfo3PointsAngle::doTrigger() {
    double angle1 = point2.angleTo(point1);
    double angle2 = point2.angleTo(point3);

    double angle = RS_Math::correctAngle(angle1-angle2);
    QString angleStr = formatAngleRaw(angle);
<<<<<<< HEAD

    RS_Vector ucsPoint1 = toUCS(point1);
    RS_Vector ucsPoint2 = toUCS(point2);
    RS_Vector ucsPoint3 = toUCS(point3);

    QString p1X = formatLinear(ucsPoint1.x);
    QString p1Y = formatLinear(ucsPoint1.y);
    QString p2X = formatLinear(ucsPoint2.x);
    QString p2Y = formatLinear(ucsPoint2.y);
    QString p3X = formatLinear(ucsPoint3.x);
    QString p3Y = formatLinear(ucsPoint3.y);

=======

    RS_Vector ucsPoint1 = toUCS(point1);
    RS_Vector ucsPoint2 = toUCS(point2);
    RS_Vector ucsPoint3 = toUCS(point3);

    QString p1X = formatLinear(ucsPoint1.x);
    QString p1Y = formatLinear(ucsPoint1.y);
    QString p2X = formatLinear(ucsPoint2.x);
    QString p2Y = formatLinear(ucsPoint2.y);
    QString p3X = formatLinear(ucsPoint3.x);
    QString p3Y = formatLinear(ucsPoint3.y);

>>>>>>> 048e44fe
    QString altAngleStr = formatAngleRaw(RS_Math::correctAngle(2 * M_PI - angle));

    const QString &msgTemplate = tr("Angle: %1 (%2)\n Start Edge Point: (%3 , %4)\n Intersection Point :(%5, %6)\n End Edge Point: (%7 , %8)");
    const QString &msg = msgTemplate.arg(angleStr, altAngleStr, p1X, p1Y, p2X, p2Y, p3X, p3Y);
    commandMessage("---");
    commandMessage(msg);

    setStatus(SetPoint3);
}

void LC_ActionInfo3PointsAngle::onMouseMoveEvent(int status, LC_MouseEvent *e) {
    RS_Vector mouse = e->snapPoint;
    switch (status){
        case SetPoint1:{
            trySnapToRelZeroCoordinateEvent(e);
            break;
        }
        case SetPoint2:{
            if (!trySnapToRelZeroCoordinateEvent(e)) {
                mouse = getSnapAngleAwarePoint(e, point1, mouse, true, e->isControl);
                previewRefPoint(point1);
                updateInfoCursor(mouse, point1);
                if (showRefEntitiesOnPreview) {
                    previewRefSelectablePoint(mouse);
                    previewRefLine(point1, mouse);
                }
            }
            break;
        }
        case SetPoint3:{
            if (!trySnapToRelZeroCoordinateEvent(e)) {
                mouse = getSnapAngleAwarePoint(e, point2, mouse, true, e->isControl);
                previewRefPoint(point1);
                previewRefPoint(point2);
                previewRefSelectablePoint(mouse);
                updateInfoCursor(mouse, point2, point1);
                if (showRefEntitiesOnPreview) {
                    previewRefLine(point1, point2);
                    previewRefLine(point2, mouse);

                    double distance1 = point2.distanceTo(point1);
                    double distance2 = point2.distanceTo(mouse);
                    if (distance2 < distance1) {
                        previewRefArc(point2, mouse, point1, true);
                    } else {
                        previewRefArc(point2, point1, mouse, true);
                    }
                }
            }
            break;
        }
        default:
            break;
    }
}

void LC_ActionInfo3PointsAngle::onCoordinateEvent(int status, [[maybe_unused]] bool isZero, const RS_Vector &pos) {
    switch (status){
        case SetPoint1:{
            point1 = pos;
            setStatus(SetPoint2);
            break;
        }
        case SetPoint2:{
            point2 = pos;
            setStatus(SetPoint3);
            break;
        }
        case SetPoint3:{
            point3 = pos;
            trigger();
            break;
        }
        default:
            break;
    }
}

void LC_ActionInfo3PointsAngle::updateMouseButtonHints() {
    int status = getStatus();
    switch (status){
        case SetPoint1:{
            updateMouseWidgetTRCancel(tr("Select first edge point of angle"), MOD_SHIFT_RELATIVE_ZERO);
            break;
        }
        case SetPoint2:{
            updateMouseWidgetTRCancel(tr("Select second (intersection) point of angle"), MOD_SHIFT_AND_CTRL(MSG_REL_ZERO, MSG_ANGLE_SNAP));
            break;
        }
        case SetPoint3:{
            updateMouseWidgetTRCancel(tr("Select second edge point of angle"), MOD_SHIFT_AND_CTRL(MSG_REL_ZERO, MSG_ANGLE_SNAP));
            break;
        }
        default:
            updateMouseWidget();
    }
}

void LC_ActionInfo3PointsAngle::onMouseLeftButtonRelease(int status, LC_MouseEvent *e) {
    RS_Vector snapped = e->snapPoint;
    switch (status){
        case SetPoint1:{
            break;
        }
        case SetPoint2: {
            snapped = getSnapAngleAwarePoint(e, point1, snapped, false,e->isControl);
            break;
        }
        case SetPoint3:{
            snapped = getSnapAngleAwarePoint(e, point2, snapped, false, e->isControl);
            break;
        }
        default:
            break;
    }
    fireCoordinateEvent(snapped);
}

void LC_ActionInfo3PointsAngle::onMouseRightButtonRelease([[maybe_unused]]int status, [[maybe_unused]]LC_MouseEvent *e) {
    setStatus(getStatus() - 1);
}

RS2::CursorType LC_ActionInfo3PointsAngle::doGetMouseCursor([[maybe_unused]] int status) {
    return RS2::CadCursor;
}

void LC_ActionInfo3PointsAngle::updateInfoCursor(const RS_Vector &mouse, const RS_Vector &startPoint) {
    if (infoCursorOverlayPrefs->enabled){
        double distance = startPoint.distanceTo(mouse);
        LC_InfoMessageBuilder msg(tr("Info"));
        msg.add(tr("Distance:"),formatLinear(distance));
        msg.add(tr("Angle:"), formatWCSAngle(startPoint.angleTo(mouse)));
        msg.add(tr("From:"),formatVector(startPoint));
        msg.add(tr("To:"),formatVector(mouse));
        appendInfoCursorZoneMessage(msg.toString(), 2, false);
    }
}

void LC_ActionInfo3PointsAngle::updateInfoCursor(const RS_Vector &mouse, const RS_Vector &point2, const RS_Vector &startPoint) {
    if (infoCursorOverlayPrefs->enabled) {
        double wcsAngle1 = point2.angleTo(point1);
        double wcsAngle2 = point2.angleTo(mouse);

        double angle = RS_Math::correctAngle(wcsAngle1 - wcsAngle2);
        double distance = point2.distanceTo(startPoint);
        double distance2 = point2.distanceTo(mouse);

        LC_InfoMessageBuilder msg(tr("Info"));
        msg.add(tr("Angle:"), formatAngleRaw(angle));
        msg.add(tr("Angle (Alt):"), formatAngleRaw(RS_Math::correctAngle(2 * M_PI - angle)));
        msg.add(tr("From:"), formatVector(startPoint));
        msg.add(tr("Intersection:"), formatVector(point2));
        msg.add(tr("To:"), formatVector(mouse));
        msg.add(tr("Distance1:"), formatLinear(distance));
        msg.add(tr("Distance2:"), formatLinear(distance2));
        double wcsAngleLine1 = point2.angleTo(startPoint);
        double wcsAngleLine2 = point2.angleTo(mouse);
        msg.add(tr("Angle 1:"), formatWCSAngle(wcsAngleLine1));
        msg.add(tr("Angle 2:"), formatWCSAngle(wcsAngleLine2));
        appendInfoCursorZoneMessage(msg.toString(), 2, false);
    }
}<|MERGE_RESOLUTION|>--- conflicted
+++ resolved
@@ -37,7 +37,6 @@
 
     double angle = RS_Math::correctAngle(angle1-angle2);
     QString angleStr = formatAngleRaw(angle);
-<<<<<<< HEAD
 
     RS_Vector ucsPoint1 = toUCS(point1);
     RS_Vector ucsPoint2 = toUCS(point2);
@@ -50,20 +49,6 @@
     QString p3X = formatLinear(ucsPoint3.x);
     QString p3Y = formatLinear(ucsPoint3.y);
 
-=======
-
-    RS_Vector ucsPoint1 = toUCS(point1);
-    RS_Vector ucsPoint2 = toUCS(point2);
-    RS_Vector ucsPoint3 = toUCS(point3);
-
-    QString p1X = formatLinear(ucsPoint1.x);
-    QString p1Y = formatLinear(ucsPoint1.y);
-    QString p2X = formatLinear(ucsPoint2.x);
-    QString p2Y = formatLinear(ucsPoint2.y);
-    QString p3X = formatLinear(ucsPoint3.x);
-    QString p3Y = formatLinear(ucsPoint3.y);
-
->>>>>>> 048e44fe
     QString altAngleStr = formatAngleRaw(RS_Math::correctAngle(2 * M_PI - angle));
 
     const QString &msgTemplate = tr("Angle: %1 (%2)\n Start Edge Point: (%3 , %4)\n Intersection Point :(%5, %6)\n End Edge Point: (%7 , %8)");
