/****************************************************************************
**
* Action that creates a set of lines, with support of angle and "snake" mode

Copyright (C) 2024 LibreCAD.org
Copyright (C) 2024 sand1024

This program is free software; you can redistribute it and/or
modify it under the terms of the GNU General Public License
as published by the Free Software Foundation; either version 2
of the License, or (at your option) any later version.

This program is distributed in the hope that it will be useful,
but WITHOUT ANY WARRANTY; without even the implied warranty of
MERCHANTABILITY or FITNESS FOR A PARTICULAR PURPOSE.  See the
GNU General Public License for more details.

You should have received a copy of the GNU General Public License
along with this program; if not, write to the Free Software
Foundation, Inc., 51 Franklin Street, Fifth Floor, Boston, MA  02110-1301, USA.
**********************************************************************/
#include <QMouseEvent>

#include "rs_dialogfactory.h"
#include "rs_graphicview.h"
#include "rs_commandevent.h"
#include "rs_coordinateevent.h"
#include "rs_math.h"
#include "rs_debug.h"
#include "rs_preview.h"
#include "rs_actioneditundo.h"
#include "rs_commands.h"
#include "rs_actionpolylinesegment.h"
#include "lc_linemath.h"
#include "lc_abstractactiondrawline.h"
#include "lc_lineoptions.h"
#include "lc_actiondrawlinesnake.h"

LC_ActionDrawLineSnake::LC_ActionDrawLineSnake(LC_ActionContext *actionContext,int initialDirection)
    :LC_AbstractActionDrawLine("Draw line snake",actionContext, RS2::ActionDrawSnakeLine)
    , pPoints(new Points{}){
    primaryDirection = initialDirection;
    direction = initialDirection;
}

LC_ActionDrawLineSnake::~LC_ActionDrawLineSnake() = default;

size_t LC_ActionDrawLineSnake::Points::index(const int offset /*= 0*/){
    return static_cast<size_t>( std::max(0, historyIndex + offset));
}

void LC_ActionDrawLineSnake::init(int status){
    if (status >= 0){
        resetPoints();
        // restore primary direction of action
        direction = primaryDirection;
    }
    LC_AbstractActionWithPreview::init(status);
}

void LC_ActionDrawLineSnake::resetPoints(){
    pPoints.reset(new Points{});
}

/**
 * create line segment based on points data
 * @param list  list of entities to add created line
 */
void LC_ActionDrawLineSnake::doPrepareTriggerEntities(QList<RS_Entity *> &list){
    auto *line = new RS_Line(m_container, pPoints->data);
    list << line;
}

void LC_ActionDrawLineSnake::doSetStartPoint(RS_Vector start){
    pPoints->startOffset = 0;
    pPoints->data.startpoint = start;
    addHistory(HA_SetStartpoint, start, start, pPoints->startOffset);

    //  adjust state and direction of action based on primary direction.
    // this is needef for horizontal/vertical line actions
    if (primaryDirection == DIRECTION_POINT){
        if (direction == DIRECTION_POINT){
            setStatus(SetPoint);
        }
        else{
            setStatus(SetDistance);
        }
    }
    else{
        direction = primaryDirection;
        setStatus(SetDistance);
    }
    moveRelativeZero(start);
    updateMouseButtonHints();
}

bool LC_ActionDrawLineSnake::doCheckMayDrawPreview([[maybe_unused]]LC_MouseEvent *pEvent, int status){
    return status != SetStartPoint; // can draw preview if at least start point is set
}

void LC_ActionDrawLineSnake::doPreparePreviewEntities([[maybe_unused]]LC_MouseEvent *e, RS_Vector &snap, QList<RS_Entity *> &list, int status){
    RS_Vector possibleEndPoint;
    QString directionName = "";
    switch (status) {
        case SetDirection:
            possibleEndPoint = snap;
            break;
        case SetPoint:
            possibleEndPoint = snap;
            directionName = tr("Point");
            break;
        case SetAngle: // draw line in direction specified by angle
            possibleEndPoint = calculateAngleEndpoint(snap);
            directionName = tr("Angle");
            break;
        case SetDistance: {
            switch (direction) {
                case DIRECTION_Y: {
                    // draw horizontal line segment, y-axis is fixed
                    possibleEndPoint = restrictVertical(pPoints->data.startpoint, snap);
                    directionName = tr("Y");
                    break;
                }
                case DIRECTION_X: {
                    // draw vertical line segment, x-axis is fixed
                    possibleEndPoint = restrictHorizontal(pPoints->data.startpoint, snap);
                    directionName = tr("X");
                    break;
                }
                case DIRECTION_POINT: { // free draw mode
                    possibleEndPoint = snap;
                    break;
                }
                case DIRECTION_ANGLE: {// draw segment in direction defined by angle
                    possibleEndPoint = calculateAngleEndpoint(snap);
                    break;
                }
            }
            break;
        }
        default:
            break;
    }
    createEntities(possibleEndPoint, list);
    if (!directionName.isEmpty()){
        appendInfoCursorEntityCreationMessage(tr("Direction:") + directionName);
    }
    if (m_showRefEntitiesOnPreview) {
        createRefPoint(pPoints->data.startpoint, list);
        createRefSelectablePoint(possibleEndPoint, list);
    }
}

RS_Vector LC_ActionDrawLineSnake::doGetRelativeZeroAfterTrigger(){
    return pPoints->history.at(pPoints->index()).currPt; // move relative end point to last point
}

void LC_ActionDrawLineSnake::createEntities(RS_Vector &potentialEndPoint, QList<RS_Entity *> &entitiesList){
    auto *line = new RS_Line(pPoints->data.startpoint, potentialEndPoint);
    entitiesList << line;
}

bool LC_ActionDrawLineSnake::isStartPointValid() const{
    return pPoints->data.startpoint.valid;
}

const RS_Vector &LC_ActionDrawLineSnake::getStartPointForAngleSnap() const {
    return pPoints->data.startpoint;
}

void LC_ActionDrawLineSnake::doBack(LC_MouseEvent *e, int status){
    e->originalEvent->accept();
    switch (status) {
        case SetStartPoint:
            finishAction();
            break;
        case SetPoint:
        case SetDistance:
        case SetDirection:
        case SetAngle: // skip last operations
            setStatus(SetStartPoint);
            pPoints->data.startpoint = RS_Vector(false);
            updateOptions();
            break;
        default:
            finishAction();
    }
}
/*
 * Check whether line from start point to provided point is non-zero length
 */
bool LC_ActionDrawLineSnake::isNonZeroLine(const RS_Vector &possiblePoint) const{
    return LC_LineMath::isNonZeroLineLength( pPoints->data.startpoint, possiblePoint);
}

void LC_ActionDrawLineSnake::onCoordinateEvent(int status, [[maybe_unused]]bool isZero, const RS_Vector &mouse) {
    switch (status) {
        case SetDistance:{
            switch (direction) {
                case DIRECTION_Y: {
                    // draw horizontal segment, fix start point y coordinate
                    RS_Vector possiblePoint = restrictVertical(pPoints->data.startpoint, mouse);
                    if (isNonZeroLine(possiblePoint)){
                        pPoints->data.endpoint = possiblePoint;
                        completeLineSegment(false);
                    }
                    break;
                }
                case DIRECTION_X: {
                    // draw vertical segment, fix start point x coordinate
                    RS_Vector possiblePoint = restrictHorizontal(pPoints->data.startpoint, mouse);
                    if (isNonZeroLine(possiblePoint)){
                        pPoints->data.endpoint = possiblePoint;
                        completeLineSegment(false);
                    }
                    break;
                }
                case DIRECTION_ANGLE:{
                    // draw segment in given angle direction
                    RS_Vector possiblePoint = calculateAngleEndpoint(mouse);
                    if (isNonZeroLine(possiblePoint)){
                        pPoints->data.endpoint = possiblePoint;
                        completeLineSegment(false);
                    }
                    break;
                }
                default:
                    break;
            }
            break;
        }
        case SetDirection:
        case SetPoint: {
            if (isNonZeroLine(mouse)) {
                // refuse zero length lines
                pPoints->data.endpoint = mouse;
                completeLineSegment(false);
            }
            break;
        }
        case SetStartPoint:{
            doSetStartPoint(mouse);
            break;
        }
        case SetAngle: {
            if (isZero){
                setAngleValue(0);
                // ask for distance after angle entering
                setStatus(SetDistance);
            }
            else {
                // draw segment in direction specified by angle
                RS_Vector possiblePoint = calculateAngleEndpoint(mouse);
                if (isNonZeroLine(possiblePoint)) {
                    pPoints->data.endpoint = possiblePoint;
                    completeLineSegment(false);
                }
            }
            break;
        }
        default:
            break;
    }
}

/**
 * Completes current line segment, invokes trigger and based on direction set new status for action
 * @param close if true, line should be closed
 */
void LC_ActionDrawLineSnake::completeLineSegment(bool close){
    ++pPoints->startOffset;
    if (!close){
        addHistory(HA_SetEndpoint, pPoints->data.startpoint, pPoints->data.endpoint, pPoints->startOffset);
    }
    trigger();
    pPoints->data.startpoint = pPoints->data.endpoint;

    switch (direction) {
        case DIRECTION_X: {
            // switch direction (snake)
            direction = DIRECTION_Y;
            setStatus(SetDistance);
            break;
        }
        case DIRECTION_Y: {
            // switch direction (snake)
            direction = DIRECTION_X;
            setStatus(SetDistance);
            break;
        }
        case DIRECTION_POINT:
            // stay in free direction
            direction = DIRECTION_POINT;
            setStatus(SetPoint);
            break;
        case DIRECTION_ANGLE:
            // stay in angle mode
            direction = DIRECTION_ANGLE;
            // by handle status differently for relative and absolute mode
            if (angleIsRelative){
                setStatus(SetDistance);
            }
            else {
                setStatus(SetAngle);
            }
            break;
        default:
            setStatus(SetDirection);
            break;
    }
    updateOptions();
    updateMouseButtonHints();
}

bool LC_ActionDrawLineSnake::doProceedCommand([[maybe_unused]]int status, const QString &c){
    bool result = true;
    if (checkCommand("close", c)){
        close();
        updateMouseButtonHints();
    } else if (checkCommand("undo", c)){
        undo();
        updateMouseButtonHints();
    } else if (checkCommand("polyline", c) ||
               checkCommand("pl", c)){
        polyline();
        updateMouseButtonHints();
    } else if (checkCommand("redo", c)){
        redo();
        updateMouseButtonHints();
    }
    else if (checkCommand("anglerel", c)){
        // line to angle related to previous segment
        setSetAngleState(true);
    } else if (checkCommand("start", c)){
        setNewStartPointState();
    } else {
        result = false;
    }
    return result;
}

bool LC_ActionDrawLineSnake::doProcessCommandValue(int status, const QString &c){
    bool result = true;
    switch (status) {
        case SetDirection:
            break;
        case SetDistance: {
            // processing entered distance value
            bool ok = false;
            double distance = RS_Math::eval(c, &ok);
            if (ok && LC_LineMath::isMeaningful(distance)){
                switch (direction) {
                    case DIRECTION_X: {// the value is for x coordinate adjustment
                        RS_Vector ucsStart = toUCS(pPoints->data.startpoint);
                        RS_Vector ucsEndPoint = RS_Vector(ucsStart.x + distance, ucsStart.y);
                        pPoints->data.endpoint = toWorld(ucsEndPoint);
                        completeLineSegment(false);
                        break;
                    }
                    case DIRECTION_Y: {// the value is for y coordinate adjustment
                        RS_Vector ucsStart = toUCS(pPoints->data.startpoint);
                        RS_Vector ucsEndPoint = RS_Vector(ucsStart.x, ucsStart.y + + distance);
                        pPoints->data.endpoint = toWorld(ucsEndPoint);
//                        pPoints->data.endpoint.x = pPoints->data.startpoint.x;
//                        pPoints->data.endpoint.y = pPoints->data.startpoint.y + distance;
                        completeLineSegment(false);
                        break;
                    }
                    case DIRECTION_ANGLE: { // the value is for coordinates adjustment in direction specified by angle
                        calculateAngleSegment(distance);
                        completeLineSegment(false);
                        break;
                    }
                    default:
                        break;
                }
            } else {
                result = false;
            }
            break;
        }
        case SetAngle: {
            // entering angle value
            result = processAngleValueInput(c);
            break;
        }
        default:
            break;
    }
    return result;
}


QStringList LC_ActionDrawLineSnake::getAvailableCommands(){
    QStringList cmd;
    cmd += command("pl");
    if (pPoints->index() + 1 < pPoints->history.size()){
        cmd += command("redo");
    }

    switch (getStatus()) {
        case SetDistance:
        case SetDirection:
            cmd += command("x");
            cmd += command("y");
            cmd += command("p");
            cmd += command("angle");
            cmd += command("anglerel");
            break;
        case SetPoint:
            cmd += command("x");
            cmd += command("y");
            cmd += command("angle");
            cmd += command("anglerel");

            if (pPoints->historyIndex >= 1){
                cmd += command("undo");
            }
            if (pPoints->startOffset >= 2){
                cmd += command("close");
            }
            break;
        default:
            break;
    }

    return cmd;
}

void LC_ActionDrawLineSnake::updateMouseButtonHints(){
    QString msg = "pl";

    if (pPoints->startOffset >= 2){
        msg += "/";
        msg += command("close");
    }
    if (pPoints->index() + 1 < pPoints->history.size()){
        if (msg.size() > 0){
            msg += "/";
        }
        msg += command("redo");
    }
    bool hasHistory = pPoints->historyIndex >= 1;
    if (hasHistory){
        if (msg.size() > 0){
            msg += "/";
        }
        msg += command("undo");
    }

    switch (getStatus()) {
        case SetStartPoint:
            updateMouseWidgetTRCancel(tr("Specify first point"),MOD_SHIFT_RELATIVE_ZERO);
            break;
        case SetDirection:
            msg += "/";
            msg += command("p");
            msg += "/";
            msg += command("angle");
            msg += "/";
            msg += command("anglerel");
            updateMouseWidgetTRBack(tr("Specify direction (x or y) or [%1]").arg(msg));
            break;
        case SetDistance: {
            bool toX = direction == DIRECTION_X;
            bool toY = direction == DIRECTION_Y;
            msg += "/";
            msg += command("p");
            msg += "/";
            msg += command("angle");
            msg += "/";
            msg += command("anglerel");
            if (toX){
                msg += "/";
                msg += command("y");
                updateMouseWidgetTRBack(tr("Specify distance (%1) or [%2]").arg(tr("X"), msg));
            } else if (toY){
                msg += "/";
                msg += command("x");
                updateMouseWidgetTRBack(tr("Specify distance (%1) or [%2]").arg(tr("Y"), msg));
            }
            else if (direction == DIRECTION_ANGLE){
                msg += "/";
                msg += command("x");
                QString angleStr = RS_Math::doubleToString(angleDegrees, 1);
                updateMouseWidgetTRBack(tr("Specify distance (%1 deg) or [%2]").arg(angleStr, msg), MOD_SHIFT_MIRROR_ANGLE);
            }
            break;
        }
        case SetAngle:{
            msg += "/";
            msg += command("x");
            msg += "/";
            msg += command("y");
            msg += "/";
            msg += command("p");
            msg += "/";
            msg += command("angle");
            msg += "/";
            msg += command("anglerel");
            updateMouseWidgetTRBack(tr("Specify angle or [%1]").arg(msg));
            break;
        }
        case SetPoint: {
            msg += "/";
            msg += command("x");
            msg += "/";
            msg += command("y");
            msg += "/";
            msg += command("angle");
            msg += "/";
            msg += command("anglerel");
            updateMouseWidgetTRBack(tr("Specify point or [%1]").arg(msg), MOD_SHIFT_ANGLE_SNAP);
            break;
        }
        default:
            updateMouseWidget();
            break;
    }
}

void LC_ActionDrawLineSnake::next(){
    addHistory(HA_Next, pPoints->data.startpoint, pPoints->data.endpoint, pPoints->startOffset);
    setStatus(SetDirection);
}

// in-action undo
void LC_ActionDrawLineSnake::undo(){
    if (mayUndo()){
        History h(pPoints->history.at(pPoints->index()));

        --pPoints->historyIndex;
        deletePreview();

        if (h.histAct != HA_Polyline){
            moveRelativeZero(h.prevPt);
        }

        switch (h.histAct) {
            case HA_SetStartpoint:
                setStatus(SetDirection);
                break;

            case HA_Polyline:
            case HA_SetEndpoint:
            case HA_Close:
<<<<<<< HEAD
                m_graphicView->setCurrentAction(new RS_ActionEditUndo(true, m_actionContext));
=======
                graphicView->setCurrentAction(std::make_shared<RS_ActionEditUndo>(true, *container, *graphicView));
>>>>>>> 1cbc35df
                pPoints->data.startpoint = h.prevPt;
                setStatus(SetDirection);
                break;

            case HA_Next:
                pPoints->data.startpoint = h.prevPt;
                setStatus(SetDirection);
                break;
        }

        // get index for close from new current history
        h = pPoints->history.at(pPoints->index());
        pPoints->startOffset = h.startOffset;
    } else {
        commandMessage(tr("Cannot undo: Begin of history reached"));
    }
}

bool LC_ActionDrawLineSnake::mayUndo() const{return 0 <= pPoints->historyIndex;}

void LC_ActionDrawLineSnake::redo(){
    if (mayRedo()){
        ++pPoints->historyIndex;
        History h(pPoints->history.at(pPoints->index()));
        deletePreview();
        if (h.histAct != HA_Polyline){
            moveRelativeZero(h.currPt);
            pPoints->data.startpoint = h.currPt;
            pPoints->startOffset = h.startOffset;
        }
        switch (h.histAct) {
            case HA_SetStartpoint:
                setStatus(SetDirection);
                break;

            case HA_Polyline:
            case HA_SetEndpoint:
<<<<<<< HEAD
                m_graphicView->setCurrentAction(new RS_ActionEditUndo(false, m_actionContext));
=======
                graphicView->setCurrentAction(std::make_shared<RS_ActionEditUndo>(false, *container, *graphicView));
>>>>>>> 1cbc35df
                setStatus(SetDirection);
                break;

            case HA_Close:
<<<<<<< HEAD
                m_graphicView->setCurrentAction(new RS_ActionEditUndo(false, m_actionContext));
=======
                graphicView->setCurrentAction(std::make_shared<RS_ActionEditUndo>(false, *container, *graphicView));
>>>>>>> 1cbc35df
                setStatus(SetDirection);
                break;

            case HA_Next:
                setStatus(SetDirection);
                break;
        }
    } else {
        commandMessage(tr("Cannot redo: End of history reached"));
    }
}

void LC_ActionDrawLineSnake::addHistory(LC_ActionDrawLineSnake::HistoryAction a, const RS_Vector &p, const RS_Vector &c, const int s){
    if (pPoints->historyIndex < -1){
        pPoints->historyIndex = -1;
    }
    pPoints->history.erase(pPoints->history.begin() + pPoints->historyIndex + 1, pPoints->history.end());
    pPoints->history.push_back(History(a, p, c, s));
    pPoints->historyIndex = static_cast<int>(pPoints->history.size() - 1);
}

// closing sequence of lines
void LC_ActionDrawLineSnake::close(){
    if (mayClose()){
        History h(pPoints->history.at(pPoints->index(-pPoints->startOffset)));
        if (LC_LineMath::isNonZeroLineLength(pPoints->data.startpoint, h.currPt)){
            pPoints->data.endpoint = h.currPt;
            addHistory(HA_Close, pPoints->data.startpoint, pPoints->data.endpoint, pPoints->startOffset);
            completeLineSegment(true);
        }
    } else {
        commandMessage("Cannot close sequence of lines: Not enough entities defined yet, or already closed.");
    }
}

// creation of polyline. This will end line drawing sequence
void LC_ActionDrawLineSnake::polyline(){
    // fixme - add support of alternative way of polyline based on selected entities (so only drawn lines will be converted to polyline, without others found
    RS_Entity *en = catchEntity(pPoints->data.endpoint, RS2::EntityLine, RS2::ResolveAllButTextImage);
    if (en != nullptr){
        finishAction();
        addHistory(HA_Polyline, pPoints->data.startpoint, pPoints->data.endpoint, pPoints->startOffset);
<<<<<<< HEAD
        // fixme - sand - files - direct action creation
        auto *polylineSegmentAction = new RS_ActionPolylineSegment(m_actionContext, en);
        m_graphicView->setCurrentAction(polylineSegmentAction);
=======
        auto polylineSegmentAction = std::make_shared<RS_ActionPolylineSegment>(*container, *graphicView, en);
        graphicView->setCurrentAction(polylineSegmentAction);
>>>>>>> 1cbc35df
    }
}

bool LC_ActionDrawLineSnake::mayClose(){
    return 1 < pPoints->startOffset && 0 <= pPoints->historyIndex - pPoints->startOffset;
}

bool LC_ActionDrawLineSnake::mayRedo(){
    return pPoints->history.size() > (pPoints->index() + 1);
}

bool LC_ActionDrawLineSnake::mayStart(){
    return getStatus() == SetDistance || getStatus() == SetPoint;
}

double LC_ActionDrawLineSnake::defineActualSegmentAngle(double relativeAngleRad){
    size_t currentIndex = pPoints->index();  // this should be start point of current line
    double ucsBasisAngle = relativeAngleRad;
    if (currentIndex > 0){
        History h(pPoints->history.at(currentIndex));

        if (h.histAct == HA_SetEndpoint){ // this is start of previous line segment
            RS_Vector previousSegmentStart = h.prevPt;
            RS_Vector previousSegmentEnd = h.currPt;

            RS_Vector line = previousSegmentEnd - previousSegmentStart;
            double previousSegmentAngle = line.angle();

            ucsBasisAngle = relativeAngleRad + toUCSBasisAngle(previousSegmentAngle);
        }
    }
    double result = toWorldAngleFromUCSBasis(ucsBasisAngle);
    return result;
}

RS_Vector LC_ActionDrawLineSnake::calculateAngleEndpoint(const RS_Vector &snap){
    double ucsBasisAngleToUse = angleDegrees;
    if (alternativeActionMode){
        ucsBasisAngleToUse = 180 - angleDegrees;
    }

    double wcsAngle;
    if (angleIsRelative){
        double angleRadians = RS_Math::deg2rad(ucsBasisAngleToUse);
        wcsAngle = defineActualSegmentAngle(angleRadians);
    }
    else{
        wcsAngle = toWorldAngleFromUCSBasisDegrees(ucsBasisAngleToUse);
    }
    RS_Vector possibleEndPoint = LC_LineMath::calculateEndpointForAngleDirection(wcsAngle,pPoints->data.startpoint, snap);
    return possibleEndPoint;
}


void LC_ActionDrawLineSnake::calculateAngleSegment(double distance){
    double wcsAngle;
    if (angleIsRelative){
        double angleRadians = RS_Math::deg2rad(angleDegrees);
        wcsAngle = defineActualSegmentAngle(angleRadians);
    }
    else{
        wcsAngle = toWorldAngleFromUCSBasisDegrees(angleDegrees);
    }
    pPoints->data.endpoint = pPoints->data.startpoint.relative(distance, wcsAngle);
}


LC_ActionOptionsWidget* LC_ActionDrawLineSnake::createOptionsWidget(){
    return new LC_LineOptions();
}<|MERGE_RESOLUTION|>--- conflicted
+++ resolved
@@ -544,11 +544,7 @@
             case HA_Polyline:
             case HA_SetEndpoint:
             case HA_Close:
-<<<<<<< HEAD
-                m_graphicView->setCurrentAction(new RS_ActionEditUndo(true, m_actionContext));
-=======
-                graphicView->setCurrentAction(std::make_shared<RS_ActionEditUndo>(true, *container, *graphicView));
->>>>>>> 1cbc35df
+                m_graphicView->setCurrentAction(std::make_shared<RS_ActionEditUndo>(true, m_actionContext));
                 pPoints->data.startpoint = h.prevPt;
                 setStatus(SetDirection);
                 break;
@@ -586,20 +582,12 @@
 
             case HA_Polyline:
             case HA_SetEndpoint:
-<<<<<<< HEAD
-                m_graphicView->setCurrentAction(new RS_ActionEditUndo(false, m_actionContext));
-=======
-                graphicView->setCurrentAction(std::make_shared<RS_ActionEditUndo>(false, *container, *graphicView));
->>>>>>> 1cbc35df
+                m_graphicView->setCurrentAction(std::make_shared<RS_ActionEditUndo>(false, m_actionContext));
                 setStatus(SetDirection);
                 break;
 
             case HA_Close:
-<<<<<<< HEAD
-                m_graphicView->setCurrentAction(new RS_ActionEditUndo(false, m_actionContext));
-=======
-                graphicView->setCurrentAction(std::make_shared<RS_ActionEditUndo>(false, *container, *graphicView));
->>>>>>> 1cbc35df
+                m_graphicView->setCurrentAction(std::make_shared<RS_ActionEditUndo>(false, m_actionContext));
                 setStatus(SetDirection);
                 break;
 
@@ -642,14 +630,9 @@
     if (en != nullptr){
         finishAction();
         addHistory(HA_Polyline, pPoints->data.startpoint, pPoints->data.endpoint, pPoints->startOffset);
-<<<<<<< HEAD
         // fixme - sand - files - direct action creation
-        auto *polylineSegmentAction = new RS_ActionPolylineSegment(m_actionContext, en);
+        auto polylineSegmentAction = std::make_shared<RS_ActionPolylineSegment>(m_actionContext, en);
         m_graphicView->setCurrentAction(polylineSegmentAction);
-=======
-        auto polylineSegmentAction = std::make_shared<RS_ActionPolylineSegment>(*container, *graphicView, en);
-        graphicView->setCurrentAction(polylineSegmentAction);
->>>>>>> 1cbc35df
     }
 }
 
