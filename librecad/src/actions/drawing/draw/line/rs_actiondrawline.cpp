--- conflicted
+++ resolved
@@ -355,11 +355,7 @@
             }
             case HA_SetEndpoint:
             case HA_Close: {
-<<<<<<< HEAD
-                m_graphicView->setCurrentAction( new RS_ActionEditUndo(true, m_actionContext));
-=======
-                graphicView->setCurrentAction(std::make_shared<RS_ActionEditUndo>(true, *container, *graphicView));
->>>>>>> 1cbc35df
+                m_graphicView->setCurrentAction(std::make_shared<RS_ActionEditUndo>(true, m_actionContext));
                 pPoints->data.startpoint = h.prevPt;
                 setStatus(SetEndpoint);
                 break;
@@ -394,20 +390,12 @@
                 break;
             }
             case HA_SetEndpoint: {
-<<<<<<< HEAD
-                m_graphicView->setCurrentAction( new RS_ActionEditUndo(false, m_actionContext));
-=======
-                graphicView->setCurrentAction(std::make_shared<RS_ActionEditUndo>(false, *container, *graphicView));
->>>>>>> 1cbc35df
+                m_graphicView->setCurrentAction(std::make_shared<RS_ActionEditUndo>(false, m_actionContext));
                 setStatus(SetEndpoint);
                 break;
             }
             case HA_Close: {
-<<<<<<< HEAD
-                m_graphicView->setCurrentAction( new RS_ActionEditUndo(false, m_actionContext));
-=======
-                graphicView->setCurrentAction(std::make_shared<RS_ActionEditUndo>(false, *container, *graphicView));
->>>>>>> 1cbc35df
+                m_graphicView->setCurrentAction(std::make_shared<RS_ActionEditUndo>(false, m_actionContext));
                 setStatus(SetStartpoint);
                 break;
             }
