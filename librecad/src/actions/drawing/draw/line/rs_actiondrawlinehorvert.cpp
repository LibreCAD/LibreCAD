/****************************************************************************
**
** This file is part of the LibreCAD project, a 2D CAD program
**
** Copyright (C) 2010 R. van Twisk (librecad@rvt.dds.nl)
** Copyright (C) 2001-2003 RibbonSoft. All rights reserved.
**
**
** This file may be distributed and/or modified under the terms of the
** GNU General Public License version 2 as published by the Free Software
** Foundation and appearing in the file gpl-2.0.txt included in the
** packaging of this file.
**
** This program is distributed in the hope that it will be useful,
** but WITHOUT ANY WARRANTY; without even the implied warranty of
** MERCHANTABILITY or FITNESS FOR A PARTICULAR PURPOSE.  See the
** GNU General Public License for more details.
**
** You should have received a copy of the GNU General Public License
** along with this program; if not, write to the Free Software
** Foundation, Inc., 51 Franklin Street, Fifth Floor, Boston, MA  02110-1301  USA
**
** This copyright notice MUST APPEAR in all copies of the script!
**
**********************************************************************/

#include "rs_actiondrawlinehorvert.h"
#include "rs_debug.h"
#include "rs_dialogfactory.h"
#include "rs_graphicview.h"
#include "rs_line.h"
#include "rs_preview.h"

struct RS_ActionDrawLineHorVert::Points {
	/**
	 * Line data.
	 */
	RS_LineData data;
	/**
	 * 2 points
	 */
	RS_Vector p1;
	RS_Vector p2;
};

<<<<<<< HEAD
RS_ActionDrawLineHorVert::RS_ActionDrawLineHorVert(LC_ActionContext *actionContext)
    :RS_PreviewActionInterface("Draw horizontal/vertical lines",actionContext),
    pPoints(std::make_unique<Points>()){
=======
RS_ActionDrawLineHorVert::RS_ActionDrawLineHorVert(
    RS_EntityContainer &container,
    RS_GraphicView &graphicView)
    :RS_PreviewActionInterface("Draw horizontal/vertical lines",
                               container, graphicView, RS2::ActionDrawLineHorVert), pPoints(std::make_unique<Points>()){
>>>>>>> b129a4d4
    reset();
    RS_DEBUG->print("RS_ActionDrawLineHorVert::constructor");
}

RS_ActionDrawLineHorVert::~RS_ActionDrawLineHorVert() = default;

void RS_ActionDrawLineHorVert::reset(){
    pPoints->data = {};
}

void RS_ActionDrawLineHorVert::init(int status){
    RS_PreviewActionInterface::init(status);
    reset();
    RS_DEBUG->print("RS_ActionDrawLineHorVert::init");
}

void RS_ActionDrawLineHorVert::doTrigger() {
<<<<<<< HEAD
    auto *line = new RS_Line(m_container, pPoints->data);
    setPenAndLayerToActive(line);
    moveRelativeZero(line->getMiddlePoint());
    undoCycleAdd(line);
=======
    auto line = std::make_unique<RS_Line>(container, pPoints->data);

    setPenAndLayerToActive(line.get());

    moveRelativeZero(line->getMiddlePoint());

    undoCycleAdd(line.get());

>>>>>>> b129a4d4
    RS_DEBUG->print("RS_ActionDrawLineHorVert::trigger(): line added: %lu", line->getId());
    line.release();
}

void RS_ActionDrawLineHorVert::onMouseMoveEvent([[maybe_unused]]int status, LC_MouseEvent *e) {
    RS_Vector mouse = e->snapPoint;
    if (getStatus() == SetEndpoint && pPoints->p1.valid){
        RS_Vector p2x = RS_Vector(mouse.x, pPoints->p1.y);
        RS_Vector p2y = RS_Vector(pPoints->p1.x, mouse.y);
        if (mouse.distanceTo(p2y) > mouse.distanceTo(p2x)) {
            pPoints->p2 = p2x;
        }
        else {
            pPoints->p2 = p2y;
        }
        pPoints->data = {pPoints->p1, pPoints->p2};
        previewToCreateLine(pPoints->p1, pPoints->p2);
    }
}

void RS_ActionDrawLineHorVert::onMouseLeftButtonRelease(int status, LC_MouseEvent *e) {
    RS_Vector mouse = e->snapPoint;
    switch (status) {
        case SetStartpoint: {
            pPoints->p1 = mouse;
            setStatus(SetEndpoint);
            break;
        }
        case SetEndpoint: {
            pPoints->p2 = mouse;
            trigger();
            setStatus(SetStartpoint);
            break;
        }
        default:
            break;
    }
}

void RS_ActionDrawLineHorVert::onMouseRightButtonRelease(int status, [[maybe_unused]]LC_MouseEvent *e) {
    deletePreview();
    initPrevious(status);
}

void RS_ActionDrawLineHorVert::updateMouseButtonHints(){
    switch (getStatus()) {
        case SetStartpoint:
            updateMouseWidgetTRCancel(tr("Specify first point"));
            break;
        case SetEndpoint:
            updateMouseWidgetTRBack(tr("Specify second point"));
            break;
        default:
            updateMouseWidget();
            break;
    }
}
RS2::CursorType RS_ActionDrawLineHorVert::doGetMouseCursor([[maybe_unused]] int status){
    return RS2::CadCursor;
}<|MERGE_RESOLUTION|>--- conflicted
+++ resolved
@@ -43,17 +43,9 @@
 	RS_Vector p2;
 };
 
-<<<<<<< HEAD
 RS_ActionDrawLineHorVert::RS_ActionDrawLineHorVert(LC_ActionContext *actionContext)
-    :RS_PreviewActionInterface("Draw horizontal/vertical lines",actionContext),
+    :RS_PreviewActionInterface("Draw horizontal/vertical lines",actionContext,RS2::ActionDrawLineHorVert),
     pPoints(std::make_unique<Points>()){
-=======
-RS_ActionDrawLineHorVert::RS_ActionDrawLineHorVert(
-    RS_EntityContainer &container,
-    RS_GraphicView &graphicView)
-    :RS_PreviewActionInterface("Draw horizontal/vertical lines",
-                               container, graphicView, RS2::ActionDrawLineHorVert), pPoints(std::make_unique<Points>()){
->>>>>>> b129a4d4
     reset();
     RS_DEBUG->print("RS_ActionDrawLineHorVert::constructor");
 }
@@ -71,23 +63,11 @@
 }
 
 void RS_ActionDrawLineHorVert::doTrigger() {
-<<<<<<< HEAD
     auto *line = new RS_Line(m_container, pPoints->data);
     setPenAndLayerToActive(line);
     moveRelativeZero(line->getMiddlePoint());
     undoCycleAdd(line);
-=======
-    auto line = std::make_unique<RS_Line>(container, pPoints->data);
-
-    setPenAndLayerToActive(line.get());
-
-    moveRelativeZero(line->getMiddlePoint());
-
-    undoCycleAdd(line.get());
-
->>>>>>> b129a4d4
     RS_DEBUG->print("RS_ActionDrawLineHorVert::trigger(): line added: %lu", line->getId());
-    line.release();
 }
 
 void RS_ActionDrawLineHorVert::onMouseMoveEvent([[maybe_unused]]int status, LC_MouseEvent *e) {
