/****************************************************************************
**
** This file is part of the LibreCAD project, a 2D CAD program
**
** Copyright (C) 2010 R. van Twisk (librecad@rvt.dds.nl)
** Copyright (C) 2001-2003 RibbonSoft. All rights reserved.
**
**
** This file may be distributed and/or modified under the terms of the
** GNU General Public License version 2 as published by the Free Software
** Foundation and appearing in the file gpl-2.0.txt included in the
** packaging of this file.
**
** This program is distributed in the hope that it will be useful,
** but WITHOUT ANY WARRANTY; without even the implied warranty of
** MERCHANTABILITY or FITNESS FOR A PARTICULAR PURPOSE.  See the
** GNU General Public License for more details.
**
** You should have received a copy of the GNU General Public License
** along with this program; if not, write to the Free Software
** Foundation, Inc., 51 Franklin Street, Fifth Floor, Boston, MA  02110-1301  USA
**
** This copyright notice MUST APPEAR in all copies of the script!
**
**********************************************************************/

#include "rs_actiondrawarc.h"
#include "rs_actiondrawarc3p.h"
#include "rs_arc.h"
#include "rs_commandevent.h"
#include "rs_commands.h"
#include "rs_coordinateevent.h"
#include "rs_dialogfactory.h"
#include "rs_graphicview.h"
#include "rs_preview.h"


/**
 * Arc data defined so far.
 */
struct RS_ActionDrawArc3P::Points {
    RS_ArcData data;
    /**
     * 1st point.
     */
    RS_Vector point1;
    /**
     * 2nd point.
     */
    RS_Vector point2;
    /**
     * 3rd point.
     */
    RS_Vector point3;
};

RS_ActionDrawArc3P::RS_ActionDrawArc3P(LC_ActionContext *actionContext)
    :LC_ActionDrawCircleBase("Draw arcs 3P", actionContext,  RS2::ActionDrawArc3P)
    , m_pPoints{std::make_unique<RS_ActionDrawArc3P::Points>()}{
}

RS_ActionDrawArc3P::~RS_ActionDrawArc3P() = default;

void RS_ActionDrawArc3P::reset() {
}

void RS_ActionDrawArc3P::init(int status) {
    LC_ActionDrawCircleBase::init(status);
    //reset();
}

void RS_ActionDrawArc3P::doTrigger() {
    preparePreview(alternatedPoints);
    if (m_pPoints->data.isValid()){
        auto *arc = new RS_Arc{m_container, m_pPoints->data};

        setPenAndLayerToActive(arc);

        RS_Vector rz = arc->getEndpoint();
        if (moveRelPointAtCenterAfterTrigger){
            rz = arc->getCenter();
        }
        moveRelativeZero(rz);

        undoCycleAdd(arc);

        alternatedPoints = false;
        setStatus(SetPoint1);
        reset();
    } else {
        //RS_DIALOGFACTORY->requestWarningDialog(tr("Invalid arc data."));
        commandMessage(tr("Invalid arc data."));
    }
}

void RS_ActionDrawArc3P::preparePreview(bool alternatePoints){
    if (m_pPoints->point1.valid && m_pPoints->point2.valid && m_pPoints->point3.valid){
        RS_Arc arc(nullptr, m_pPoints->data);
        RS_Vector &middlePoint = m_pPoints->point2;
        RS_Vector &startPoint = m_pPoints->point1;
        RS_Vector &endPoint = m_pPoints->point3;
        bool suc;
        if (alternatePoints){
            suc = arc.createFrom3P(startPoint, endPoint, middlePoint);
        }
        else {
            suc = arc.createFrom3P(startPoint, middlePoint, endPoint);
        }
        if (suc){
            m_pPoints->data = arc.getData();
        }
    }
}

void RS_ActionDrawArc3P::onMouseMoveEvent(int status, LC_MouseEvent *e) {
    RS_Vector mouse = e->snapPoint;

    switch (status) {
        case SetPoint1: {
            m_pPoints->point1 = mouse;
            trySnapToRelZeroCoordinateEvent(e);
            break;
        }
        case SetPoint2: {
            mouse = getSnapAngleAwarePoint(e, m_pPoints->point1, mouse, true);
            m_pPoints->point2 = mouse;
            if (m_pPoints->point1.valid) { // todo - redundant check
                previewLine(m_pPoints->point1, m_pPoints->point2);
                if (m_showRefEntitiesOnPreview) {
                    previewRefPoint(m_pPoints->point1);
                    previewRefSelectablePoint(m_pPoints->point2);
                }
            }
            break;
        }
        case SetPoint3: {
            // todo - which point (1 or 2) is more suitable there for snap?
            mouse = getSnapAngleAwarePoint(e,m_pPoints->point1, mouse, true);
            m_pPoints->point3 = mouse;
            bool alternatePoints = e->isControl || alternatedPoints;
            preparePreview(alternatePoints);
            if (m_pPoints->data.isValid()){
                previewToCreateArc(m_pPoints->data);

                if (m_showRefEntitiesOnPreview) {
                    previewRefPoint(m_pPoints->data.center);
                    previewRefPoint(m_pPoints->point1);
                    previewRefPoint(m_pPoints->point2);
                    previewRefSelectablePoint(m_pPoints->point3);

                    if (alternatePoints){
                        previewRefLine(m_pPoints->point1, m_pPoints->point2);
                    }
                }
            }
            break;
        }
        default:
            break;
    }
}

void RS_ActionDrawArc3P::onMouseLeftButtonRelease(int status, LC_MouseEvent *e) {
    RS_Vector snap = e->snapPoint;
    switch (status) {
        case SetPoint2:{
            snap = getSnapAngleAwarePoint(e, m_pPoints->point1, snap);
            break;
        }
        case SetPoint3:{
            snap = getSnapAngleAwarePoint(e, m_pPoints->point1, snap);
            if (e->isControl){
               alternatedPoints = true;
            }
            break;
        }
        default:
            break;
    }
    fireCoordinateEvent(snap);
}

void RS_ActionDrawArc3P::onMouseRightButtonRelease(int status, [[maybe_unused]]LC_MouseEvent *e) {
    deletePreview();
    setStatus(status-1);
}

void RS_ActionDrawArc3P::onCoordinateEvent(int status, [[maybe_unused]] bool isZero, const RS_Vector &mouse) {
    switch (status) {
        case SetPoint1: {
            m_pPoints->point1 = mouse;
            moveRelativeZero(mouse);
            setStatus(SetPoint2);
            break;
        }
        case SetPoint2: {
            m_pPoints->point2 = mouse;
            moveRelativeZero(mouse);
            setStatus(SetPoint3);
            break;
        }
        case SetPoint3: {
            m_pPoints->point3 = mouse;
            trigger();
            break;
        }
        default:
            break;
    }
}

bool RS_ActionDrawArc3P::doProcessCommand([[maybe_unused]]int status, const QString &c) {
    bool accept = false;
    if (checkCommand("center", c, rtti())) {
        accept = true;
        finish(false);
        // fixme - review why this action is called there
<<<<<<< HEAD
        m_graphicView->setCurrentAction(new RS_ActionDrawArc(m_actionContext, RS2::ActionDrawArc));
=======
        graphicView->setCurrentAction(std::make_shared<RS_ActionDrawArc>(*container, *graphicView, RS2::ActionDrawArc));
>>>>>>> 1cbc35df
    }
    // fixme - sand - add these to commands
    else if (checkCommand("altpoint", c, rtti())){
        accept = true;
        alternatedPoints = true;
    }
    else if (checkCommand("normpoint", c, rtti())){
        accept = true;
        alternatedPoints = false;
    }
    return accept;
}

QStringList RS_ActionDrawArc3P::getAvailableCommands() {
    return {{"center", "altpoint", "normpoint"}};
}

void RS_ActionDrawArc3P::updateMouseButtonHints() {
    switch (getStatus()) {
    case SetPoint1:
        updateMouseWidgetTRCancel(tr("Specify startpoint or [center]"), MOD_SHIFT_RELATIVE_ZERO);
        break;
    case SetPoint2:
        updateMouseWidgetTRBack(tr("Specify second point"), MOD_SHIFT_ANGLE_SNAP);
        break;
    case SetPoint3:
        updateMouseWidgetTRBack(tr("Specify third point"), MOD_SHIFT_AND_CTRL_ANGLE("Second point was endpoint"));
        break;
    default:
        updateMouseWidget();
        break;
    }
}<|MERGE_RESOLUTION|>--- conflicted
+++ resolved
@@ -215,11 +215,7 @@
         accept = true;
         finish(false);
         // fixme - review why this action is called there
-<<<<<<< HEAD
-        m_graphicView->setCurrentAction(new RS_ActionDrawArc(m_actionContext, RS2::ActionDrawArc));
-=======
-        graphicView->setCurrentAction(std::make_shared<RS_ActionDrawArc>(*container, *graphicView, RS2::ActionDrawArc));
->>>>>>> 1cbc35df
+        m_graphicView->setCurrentAction(std::make_shared<RS_ActionDrawArc>(m_actionContext, RS2::ActionDrawArc));
     }
     // fixme - sand - add these to commands
     else if (checkCommand("altpoint", c, rtti())){
