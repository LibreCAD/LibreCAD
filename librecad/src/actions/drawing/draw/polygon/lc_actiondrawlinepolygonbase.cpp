/*******************************************************************************
 *
 This file is part of the LibreCAD project, a 2D CAD program

 Copyright (C) 2024 LibreCAD.org
 Copyright (C) 2024 sand1024

 This program is free software; you can redistribute it and/or
 modify it under the terms of the GNU General Public License
 as published by the Free Software Foundation; either version 2
 of the License, or (at your option) any later version.

 This program is distributed in the hope that it will be useful,
 but WITHOUT ANY WARRANTY; without even the implied warranty of
 MERCHANTABILITY or FITNESS FOR A PARTICULAR PURPOSE.  See the
 GNU General Public License for more details.

 You should have received a copy of the GNU General Public License
 along with this program; if not, write to the Free Software
 Foundation, Inc., 51 Franklin Street, Fifth Floor, Boston, MA  02110-1301, USA.
 ******************************************************************************/

#include "lc_actiondrawlinepolygonbase.h"
#include "lc_linemath.h"
#include "rs_actioninterface.h"
#include "rs_commandevent.h"
#include "rs_coordinateevent.h"
#include "rs_creation.h"
#include "rs_debug.h"
#include "rs_dialogfactory.h"
#include "rs_document.h"
#include "rs_graphic.h"
#include "rs_graphicview.h"
#include "rs_line.h"
#include "rs_math.h"
#include "rs_point.h"
#include "rs_polyline.h"
<<<<<<< HEAD
#include "lc_actiondrawlinepolygonbase.h"

#include "lc_actioninfomessagebuilder.h"
#include "lc_cursoroverlayinfo.h"
=======
#include "rs_preview.h"
>>>>>>> b129a4d4
#include "qg_linepolygonoptions.h"

LC_ActionDrawLinePolygonBase::LC_ActionDrawLinePolygonBase( const char *name, LC_ActionContext *actionContext, RS2::ActionType actionType)
    :RS_PreviewActionInterface(name, actionContext, actionType),number(3), pPoints(std::make_unique<Points>()), lastStatus(SetPoint1){}

LC_ActionDrawLinePolygonBase::~LC_ActionDrawLinePolygonBase() = default;

void LC_ActionDrawLinePolygonBase::doTrigger() {
    if (document != nullptr) {
        PolygonInfo polygonInfo;
        preparePolygonInfo(polygonInfo, pPoints->point2);
        RS_Polyline *polyline = createShapePolyline(polygonInfo, false);
        if (polyline != nullptr) {
            undoCycleStart();
            RS_Graphic* graphic = m_graphicView->getGraphic();
            RS_Layer* layer;
            RS_Pen pen = document->getActivePen();
            layer = graphic->getActiveLayer();

            if (createPolyline) {
                polyline->setLayer(layer);
                polyline->setPen(pen);
                polyline->reparent(m_container);
                m_container->addEntity(polyline);
                undoableAdd(polyline);
            }
            else{
                for (RS_Entity *entity = polyline->firstEntity(RS2::ResolveAll); entity;
                     entity = polyline->nextEntity(RS2::ResolveAll)) {
                    if (entity != nullptr){
                        auto *clone = entity->clone(); // use clone for safe deletion of polyline
                        clone->setPen(pen);
                        clone->setLayer(layer);
                        clone->reparent(m_container);
                        m_container->addEntity(clone);
                        undoableAdd(clone);
                    }
                }
                delete polyline; //don't need it anymore
            }
            undoCycleEnd();
        }

        if (completeActionOnTrigger) {
            setStatus(-1);
        }
    }
}

void LC_ActionDrawLinePolygonBase::onMouseMoveEvent(int status, LC_MouseEvent *e) {
    RS_Vector mouse = e->snapPoint;
    switch (status) {
        case SetPoint1: {
            trySnapToRelZeroCoordinateEvent(e);
            break;
        }
        case SetPoint2: {
            if (pPoints->point1.valid){
                mouse = getSnapAngleAwarePoint(e, pPoints->point1, mouse, true);
                createPolygonPreview(mouse);
                if (m_showRefEntitiesOnPreview) {
                    previewRefPoint(pPoints->point1);
                    previewRefLine(pPoints->point1,mouse);
                    previewRefSelectablePoint(mouse);
                    previewAdditionalReferences(mouse);
                }
            }

            break;
        }
        default:
            break;
    }
}

void LC_ActionDrawLinePolygonBase::onMouseLeftButtonRelease(int status, LC_MouseEvent *e) {
    RS_Vector coord = e->snapPoint;
    if (status == SetPoint2){
        coord = getSnapAngleAwarePoint(e, pPoints->point1, coord);
        completeActionOnTrigger = e->isControl;
    }
    fireCoordinateEvent(coord);
}

void LC_ActionDrawLinePolygonBase::onMouseRightButtonRelease(int status, [[maybe_unused]]LC_MouseEvent *e) {
    deletePreview();
    initPrevious(status);
}

void LC_ActionDrawLinePolygonBase::onCoordinateEvent(int status,  [[maybe_unused]]bool isZero, const RS_Vector &mouse) {
    switch (status) {
        case SetPoint1: {
            pPoints->point1 = mouse;
            setStatus(SetPoint2);
            moveRelativeZero(mouse);
            break;
        }
        case SetPoint2: {
            pPoints->point2 = mouse;
            trigger();
            break;
        }
        default:
            break;
    }
}

bool LC_ActionDrawLinePolygonBase::doProcessCommand(int status, const QString &c) {
    bool accept = false;
    if (checkCommand("number", c)){
        deletePreview();
        lastStatus = (Status) status;
        setStatus(SetNumber);
        accept = true;
    }
    else if (checkCommand("radius", c)){
        deletePreview();
        roundedCorners = true;
        lastStatus = (Status) status;
        setStatus(SetRadius);
        accept = true;
    }
    else if (checkCommand("str", c)){
        roundedCorners = false;
        updateOptions();
        accept = true;
    }
    else if (checkCommand("usepoly", c)){
        createPolyline = true;
        updateOptions();
        accept = true;
    }
    else if (checkCommand("nopoly", c)){
        createPolyline = false;
        updateOptions();
        accept = true;
    }
    else{
        // process entered value
        bool ok = false;
        double value = RS_Math::eval(c, &ok);
        if (ok){
            switch (status) {
                case SetNumber:{ // handling number of rays
                    // fixme - check range to conform to UI
                    if ((value >= 3) && (value <= 10000)){
                        number = value;
                        updateOptions();
                        accept = true;
                        setStatus(lastStatus);
                    }
                    else{
                        commandMessage(tr("Not a valid number. Try 1..9999"));
                    }
                    break;
                }
                case SetRadius: {
                    if (value > 0 && LC_LineMath::isMeaningful(value)) {
                        roundingRadius = value;
                        updateOptions();
                        setStatus(lastStatus);
                        accept = true;
                    }
                    else{
                        commandMessage(tr("Invalid value of rounding radius"));
                    }
                    break;
                }
                default:
                    break;
            }
        }
        else {
            accept = false;
            commandMessage(tr("Not a valid expression"));
        }
    }
    return accept;
}

QStringList LC_ActionDrawLinePolygonBase::getAvailableCommands() {
    QStringList cmd;
    switch (getStatus()) {
        case SetPoint1:
        case SetPoint2:
            cmd += command("number");
            cmd += command("radius");
            cmd += command("str");
            cmd += command("usepoly");
            cmd += command("nopoly");
            break;
        default:
            break;
    }
    return cmd;
}

void LC_ActionDrawLinePolygonBase::updateMouseButtonHints() {
    switch (getStatus()) {
        case SetPoint1:
            updateMouseWidgetTRCancel(getPoint1Hint(), MOD_SHIFT_RELATIVE_ZERO);
            break;
        case SetPoint2:
            updateMouseWidgetTRBack(getPoint2Hint(), MOD_SHIFT_ANGLE_SNAP);
            break;
        case SetNumber:
            updateMouseWidgetTRBack(tr("Enter number:"));
            break;
        case SetRadius:
            updateMouseWidgetTRBack(tr("Enter rounding radius:"));
            break;
        default:
            updateMouseWidget();
            break;
    }
}

QString LC_ActionDrawLinePolygonBase::getPoint1Hint() const { return tr("Specify center"); }

RS2::CursorType LC_ActionDrawLinePolygonBase::doGetMouseCursor([[maybe_unused]] int status){
    return RS2::CadCursor;
}

LC_ActionOptionsWidget* LC_ActionDrawLinePolygonBase::createOptionsWidget(){
    return new QG_LinePolygonOptions();
}

#define DRAW_JOIN_POINTS_ON_PREVIEW true

void LC_ActionDrawLinePolygonBase::createPolygonPreview(const RS_Vector &mouse) {
    PolygonInfo polygonInfo;
    preparePolygonInfo(polygonInfo, mouse);
    RS_Polyline* polyline = createShapePolyline(polygonInfo, true);
    if (polyline != nullptr){
        previewEntity(polyline);
        if (m_infoCursorOverlayPrefs->enabled && m_infoCursorOverlayPrefs->showEntityInfoOnCreation) {
            // LC_InfoMessageBuilder msg{};
            // msg.add(tr("To be created:"), tr("Polygon"));
            // msg.add(tr("Center:"), formatVector(polygonInfo.centerPoint));
            // double wcsStartingAngle = ;
            // msg.add(tr("Start angle:"), formatWCSAngle(wcsStartingAngle));
            // msg.add(tr("Radius:"), formatLinear(polygonInfo.vertexRadius));
            // msg.add(tr("Radius Inner:"), formatLinear(polygonInfo.innerRadius));
            // appendInfoCursorZoneMessage(msg.toString(), 2, false);

            msg(tr("To be created:"), tr("Polygon"))
                .vector(tr("Center:"), polygonInfo.centerPoint)
                .wcsAngle(tr("Start angle:"), polygonInfo.startingAngle)
                .linear(tr("Radius:"), polygonInfo.vertexRadius)
                .linear(tr("Radius Inner:"), polygonInfo.innerRadius)
                .toInfoCursorZone2(false);
        }
    }
}

#define DEBUG_OUTPUT_DRAW_ROUNDING_NO

RS_Polyline *LC_ActionDrawLinePolygonBase::createShapePolyline(PolygonInfo &polygonInfo, bool preview) {
    auto *result = new RS_Polyline();
    // bulge that should be used for corner rounding
    double bulge = 0.0;

    // angle on circle that takes one segment (from one vertex to another vertex)
    double segmentAngle = 2. * M_PI / number;

    // distance to vertex if is not rounded, or distance to rounding joint point if rounded
    double vertexDistance = polygonInfo.vertexRadius;

    // angle to outer vertex
    double vertexStartAngle = polygonInfo.startingAngle;

    RS_Vector centerPoint = polygonInfo.centerPoint;

    bool drawRounded = roundedCorners;
    if (roundedCorners && LC_LineMath::isMeaningful(roundingRadius)) {

        // if there is rounding, 2 additional vertexes is added for rounding joints. This is the angle that corrects outer angle for proper position of
        // rounding join vertexes
        double vertexAngleCorrection = 0.0;
        // here we do calculation of one segment of start. For simplicity of calculations and debugging, that segment is positioned in
        // such way that the line from center to vertex is parallel to x-axis

        // calculate initial positions of one base and 2 adjacent  vertexes
        RS_Vector plusVertex = centerPoint.relative(vertexDistance, segmentAngle);
        RS_Vector horizontalVertex = centerPoint.relative(vertexDistance, 0);
        RS_Vector minusVertex = centerPoint.relative(vertexDistance, -segmentAngle);

        // create parallel lines that we'll use for defining position of rounding join points
        // these lines are within star ray
        RS_LineData par1data = LC_LineMath::createParallel(plusVertex, horizontalVertex, -roundingRadius);
        RS_LineData par2data = LC_LineMath::createParallel(minusVertex, horizontalVertex, roundingRadius);

        // find intersection of parallel lines
        RS_Vector parallelsIntersection = LC_LineMath::getIntersectionLineLine(par1data.startpoint, par1data.endpoint, par2data.startpoint, par2data.endpoint);

        // rounding joint point will be intersection of line from one vertex to nearest vertex, and perpendicular from intersection point to that line
        RS_Vector jointPoint1 = LC_LineMath::getNearestPointOnInfiniteLine(parallelsIntersection, plusVertex, horizontalVertex);
        RS_Vector joinPoint2 = LC_LineMath::getNearestPointOnInfiniteLine(parallelsIntersection, minusVertex, horizontalVertex);

        bool doRoundedCornerCorrection = false;
        if (doRoundedCornerCorrection) {

            // here we'll do a correction for making rightmost point of radius rounding to be at snap point - so we'll move everything to right as we're on x-axis
            // without such correction, end of radius will be on the left side from current snap point, and it's actual position will be not obvious as
            // it will depend on ray size, angles, radius and so on.


            // we may draw rounding if intersection of rounding is not before center point (as otherwise, it creates funny yet hardly usable shape artefacts
            double distanceToIntersection = parallelsIntersection.x - centerPoint.x;
            double outerShift;
            if (parallelsIntersection.x > 0) {
                outerShift = vertexDistance - distanceToIntersection - roundingRadius;
            } else {
                outerShift = vertexDistance - roundingRadius + distanceToIntersection * 2;
            }

            parallelsIntersection.x = parallelsIntersection.x + outerShift; // just move to right

            // we can correct x only since here outer point is on x-axis
            jointPoint1.x = jointPoint1.x + outerShift;
            joinPoint2.x = joinPoint2.x + outerShift;

        }

        // this is the distance from center point to rounding join point

        double joinPointDistance = centerPoint.distanceTo(jointPoint1);

        // save the angle from center to our join point for later drawing. Here we don't consider the angle from center to vertex, as it is zero so far
        vertexAngleCorrection = centerPoint.angleTo(jointPoint1);

        drawRounded = vertexAngleCorrection < (segmentAngle * 0.5);

        if (drawRounded) {
            // now we define angles from parallels intersection point to rounding join points
            double jointAngle1 = parallelsIntersection.angleTo(jointPoint1);
            double jointAngle2 = parallelsIntersection.angleTo(joinPoint2);
            bool outerReversed = (RS_Math::getAngleDifference(jointAngle2, jointAngle1) > M_PI);

            // define angle for arc that is used for rounding  - the angle between rounding points
            if (outerReversed) std::swap(jointAngle2, jointAngle1);
            double arcAngleLength = RS_Math::correctAngle(jointAngle1 - jointAngle2);
            // full circle:
            if (std::abs(std::remainder(arcAngleLength, 2. * M_PI)) < RS_TOLERANCE_ANGLE) {
                arcAngleLength = 2 * M_PI;
            }

            // define bulge for polyline that will be used for outer rounding
            bulge = std::tan(std::abs(arcAngleLength) / 4.0);
            bulge = (outerReversed ? -bulge : bulge);

            if (jointAngle1 > jointAngle2) {
                bulge = -bulge;
            }

#ifdef DEBUG_OUTPUT_DRAW_ROUNDING
            if (preview) {
                // this is internal drawing used for debugging that illustrates calculation logic for outer ray rounding
                // we visualize all entities used in calculations during preview mode
                previewLine(plusVertex, horizontalVertex);
                previewLine(minusVertex, horizontalVertex);
                previewLine(par1data.startpoint, par1data.endpoint);
                previewLine(par2data.startpoint, par2data.endpoint);
                previewArc(RS_ArcData(parallelsIntersection,
                                      roundingRadius,
                                      jointAngle2, jointAngle1,
                                      outerReversed));
                auto *centerToInner = new RS_Line(centerPoint, plusVertex);
                previewEntity(centerToInner);

                previewLine(parallelsIntersection, jointPoint1);
                previewLine(parallelsIntersection, joinPoint2);

                previewPoint(parallelsIntersection);
                previewPoint(jointPoint1);
                previewPoint(joinPoint2);
            }
#endif

            // now all preparations completed, and we'll create shape

            // the very first vertex from which shape creation begins.
            RS_Vector startingVertex;

            // create all necessary segments one by one. Here we'll draw 2 edges - from outer point to inner and from inner point to next outer point of rays
              for (int i=0; i < number; ++i) {

                   double baseVertexAngle = vertexStartAngle + i * segmentAngle;

                   // definition of vertexes. Vertexes rounding join points
                   RS_Vector start = centerPoint.relative(joinPointDistance, baseVertexAngle + vertexAngleCorrection);
                   RS_Vector end = centerPoint.relative(joinPointDistance, baseVertexAngle + segmentAngle - vertexAngleCorrection);

                   if (i == 0){ // store starting vertex for later use
                       startingVertex = start;
                   }

                   result->addVertex(start);
                   result->addVertex(end);
                   result->setNextBulge(bulge);
                   if (preview && DRAW_JOIN_POINTS_ON_PREVIEW && m_showRefEntitiesOnPreview){
                       // potential visualization of rounding point
                       previewRefPoint(end);
                       previewRefPoint(start);
                       // todo - think whether vertex point should be shown there. It's not consistent to star drawing..
                       previewRefPoint(centerPoint.relative(vertexDistance, baseVertexAngle));
                   }
               }
               // complete polyline and close it to starting vertex
               result->addVertex(startingVertex);
        }
    }
    if (!drawRounded){
        for (int i = 0; i <= number; ++i) {
            RS_Vector const &vertex = centerPoint +
                                      RS_Vector::polar(vertexDistance, vertexStartAngle + i * segmentAngle);

            result->addVertex(vertex, bulge, false);
        }
    }

    // update inner radius
    RS_Vector const vertex0 = centerPoint.relative(vertexDistance, vertexStartAngle);
    RS_Vector const vertex1 = centerPoint.relative(vertexDistance, vertexStartAngle + segmentAngle);

    RS_Vector midPoint = (vertex0+vertex1)*0.5;
    double innerRadius = centerPoint.distanceTo(midPoint);

    polygonInfo.innerRadius = innerRadius;

    return result;
}<|MERGE_RESOLUTION|>--- conflicted
+++ resolved
@@ -20,30 +20,26 @@
  Foundation, Inc., 51 Franklin Street, Fifth Floor, Boston, MA  02110-1301, USA.
  ******************************************************************************/
 
-#include "lc_actiondrawlinepolygonbase.h"
-#include "lc_linemath.h"
+#include "rs_math.h"
 #include "rs_actioninterface.h"
-#include "rs_commandevent.h"
+#include "rs_debug.h"
+#include "rs_preview.h"
+#include "rs_graphic.h"
 #include "rs_coordinateevent.h"
+#include "rs_document.h"
+#include "rs_point.h"
 #include "rs_creation.h"
-#include "rs_debug.h"
+#include "rs_graphicview.h"
+#include "rs_graphic.h"
 #include "rs_dialogfactory.h"
-#include "rs_document.h"
-#include "rs_graphic.h"
-#include "rs_graphicview.h"
-#include "rs_line.h"
-#include "rs_math.h"
-#include "rs_point.h"
 #include "rs_polyline.h"
-<<<<<<< HEAD
 #include "lc_actiondrawlinepolygonbase.h"
 
 #include "lc_actioninfomessagebuilder.h"
 #include "lc_cursoroverlayinfo.h"
-=======
-#include "rs_preview.h"
->>>>>>> b129a4d4
 #include "qg_linepolygonoptions.h"
+#include "rs_commandevent.h"
+#include "lc_linemath.h"
 
 LC_ActionDrawLinePolygonBase::LC_ActionDrawLinePolygonBase( const char *name, LC_ActionContext *actionContext, RS2::ActionType actionType)
     :RS_PreviewActionInterface(name, actionContext, actionType),number(3), pPoints(std::make_unique<Points>()), lastStatus(SetPoint1){}
@@ -279,16 +275,7 @@
     if (polyline != nullptr){
         previewEntity(polyline);
         if (m_infoCursorOverlayPrefs->enabled && m_infoCursorOverlayPrefs->showEntityInfoOnCreation) {
-            // LC_InfoMessageBuilder msg{};
-            // msg.add(tr("To be created:"), tr("Polygon"));
-            // msg.add(tr("Center:"), formatVector(polygonInfo.centerPoint));
-            // double wcsStartingAngle = ;
-            // msg.add(tr("Start angle:"), formatWCSAngle(wcsStartingAngle));
-            // msg.add(tr("Radius:"), formatLinear(polygonInfo.vertexRadius));
-            // msg.add(tr("Radius Inner:"), formatLinear(polygonInfo.innerRadius));
-            // appendInfoCursorZoneMessage(msg.toString(), 2, false);
-
-            msg(tr("To be created:"), tr("Polygon"))
+              msg(tr("To be created:"), tr("Polygon"))
                 .vector(tr("Center:"), polygonInfo.centerPoint)
                 .wcsAngle(tr("Start angle:"), polygonInfo.startingAngle)
                 .linear(tr("Radius:"), polygonInfo.vertexRadius)
