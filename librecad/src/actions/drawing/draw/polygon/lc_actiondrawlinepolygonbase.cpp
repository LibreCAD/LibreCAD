--- conflicted
+++ resolved
@@ -1,4 +1,3 @@
-<<<<<<< HEAD
 /*******************************************************************************
  *
  This file is part of the LibreCAD project, a 2D CAD program
@@ -25,63 +24,17 @@
 #include "rs_actioninterface.h"
 #include "rs_debug.h"
 #include "rs_preview.h"
-#include "rs_graphic.h"
 #include "rs_coordinateevent.h"
 #include "rs_document.h"
 #include "rs_point.h"
-=======
-/****************************************************************************
-**
-** This file is part of the LibreCAD project, a 2D CAD program
-**
-**  Copyright (C) 2025 LibreCAD.org
-**  Copyright (C) 2025 sand1024
-**
-** This file may be distributed and/or modified under the terms of the
-** GNU General Public License version 2 as published by the Free Software
-** Foundation and appearing in the file gpl-2.0.txt included in the
-** packaging of this file.
-**
-** This program is distributed in the hope that it will be useful,
-** but WITHOUT ANY WARRANTY; without even the implied warranty of
-** MERCHANTABILITY or FITNESS FOR A PARTICULAR PURPOSE.  See the
-** GNU General Public License for more details.
-**
-** You should have received a copy of the GNU General Public License
-** along with this program; if not, write to the Free Software
-** Foundation, Inc., 51 Franklin Street, Fifth Floor, Boston, MA  02110-1301  USA
-**
-** This copyright notice MUST APPEAR in all copies of the script!
-**
-**********************************************************************/
-
-#include <cmath>
-
-#include <QMouseEvent>
-
-#include "lc_actiondrawlinepolygonbase.h"
-#include "lc_linemath.h"
-#include "qg_linepolygonoptions.h"
-#include "rs_actiondrawlinepolygon2.h"
-#include "rs_actioninterface.h"
-#include "rs_commandevent.h"
-#include "rs_coordinateevent.h"
->>>>>>> d7c24a19
 #include "rs_creation.h"
-#include "rs_debug.h"
+#include "rs_graphicview.h"
 #include "rs_dialogfactory.h"
-#include "rs_graphicview.h"
-#include "rs_math.h"
-#include "rs_point.h"
 #include "rs_polyline.h"
-<<<<<<< HEAD
 #include "lc_actiondrawlinepolygonbase.h"
 #include "qg_linepolygonoptions.h"
 #include "rs_commandevent.h"
 #include "lc_linemath.h"
-=======
-#include "rs_preview.h"
->>>>>>> d7c24a19
 
 LC_ActionDrawLinePolygonBase::LC_ActionDrawLinePolygonBase( const char *name, RS_EntityContainer &container,
                                                             RS_GraphicView &graphicView,
