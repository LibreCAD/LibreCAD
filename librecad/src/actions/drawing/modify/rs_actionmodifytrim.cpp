/****************************************************************************
**
** This file is part of the LibreCAD project, a 2D CAD program
**
** Copyright (C) 2010 R. van Twisk (librecad@rvt.dds.nl)
** Copyright (C) 2001-2003 RibbonSoft. All rights reserved.
**
**
** This file may be distributed and/or modified under the terms of the
** GNU General Public License version 2 as published by the Free Software
** Foundation and appearing in the file gpl-2.0.txt included in the
** packaging of this file.
**
** This program is distributed in the hope that it will be useful,
** but WITHOUT ANY WARRANTY; without even the implied warranty of
** MERCHANTABILITY or FITNESS FOR A PARTICULAR PURPOSE.  See the
** GNU General Public License for more details.
**
** You should have received a copy of the GNU General Public License
** along with this program; if not, write to the Free Software
** Foundation, Inc., 51 Franklin Street, Fifth Floor, Boston, MA  02110-1301  USA
**
** This copyright notice MUST APPEAR in all copies of the script!
**
**********************************************************************/

#include <QMouseEvent>

#include "rs_actionmodifytrim.h"
#include "rs_debug.h"
#include "rs_ellipse.h"
#include "rs_graphicview.h"
#include "rs_modification.h"

struct RS_ActionModifyTrim::Points {
    RS_Vector limitCoord;
    RS_Vector trimCoord;
};

/**
 * @param both Trim both entities.
 */
RS_ActionModifyTrim::RS_ActionModifyTrim(RS_EntityContainer &container,
                                         RS_GraphicView &graphicView, bool both)
        : RS_PreviewActionInterface("Trim Entity",
                                    container, graphicView), trimEntity{nullptr}, limitEntity{nullptr},
          pPoints(std::make_unique<Points>()), both{both} {
    this->actionType = both ? RS2::ActionModifyTrim2 : RS2::ActionModifyTrim;
}

RS_ActionModifyTrim::~RS_ActionModifyTrim() = default;

void RS_ActionModifyTrim::init(int status) {
    snapMode.clear();
    snapMode.restriction = RS2::RestrictNothing;
    RS_PreviewActionInterface::init(status);
}

void RS_ActionModifyTrim::finish(bool updateTB) {
    RS_PreviewActionInterface::finish(updateTB);
}

void RS_ActionModifyTrim::doTrigger() {
    RS_DEBUG->print("RS_ActionModifyTrim::trigger()");

    if (trimEntity && trimEntity->isAtomic() &&
        limitEntity /* && limitEntity->isAtomic()*/) {

        RS_Modification m(*container, viewport);
        [[maybe_unused]] LC_TrimResult trimResult =  m.trim(pPoints->trimCoord,  trimEntity,
               pPoints->limitCoord, /*(RS_AtomicEntity*)*/limitEntity,
               both);

        trimEntity = nullptr;
        if (both) {
            limitEntity = nullptr;
            setStatus(ChooseLimitEntity);
        } else {
            setStatus(ChooseTrimEntity);
        }
    }
}

// todo - check trim both mode - it seems that limiting entity should be atomic too...
<<<<<<< HEAD
void RS_ActionModifyTrim::onMouseMoveEvent(int status, LC_MouseEvent *e) {
    RS_Vector mouse = e->graphPoint;
=======
void RS_ActionModifyTrim::mouseMoveEvent(QMouseEvent *e) {
    RS_DEBUG->print("RS_ActionModifyTrim::mouseMoveEvent begin");
    deleteHighlights();
    deletePreview();
    RS_Vector mouse = toGraph(e);
    snapFree(e);
    int status = getStatus();
>>>>>>> 926430a8
    switch (status) {
        case ChooseLimitEntity: {
            RS_Entity *se = catchAndDescribe(e, RS2::ResolveAllButTextImage);
            if (se != nullptr) {
                highlightHover(se);
            }
            break;
        }
        case ChooseTrimEntity: {
            RS_Entity *se = catchAndDescribe(e, RS2::ResolveNone);
            bool trimInvalid = true;

            if (se != nullptr && se != limitEntity) {
                if (se->isAtomic()) {

                    auto *atomicTrimCandidate = dynamic_cast<RS_AtomicEntity *>(se);

                    RS_Modification m(*container, viewport);
                    LC_TrimResult trimResult = m.trim(mouse, atomicTrimCandidate,
                                                      pPoints->limitCoord, limitEntity,
                                                      both, true);
                    if (trimResult.result) {
                        trimInvalid = false;
                        highlightHover(se);
                        if (showRefEntitiesOnPreview) {
                            previewRefPoint(trimResult.intersection1);
                            previewRefTrimmedEntity(trimResult.trimmed1, se);
                            if (trimResult.intersection2.valid) {
                                previewRefPoint(trimResult.intersection2);
                            }
                            if (both) {
                                if (trimResult.trimmed2 != nullptr) {
                                    previewRefTrimmedEntity(trimResult.trimmed2, limitEntity);
                                }
                            }
                            if (isInfoCursorForModificationEnabled()){
                                LC_InfoMessageBuilder msg(tr("Trim"));
                                msg.add(tr("Intersection:"), formatVector(trimResult.intersection1));
                                if (trimResult.intersection2.valid) {
                                    msg.add(tr("Intersection 2:"), formatVector(trimResult.intersection2));
                                }
                                appendInfoCursorZoneMessage(msg.toString(), 2, false);
                            }
                        }
                    }
                }
            }
            if (trimInvalid) {
                highlightSelected(limitEntity);
            }
            break;
        }
        default:
            break;
    }
<<<<<<< HEAD
=======

    drawHighlights();
    drawPreview();
    RS_DEBUG->print("RS_ActionModifyTrim::mouseMoveEvent end");
>>>>>>> 926430a8
}

void RS_ActionModifyTrim::onMouseLeftButtonRelease(int status, LC_MouseEvent *e) {
    RS_Vector mouse = e->graphPoint;
    switch (status) {
        case ChooseLimitEntity: {
            RS_Entity *se = catchEntityByEvent(e, RS2::ResolveAllButTextImage);
            if (se != nullptr) {
                limitEntity = se;
                if (limitEntity->rtti() != RS2::EntityPolyline/*&& limitEntity->isAtomic()*/) {
                    pPoints->limitCoord = mouse;
                    setStatus(ChooseTrimEntity);
                }
            }
            break;
        }
        case ChooseTrimEntity: {
            RS_Entity *se = catchEntityByEvent(e, RS2::ResolveNone);
            if (se != nullptr) {
                if (se->isAtomic() && se != limitEntity) {
                    pPoints->trimCoord = mouse;
                    trimEntity = dynamic_cast<RS_AtomicEntity *>(se);
                    trigger();
                }
            }
            break;
        }
        default:
            break;
    }
}

void RS_ActionModifyTrim::onMouseRightButtonRelease(int status, [[maybe_unused]] LC_MouseEvent *e) {
    deletePreview();
    initPrevious(status);
}

void RS_ActionModifyTrim::updateMouseButtonHints() {
    switch (getStatus()) {
        case ChooseLimitEntity:
            if (both) {
                updateMouseWidgetTRCancel(tr("Select first trim entity"));
            } else {
                updateMouseWidgetTRBack(tr("Select limiting entity"));
            }
            break;
        case ChooseTrimEntity:
            if (both) {
                updateMouseWidgetTRCancel(tr("Select second trim entity"));
            } else {
                updateMouseWidgetTRBack(tr("Select entity to trim"));
            }
            break;
        default:
            updateMouseWidget();
            break;
    }
}
RS2::CursorType RS_ActionModifyTrim::doGetMouseCursor([[maybe_unused]] int status){
    return RS2::SelectCursor;
}

void RS_ActionModifyTrim::previewRefTrimmedEntity(RS_Entity *trimmed, RS_Entity* original) {
    int rtti = trimmed->rtti();
    switch (rtti){
        case RS2::EntityLine:{
            RS_Vector start = original->getStartpoint();
            RS_Vector startTrimmed = trimmed->getStartpoint();
            RS_Vector end = original->getEndpoint();
            RS_Vector endTrimmed = trimmed->getEndpoint();
            bool sameStart = start == startTrimmed;
            bool sameEnd = end == endTrimmed;

            if (!sameStart){
                end = startTrimmed;
            }
            if (!sameEnd){
                start = endTrimmed;
            }
            previewRefLine(start, end);
            break;
        }
        case RS2::EntityArc:{
            auto* arc = dynamic_cast<RS_Arc *>(trimmed);
            RS_ArcData data = arc->getData();
            data.reversed = !data.reversed;
            previewRefArc(data);
            break;
        }
        case RS2::EntityCircle:{
            // that's really strange case - not trimmed circle??? 
//            auto* circle = dynamic_cast<RS_Circle*>(trimmed);
//            previewRefCircle(circle->getCenter(), circle->getRadius());
            break;
        }
        case RS2::EntityEllipse:{
            auto* ellipse = dynamic_cast<RS_Ellipse *>(trimmed);
            auto data = ellipse->getData();
            data.reversed = !data.reversed;
            previewRefEllipse(data);
            break;
        }
        case RS2::EntityParabola:{
            // fixme - check trimming of parabola and drawing part that will be trimmed
        }
        default:{
            previewEntity(trimmed);
            RS_DEBUG->print("RS_ActionModifyTrim::unhandled trimmed entity type");
        }
    }
}<|MERGE_RESOLUTION|>--- conflicted
+++ resolved
@@ -82,18 +82,8 @@
 }
 
 // todo - check trim both mode - it seems that limiting entity should be atomic too...
-<<<<<<< HEAD
 void RS_ActionModifyTrim::onMouseMoveEvent(int status, LC_MouseEvent *e) {
     RS_Vector mouse = e->graphPoint;
-=======
-void RS_ActionModifyTrim::mouseMoveEvent(QMouseEvent *e) {
-    RS_DEBUG->print("RS_ActionModifyTrim::mouseMoveEvent begin");
-    deleteHighlights();
-    deletePreview();
-    RS_Vector mouse = toGraph(e);
-    snapFree(e);
-    int status = getStatus();
->>>>>>> 926430a8
     switch (status) {
         case ChooseLimitEntity: {
             RS_Entity *se = catchAndDescribe(e, RS2::ResolveAllButTextImage);
@@ -149,13 +139,6 @@
         default:
             break;
     }
-<<<<<<< HEAD
-=======
-
-    drawHighlights();
-    drawPreview();
-    RS_DEBUG->print("RS_ActionModifyTrim::mouseMoveEvent end");
->>>>>>> 926430a8
 }
 
 void RS_ActionModifyTrim::onMouseLeftButtonRelease(int status, LC_MouseEvent *e) {
