--- conflicted
+++ resolved
@@ -45,14 +45,9 @@
                                              RS_ActionInterface* action_select,
                                              const QList<RS2::EntityType> &entityTypeList)
     :RS_ActionSelectBase("Select Entities", container, graphicView, entityTypeList)
-<<<<<<< HEAD
-    ,typeToSelect(typeToSelect),
-    actionSelect(action_select){
-=======
     ,actionSelect(action_select)
     ,typeToSelect(typeToSelect)
 {
->>>>>>> 4a62508d
     actionType = RS2::ActionSelectSingle;
 }
 
