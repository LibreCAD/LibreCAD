--- conflicted
+++ resolved
@@ -45,43 +45,30 @@
 		finish(false);
 		return;
 	}
-<<<<<<< HEAD
 
 	RS_BlockList* bl = graphic->getBlockList();
 	QList<RS_Block*> blocks =
 		RS_DIALOGFACTORY->requestSelectedBlocksRemovalDialog(bl);
-=======
-	RS_Block* block =
-			RS_DIALOGFACTORY->requestBlockRemovalDialog(graphic->getBlockList());
-	if (!block) {
-		finish(false);
-		return;
-	}
->>>>>>> 1b8a6c38
+
+    if (blocks.isEmpty()) {
+        finish(false);
+        return;
+    }
 
 	// list of containers that might refer to the block via inserts:
 	std::vector<RS_EntityContainer*> containerList;
 	containerList.push_back(graphic);
-	RS_BlockList* blkLst = graphic->getBlockList();
-	for (int bi=0; bi<blkLst->count(); bi++) {
-		containerList.push_back(blkLst->at(bi));
+    for (int bi = 0; bi < bl->count(); bi++) {
+        containerList.push_back(bl->at(bi));
 	}
 
-<<<<<<< HEAD
-	if (blocks.isEmpty()) {
-		finish(false);
-		return;
-	}
-
-=======
->>>>>>> 1b8a6c38
-	document->startUndoCycle();
+    document->startUndoCycle();
 
 	for (auto block: blocks) {
-
-		if (!block) continue;
-
-		for(auto cont: containerList){
+        if (nullptr == block) {
+            continue;
+        }
+        for(auto cont: containerList){
 			// remove all inserts from the graphic:
 			bool done;
 			do {
@@ -91,14 +78,13 @@
 					if (e->rtti()==RS2::EntityInsert) {
 						RS_Insert* ins = (RS_Insert*)e;
 						if (ins->getName()==block->getName() && !ins->isUndone()) {
-							document->addUndoable(ins);
-							ins->setUndoState(true);
+                            document->addUndoable(ins);
+                            ins->setUndoState(true);
 							done = false;
 							break;
 						}
 					}
 				}
-<<<<<<< HEAD
 			} while (!done);
 		}
 
@@ -107,33 +93,20 @@
 		if (block == bl->getActive()) {
 			bl->activate(nullptr);
 		}
-=======
-			}
-		} while (!done);
-	}
-	document->endUndoCycle();
->>>>>>> 1b8a6c38
 
 		// close all windows that are editing this block:
 		RS_DIALOGFACTORY->closeEditBlockWindow(block);
 
-<<<<<<< HEAD
-		// Now remove the block from the block list, but do not delete:
-		block->setUndoState(true);
-		document->addUndoable(block);
-	}
-	document->endUndoCycle();
-=======
-	// Now remove the block from the block list, but do not delete:
-	graphic->startUndoCycle();
-	block->setUndoState(true);
-	graphic->addUndoable(block);
-	graphic->endUndoCycle();
->>>>>>> 1b8a6c38
-	graphic->addBlockNotification();
+        // Now remove block from the block list, but do not delete:
+        block->setUndoState(true);
+        document->addUndoable(block);
+    }
+    document->endUndoCycle();
+
+    graphic->addBlockNotification();
 	graphic->updateInserts();
 	graphicView->redraw(RS2::RedrawDrawing);
-	blkLst->activate(nullptr);
+    bl->activate(nullptr);
 
 	finish(false);
 	RS_DIALOGFACTORY->updateSelectionWidget(container->countSelected(),container->totalSelectedLength());
