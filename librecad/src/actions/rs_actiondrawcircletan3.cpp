/****************************************************************************
**
 * Draw circle by foci and a point on circle

Copyright (C) 2012 Dongxu Li (dongxuli2011@gmail.com)
Copyright (C) 2011 R. van Twisk (librecad@rvt.dds.nl)

This program is free software; you can redistribute it and/or
modify it under the terms of the GNU General Public License
as published by the Free Software Foundation; either version 2
of the License, or (at your option) any later version.

This program is distributed in the hope that it will be useful,
but WITHOUT ANY WARRANTY; without even the implied warranty of
MERCHANTABILITY or FITNESS FOR A PARTICULAR PURPOSE.  See the
GNU General Public License for more details.

You should have received a copy of the GNU General Public License
along with this program; if not, write to the Free Software
Foundation, Inc., 51 Franklin Street, Fifth Floor, Boston, MA  02110-1301, USA.
**********************************************************************/

#include<set>
#include<QAction>
#include "rs_actiondrawcircletan3.h"

#include "rs_dialogfactory.h"
#include "rs_graphicview.h"
#include "rs_commandevent.h"
#include "rs_circle.h"
#include "rs_line.h"
#include "rs_point.h"
#include "lc_quadratic.h"
#include "rs_information.h"

namespace {
const std::set<RS2::EntityType> enTypeList={RS2::EntityArc, RS2::EntityCircle, RS2::EntityLine, RS2::EntityPoint};
}

/**
 * Constructor.
 *
 */
RS_ActionDrawCircleTan3::RS_ActionDrawCircleTan3(
		RS_EntityContainer& container,
		RS_GraphicView& graphicView)
	:RS_PreviewActionInterface("Draw circle inscribed",
							   container, graphicView),
	  cData(new RS_CircleData(RS_Vector(0.,0.),1.))
{
	actionType=RS2::ActionDrawCircleTan3;
}

<<<<<<< HEAD
QAction* RS_ActionDrawCircleTan3::createGUIAction(RS2::ActionType /*type*/, QObject* /*parent*/) {
    QAction* action=new QAction(QIcon(":/extui/circletan3.png"), tr("Tangential &3 Circles"), nullptr);
    action->setToolTip(tr("Draw tangential circle of 3 given points, lines, arcs/circles"));
    return action;
}

=======
>>>>>>> 1dbab289
void RS_ActionDrawCircleTan3::init(int status) {
	RS_PreviewActionInterface::init(status);
	if(status>=0) {
		RS_Snapper::suspend();
	}

	if (status==SetCircle1) {
		circles.clear();
	}
}


void RS_ActionDrawCircleTan3::finish(bool updateTB){
	if(circles.size()>0){
		for(RS_AtomicEntity* const pc: circles)
			if(pc) pc->setHighlighted(false);

		graphicView->redraw(RS2::RedrawDrawing);
		circles.clear();
	}
	RS_PreviewActionInterface::finish(updateTB);
}


void RS_ActionDrawCircleTan3::trigger() {

	RS_PreviewActionInterface::trigger();


	RS_Circle* circle=new RS_Circle(container, *cData);

	container->addEntity(circle);

	// upd. undo list:
	if (document) {
		document->startUndoCycle();
		document->addUndoable(circle);
		document->endUndoCycle();
	}

	for(RS_AtomicEntity* const pc: circles)
		if(pc) pc->setHighlighted(false);
	graphicView->redraw(RS2::RedrawDrawing);
	//    drawSnapper();

	circles.clear();
	setStatus(SetCircle1);

	RS_DEBUG->print("RS_ActionDrawCircleTan3::trigger():"
					" entity added: %d", circle->getId());
}



void RS_ActionDrawCircleTan3::mouseMoveEvent(QMouseEvent* e) {
	RS_DEBUG->print("RS_ActionDrawCircleTan3::mouseMoveEvent begin");

	switch(getStatus() ){
	case SetCenter: {
		//        RS_Entity*  en = catchEntity(e, enTypeList, RS2::ResolveAll);
		coord= graphicView->toGraph(e->x(), e->y());
		//        circles[getStatus()]=static_cast<RS_Line*>(en);
		deletePreview();
		if(preparePreview()) {
			RS_Circle* e=new RS_Circle(preview.get(), *cData);
			preview->addEntity(e);
			for(auto& c: candidates){
                preview->addEntity(new RS_Point(nullptr, RS_PointData(c->center)));
			}
			drawPreview();
		}
	}
		break;
	default:
		break;
	}
	RS_DEBUG->print("RS_ActionDrawCircleTan3::mouseMoveEvent end");
}


bool RS_ActionDrawCircleTan3::getData(){
	if(getStatus() != SetCircle3) return false;
	//find the nearest circle
	size_t i=0;
	size_t const countLines=std::count_if(circles.begin(), circles.end(), [](RS_AtomicEntity* e)->bool
	{
			return e->rtti()==RS2::EntityLine;
});

	for(;i<circles.size();++i)
		if(circles[i]->rtti() == RS2::EntityLine) break;
	candidates.clear();
	size_t i1=(i+1)%3;
	size_t i2=(i+2)%3;
	if(i<circles.size() && circles[i]->rtti() == RS2::EntityLine){
		//one or more lines

		LC_Quadratic lc0(circles[i],circles[i1],false);
		LC_Quadratic lc1;
		RS_VectorSolutions sol;
		//detect degenerate case two circles with the same radius
		switch(countLines){
		default:
		case 0:
			//this should not happen
			assert(false);
		case 1:
			//1 line, two circles
		{
			for(unsigned k=0; k<4; ++k){
				//loop through all mirroring cases
				lc1=LC_Quadratic(circles[i],circles[i1], k & 1u);
				LC_Quadratic lc2=LC_Quadratic(circles[i],circles[i2], k & 2u);
				sol.appendTo(LC_Quadratic::getIntersection(lc1,lc2));
			}

		}
			break;
		case 2:
			//2 lines, one circle
		{
			if(circles[i2]->rtti()==RS2::EntityLine){
				std::swap(i1, i2);
			}
			//i2 is circle

			for(unsigned k=0; k<4; ++k){
				//loop through all mirroring cases
				lc1=LC_Quadratic(circles[i2],circles[i], k & 1u);
				LC_Quadratic lc2=LC_Quadratic(circles[i2],circles[i1], k & 2u);
				sol.appendTo(LC_Quadratic::getIntersection(lc1,lc2));
			}
		}
			break;
		case 3:
			//3 lines
		{
			lc0=circles[i]->getQuadratic();
			lc1=circles[i1]->getQuadratic();
			auto lc2=circles[i2]->getQuadratic();
			//attempt to have intersections (lc0, lc1), (lc0, lc2)
			auto sol1=LC_Quadratic::getIntersection(lc0,lc1);
			if(sol1.size()<1) {
				std::swap(lc0, lc2);
				std::swap(i, i2);
			}
			sol1=LC_Quadratic::getIntersection(lc0,lc2);
			if(sol1.size()<1) {
				std::swap(lc0, lc1);
				std::swap(i, i1);
			}

			RS_Line* line0=static_cast<RS_Line*>(circles[i]);
			RS_Line* line1=static_cast<RS_Line*>(circles[i1]);
			RS_Line* line2=static_cast<RS_Line*>(circles[i2]);
			lc0=line0->getQuadratic();
			lc1=line1->getQuadratic();
			lc2=line2->getQuadratic();
			//intersection 0, 1
			sol1=LC_Quadratic::getIntersection(lc0,lc1);
			if(!sol1.size()) {
				return false;
			}
			RS_Vector const v1=sol1.at(0);
			double angle1=0.5*(line0->getAngle1()+line1->getAngle1());

			//intersection 0, 2
			sol1=LC_Quadratic::getIntersection(lc0,lc2);
			double angle2;
			if(sol1.size()<1) {
				return false;
			}
			angle2=0.5*(line0->getAngle1()+line2->getAngle1());
			RS_Vector const& v2=sol1.at(0);
			//two bisector lines per intersection
			for(unsigned j=0; j<2; ++j){

                RS_Line l1(nullptr, RS_LineData(v1, v1+RS_Vector(angle1)));
				for(unsigned j1=0; j1<2; ++j1){
                    RS_Line l2(nullptr, RS_LineData(v2, v2+RS_Vector(angle2)));
					sol.appendTo(RS_Information::getIntersectionLineLine(&l1, &l2));
					angle2 += M_PI_2;
				}
				angle1 += M_PI_2;
			}
		}
		}

		double d;

		//line passes circle center, need a second parabola as the image of the line
		for(int j=1;j<=2;j++){
			if(circles[(i+j)%3]->rtti() == RS2::EntityCircle){
				circles[i]->getNearestPointOnEntity(circles[(i+j)%3]->getCenter(),
						false,&d);
				if(d<RS_TOLERANCE) {
					LC_Quadratic lc2(circles[i],circles[(i+j)%3], true);
					sol.appendTo(LC_Quadratic::getIntersection(lc2,lc1));
				}
			}
		}

		//clean up duplicate and invalid
		RS_VectorSolutions sol1;
		for(const RS_Vector& vp: sol){
			if(vp.magnitude()>RS_MAXDOUBLE) continue;
			if(sol1.size() && sol1.getClosestDistance(vp)<RS_TOLERANCE) continue;
			sol1.push_back(vp);
		}

		for(auto const& v: sol1){
			circles[i]->getNearestPointOnEntity(v,false,&d);
			std::shared_ptr<RS_CircleData> data(new RS_CircleData(v,d));
			if(circles[(i+1)%3]->isTangent(*data)==false) continue;
			if(circles[(i+2)%3]->isTangent(*data)==false) continue;
			candidates.push_back(data);
		}

	}else{
        RS_Circle c(nullptr,*cData);
		auto&& solutions=c.createTan3(circles);
		candidates.clear();
		for(const RS_Circle& s: solutions){
			candidates.push_back(std::make_shared<RS_CircleData>(s.getData()));
		}
	}
	valid = ( candidates.size() >0);
	return valid;
}

bool RS_ActionDrawCircleTan3::preparePreview(){
	if(getStatus() != SetCenter || valid==false) {
		valid=false;
		return false;
	}
	//find the nearest circle
	size_t index=candidates.size();
	double dist=RS_MAXDOUBLE*RS_MAXDOUBLE;
	for(size_t i=0;i<candidates.size();++i){

		preview->addEntity(new RS_Point(preview.get(), RS_PointData(candidates.at(i)->center)));
		double d;
		RS_Circle(nullptr, *candidates.at(i)).getNearestPointOnEntity(coord,false,&d);
		double dCenter=coord.distanceTo(candidates.at(i)->center);
		d=std::min(d,dCenter);
		if(d<dist){
			dist=d;
			index=i;
		}
	}
	if( index<candidates.size()){
		cData=candidates.at(index);
		valid=true;
	}else{
		valid=false;
	}
	return valid;
}

RS_Entity* RS_ActionDrawCircleTan3::catchCircle(QMouseEvent* e) {
    RS_Entity* ret=nullptr;
	RS_Entity*  en = catchEntity(e,enTypeList, RS2::ResolveAll);
    if(en == nullptr) return ret;
	if(en->isVisible()==false) return ret;
	for(int i=0;i<getStatus();++i) {
		if(en->getId() == circles[i]->getId()) return ret; //do not pull in the same line again
	}
	if(en->getParent()) {
		if ( en->getParent()->ignoredOnModification()){
            return nullptr;
		}
	}
	return en;
}

void RS_ActionDrawCircleTan3::mouseReleaseEvent(QMouseEvent* e) {
	// Proceed to next status
	if (e->button()==Qt::LeftButton) {

		switch (getStatus()) {
		case SetCircle1:
		case SetCircle2:
		case SetCircle3: {
			RS_Entity*  en = catchCircle(e);
            if (en==nullptr) return;
			circles.resize(getStatus());
			for(const RS_AtomicEntity* const pc: circles)
				if(pc == en) continue;
			circles.push_back(static_cast<RS_AtomicEntity*>(en));
			if(getStatus()<=SetCircle2 || (getStatus()==SetCircle3 && getData())){
				circles.at(circles.size()-1)->setHighlighted(true);
				graphicView->redraw(RS2::RedrawDrawing);
				setStatus(getStatus()+1);
			}
		}
			break;
		case SetCenter:
			coord= graphicView->toGraph(e->x(), e->y());
			if( preparePreview()) trigger();
			break;

		default:
			break;
		}
	} else if (e->button()==Qt::RightButton) {
		// Return to last status:
		if(getStatus()>0){
			circles[getStatus()-1]->setHighlighted(false);
			circles.pop_back();
			graphicView->redraw(RS2::RedrawDrawing);
			deletePreview();
		}
		init(getStatus()-1);
	}
}


//void RS_ActionDrawCircleTan3::coordinateEvent(RS_CoordinateEvent* e) {

//}

//fixme, support command line

/*
void RS_ActionDrawCircleTan3::commandEvent(RS_CommandEvent* e) {
	QString c = e->getCommand().toLower();

	if (checkCommand("help", c)) {
		if (RS_DIALOGFACTORY) {
			RS_DIALOGFACTORY->commandMessage(msgAvailableCommands()
											 + getAvailableCommands().join(", "));
		}
		return;
	}

	switch (getStatus()) {
	case SetFocus1: {
			bool ok;
			double m = RS_Math::eval(c, &ok);
			if (ok) {
				ratio = m / major.magnitude();
				if (!isArc) {
					trigger();
				} else {
					setStatus(SetAngle1);
				}
			} else {
				if (RS_DIALOGFACTORY) {
					RS_DIALOGFACTORY->commandMessage(tr("Not a valid expression"));
				}
			}
		}
		break;

	case SetAngle1: {
			bool ok;
			double a = RS_Math::eval(c, &ok);
			if (ok) {
				angle1 = RS_Math::deg2rad(a);
				setStatus(SetAngle2);
			} else {
				if (RS_DIALOGFACTORY) {
					RS_DIALOGFACTORY->commandMessage(tr("Not a valid expression"));
				}
			}
		}
		break;

	case SetAngle2: {
			bool ok;
			double a = RS_Math::eval(c, &ok);
			if (ok) {
				angle2 = RS_Math::deg2rad(a);
				trigger();
			} else {
				if (RS_DIALOGFACTORY) {
					RS_DIALOGFACTORY->commandMessage(tr("Not a valid expression"));
				}
			}
		}
		break;

	default:
		break;
	}
}
*/

QStringList RS_ActionDrawCircleTan3::getAvailableCommands() {
	QStringList cmd;
	return cmd;
}

void RS_ActionDrawCircleTan3::updateMouseButtonHints() {
	if (RS_DIALOGFACTORY) {
		switch (getStatus()) {
		case SetCircle1:
			RS_DIALOGFACTORY->updateMouseWidget(tr("Specify the first line/arc/circle"),
												tr("Cancel"));
			break;

		case SetCircle2:
			RS_DIALOGFACTORY->updateMouseWidget(tr("Specify the second line/arc/circle"),
												tr("Back"));
			break;
		case SetCircle3:
			RS_DIALOGFACTORY->updateMouseWidget(tr("Specify the third line/arc/circle"),
												tr("Back"));
			break;

		case SetCenter:
			RS_DIALOGFACTORY->updateMouseWidget(tr("Select the center of the tangent circle"),
												tr("Back"));
			break;
		default:
			RS_DIALOGFACTORY->updateMouseWidget();
			break;
		}
	}
}

void RS_ActionDrawCircleTan3::updateMouseCursor() {
	graphicView->setMouseCursor(RS2::CadCursor);
}

// EOF<|MERGE_RESOLUTION|>--- conflicted
+++ resolved
@@ -51,15 +51,6 @@
 	actionType=RS2::ActionDrawCircleTan3;
 }
 
-<<<<<<< HEAD
-QAction* RS_ActionDrawCircleTan3::createGUIAction(RS2::ActionType /*type*/, QObject* /*parent*/) {
-    QAction* action=new QAction(QIcon(":/extui/circletan3.png"), tr("Tangential &3 Circles"), nullptr);
-    action->setToolTip(tr("Draw tangential circle of 3 given points, lines, arcs/circles"));
-    return action;
-}
-
-=======
->>>>>>> 1dbab289
 void RS_ActionDrawCircleTan3::init(int status) {
 	RS_PreviewActionInterface::init(status);
 	if(status>=0) {
