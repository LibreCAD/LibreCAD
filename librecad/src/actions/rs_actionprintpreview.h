--- conflicted
+++ resolved
@@ -54,13 +54,8 @@
                           RS_GraphicView& graphicView);
     ~RS_ActionPrintPreview() override;
 
-<<<<<<< HEAD
-    void init(int status=0) override;
+    void init(int status=Neutral) override;
     void resume() override;
-=======
-    void init(int status=Neutral) override;
-	void resume() override;
->>>>>>> 7b96f926
 
     void mouseMoveEvent(QMouseEvent* e) override;
     void mousePressEvent(QMouseEvent* e) override;
@@ -92,15 +87,8 @@
     RS2::CursorType doGetMouseCursor(int status) override;
 private:
 
-<<<<<<< HEAD
-    bool hasOptions = false;
-    bool m_bPaperOffset = false;
     struct Points;
     std::unique_ptr<Points> pPoints;
-=======
-	struct Points;
-	std::unique_ptr<Points> pPoints;
->>>>>>> 7b96f926
     std::unique_ptr<QG_PrintPreviewOptions> m_option;
     bool hasOptions = false;
     bool m_bPaperOffset = false;
