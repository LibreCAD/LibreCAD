# LibreCAD project file
# (c) Ries van Twisk (librecad@rvt.dds.nl)
TEMPLATE = app

DISABLE_POSTSCRIPT = false

#uncomment to enable a Debugging menu entry for basic unit testing
#DEFINES += LC_DEBUGGING

DEFINES += DWGSUPPORT
DEFINES -= JWW_WRITE_SUPPORT

LC_VERSION="2.2.2.6-alpha"
LC_PRERELEASE = "true";

VERSION=$${LC_VERSION}

# Store intermedia stuff somewhere else
GENERATED_DIR = ../../generated/librecad
# Use common project definitions.
include(../../common.pri)
include(./boost.pri)
include(./muparser.pri)

CONFIG += qt \
    warn_on \
    link_prl \
    verbose \
    depend_includepath

QT += widgets printsupport network
CONFIG += c++17

# using qt5 connections for UI forms
QMAKE_UIC_FLAGS += --connections string

*-g++ {
    QMAKE_CXXFLAGS += -fext-numeric-literals
}

GEN_LIB_DIR = ../../generated/lib
msvc {
    PRE_TARGETDEPS += $$GEN_LIB_DIR/dxfrw.lib \
            $$GEN_LIB_DIR/jwwlib.lib
} else {
    PRE_TARGETDEPS += $$GEN_LIB_DIR/libdxfrw.a \
            $$GEN_LIB_DIR/libjwwlib.a
}

DESTDIR = $${INSTALLDIR}

# Make translations at the end of the process
unix {
    LC_VERSION=$$system([ "$(which git)x" != "x" -a -d ../../.git ] && echo "$(git describe --always)" || echo "$${LC_VERSION}")

    macx {
        TARGET = LibreCAD
        VERSION=$$system(echo "$${LC_VERSION}" | sed -e 's/\-.*//g')
        QMAKE_INFO_PLIST = Info.plist.app
        DEFINES += QC_APPDIR="\"LibreCAD\""
        ICON = ../res/images/librecad.icns
        contains(DISABLE_POSTSCRIPT, false) {
            QMAKE_POST_LINK = /bin/sh $$_PRO_FILE_PWD_/../../scripts/postprocess-osx.sh $$OUT_PWD/$${DESTDIR}/$${TARGET}.app/ $$[QT_INSTALL_BINS];
            QMAKE_POST_LINK += /usr/libexec/PlistBuddy -c \"Set :CFBundleGetInfoString string $${TARGET} $${LC_VERSION}\" $$OUT_PWD/$${DESTDIR}/$${TARGET}.app/Contents/Info.plist;
        }
    }
    else {
        TARGET = librecad
        DEFINES += QC_APPDIR="\"librecad\""
        RC_FILE = ../res/images/librecad.icns
        contains(DISABLE_POSTSCRIPT, false) {
            QMAKE_POST_LINK = cd $$_PRO_FILE_PWD_/../.. && scripts/postprocess-unix.sh
        }
        DEFINES -=  QT_NO_SHORTCUT
    }
}
win32 {
    TARGET = LibreCAD

    CONFIG += console
    DEFINES += QC_APPDIR="\"LibreCAD\""

    # add MSYSGIT_DIR = PathToGitBinFolder (without quotes) in custom.pro file, for commit hash in about dialog
    !isEmpty( MSYSGIT_DIR ) {
        LC_VERSION = $$system( \"$$MSYSGIT_DIR/git.exe\" describe || echo "$${LC_VERSION}")
    }

    RC_FILE = ../res/images/librecad.rc
    RC_ICONS = ../res/images/librecad.ico
    contains(DISABLE_POSTSCRIPT, false) {
        QMAKE_POST_LINK = "$$_PRO_FILE_PWD_/../../scripts/postprocess-win.bat" $$LC_VERSION
    }
}

DEFINES += LC_VERSION=\"$$LC_VERSION\"
DEFINES += LC_PRERELEASE=\"$$LC_PRERELEASE\"

# Additional libraries to load
LIBS += -L../../generated/lib  \
    -ldxfrw \
    -ljwwlib

INCLUDEPATH += \
    ../../libraries/lciconengine \
    ../../libraries/libdxfrw/src \
    ../../libraries/jwwlib/src \
    cmd \
    lib/actions \
    lib/creation \
    lib/debug \
    lib/engine \
    lib/engine/document \
    lib/engine/document/blocks \
    lib/engine/document/container \
    lib/engine/document/dimstyles \
    lib/engine/document/entities \
    lib/engine/document/entities/support \
    lib/engine/document/fonts \
    lib/engine/document/io \
    lib/engine/document/layers \    
    lib/engine/document/patterns \
    lib/engine/document/textstyles \
    lib/engine/document/ucs \
    lib/engine/document/variables \
    lib/engine/document/views \    
    lib/engine/clipboard \
    lib/engine/overlays \
    lib/engine/overlays/angles_base \
    lib/engine/overlays/highlight \
    lib/engine/overlays/preview \
    lib/engine/overlays/references \
    lib/engine/overlays/crosshair \
    lib/engine/overlays/info_cursor \
    lib/engine/overlays/overlay_box \
    lib/engine/overlays/ucs_mark \
    lib/engine/undo \
    lib/engine/utils \
    lib/engine/settings \
    lib/fileio \
    lib/filters \
    lib/generators \
    lib/generators/makercamsvg \
    lib/generators/layers \
    lib/generators/image \
    lib/gui \
    lib/gui/grid \
    lib/gui/render \
    lib/gui/render/headless \
    lib/gui/render/widget \
    lib/information \
    lib/math \
    lib/modification \
    lib/printing \
    actions \
    actions/dock_widgets \
    actions/dock_widgets/block \
    actions/dock_widgets/entity_info \
    actions/dock_widgets/layer \
    actions/dock_widgets/library \
    actions/dock_widgets/ucs_list \
    actions/drawing \
    actions/drawing/draw \
    actions/drawing/draw/circle \
    actions/drawing/draw/curve \
    actions/drawing/draw/spline \
    actions/drawing/draw/dimensions \
    actions/drawing/draw/ellipse \
    actions/drawing/draw/hatch \
    actions/drawing/draw/image \
    actions/drawing/draw/line \
    actions/drawing/draw/point \
    actions/drawing/draw/rect \
    actions/drawing/draw/polygon \
    actions/drawing/draw/misc \
    actions/drawing/draw/line/shapes \
    actions/drawing/draw/line/misc \
    actions/drawing/draw/line/shapes/rect \
    actions/drawing/draw/line/shapes/polygon \
    actions/drawing/draw/polyline \
    actions/drawing/draw/text \
    actions/drawing/edit \
    actions/drawing/info \
    actions/drawing/modify \
    actions/drawing/pen \
    actions/drawing/rel_zero \
    actions/drawing/selection \
    actions/drawing/snap \
    actions/drawing/zoom \
    actions/file \
    actions/options \
    actions/print_preview \
    ui \
    ui/action_options \
    ui/action_options/circle \
    ui/action_options/curve \
    ui/action_options/spline \
    ui/action_options/dimensions \
    ui/action_options/edit \
    ui/action_options/image \
    ui/action_options/info \
    ui/action_options/insert \
    ui/action_options/line \
    ui/action_options/rect \
    ui/action_options/polygon \
    ui/action_options/misc \
    ui/action_options/modify \
    ui/action_options/ellipse \
    ui/action_options/other \
    ui/action_options/polyline \
    ui/action_options/point \
    ui/action_options/print_preview \
    ui/action_options/selection \
    ui/action_options/snap \
    ui/action_options/text \
    ui/actions \
    ui/components \
    ui/components \
    ui/components/comboboxes \
    ui/components/containers \
    ui/components/creators \
    ui/components/layouts \
    ui/components/pen \
    ui/components/status_bar \
    ui/components/toolbars \
    ui/dialogs \
    ui/dialogs/actions \
    ui/dialogs/actions/modify \
    ui/dialogs/modify \
    ui/dialogs/entity \
    ui/dialogs/file \
    ui/dialogs/file/export \
    ui/dialogs/file/export/layers \
    ui/dialogs/file/export/image \
    ui/dialogs/file/export/makercam \        
    ui/dialogs/main \
    ui/dialogs/settings \
    ui/dialogs/settings/dimstyles \
    ui/dialogs/settings/dimstyles/dimstyle_manager \
    ui/dialogs/settings/dimstyles/dimstyle_manager/support \
    ui/dialogs/settings/options_device \
    ui/dialogs/settings/options_drawing \
    ui/dialogs/settings/options_general \
    ui/dialogs/settings/options_widget \
    ui/dialogs/settings/shortcuts \
    ui/dock_widgets \
    ui/dock_widgets/block_widget \
    ui/dock_widgets/command_line \
    ui/dock_widgets/entity_info \
    ui/dock_widgets/layer_widget \
    ui/dock_widgets/layers_tree \
    ui/dock_widgets/library_widget \
    ui/dock_widgets/pen_palette \
    ui/dock_widgets/pen_wizard \
    ui/dock_widgets/views_list \
    ui/dock_widgets/ucs_list \
    ui/dock_widgets/workspaces \
    ui/dock_widgets/cad \
    ui/main \
    ui/main/init \
    ui/main/persistence \
    ui/main/release_check \
    ui/main/support \
    ui/main/fontviewer \
    ui/main/workspaces \
    ui/view \
    # ui/not_used \
    # actions/not_used \
    main \
    main/console_dxf2pdf \
    test \
    plugins \
    ../res  \
    ../res/arrows \
    ../res/controls \
    ../res/dxf \
    ../res/gdt \
    ../res/icons \
    ../res/images \


RESOURCES += ../res/arrows/arrows.qrc
RESOURCES += ../res/controls/controls.qrc
RESOURCES += ../res/dxf/dxf.qrc
RESOURCES += ../res/gdt/gdt.qrc
RESOURCES += ../res/icons/icons.qrc
RESOURCES += ../res/images/images.qrc
RESOURCES += ../../licenses/licenses.qrc


# ################################################################################
# Library
HEADERS += \
    actions/dock_widgets/layer/lc_actionentitylayerbase.h \
    actions/dock_widgets/layer/lc_actionentitylayertoggle.h \
    actions/dock_widgets/layer/lc_actionlayerscmd.h \
    actions/dock_widgets/ucs_list/lc_actionucsbydimordinate.h \
    actions/dock_widgets/ucs_list/lc_actionucscreate.h \
    actions/drawing/draw/curve/lc_actiondrawarc2pointsangle.h \
    actions/drawing/draw/curve/lc_actiondrawarc2pointsbase.h \
    actions/drawing/draw/curve/lc_actiondrawarc2pointsheight.h \
    actions/drawing/draw/curve/lc_actiondrawarc2pointslength.h \
    actions/drawing/draw/curve/lc_actiondrawarc2pointsradius.h \
    actions/drawing/draw/dimensions/lc_actiondimordinate.h \
    actions/drawing/draw/dimensions/lc_actiondimordinaterebase.h \
    actions/drawing/draw/dimensions/lc_actionselectdimordinatesameorigin.h \
    actions/drawing/draw/dimensions/lc_actiondrawgdtfeaturecontrolframe.h \
    actions/drawing/draw/line/misc/lc_actiondrawmidline.h \
    actions/drawing/draw/line/misc/lc_actiondrawboundingbox.h \
    actions/drawing/draw/polygon/lc_actiondrawlinepolygon4.h \
    actions/drawing/draw/spline/lc_actionremovesplinepoints.h \
    actions/drawing/draw/spline/lc_actionsplineaddpoint.h \
    actions/drawing/draw/spline/lc_actionsplineappendpoint.h \
    actions/drawing/draw/spline/lc_actionsplineexplode.h \
    actions/drawing/draw/spline/lc_actionsplinefrompolyline.h \
    actions/drawing/draw/spline/lc_actionsplinemodifybase.h \
    actions/drawing/draw/spline/lc_actionsplineremovebetween.h \
    actions/drawing/draw/dimensions/lc_actioncircledimbase.h \
    actions/drawing/draw/dimensions/lc_actiondrawdimbaseline.h \
    actions/drawing/draw/ellipse/lc_actiondrawellipse1point.h \
    actions/drawing/draw/point/lc_actiondrawpointslattice.h \
    actions/drawing/draw/point/lc_actionpastetopoints.h \
    actions/drawing/draw/point/lc_actionselectpoints.h \
    actions/drawing/draw/polyline/lc_actionpolylinearcstolines.h \
    actions/drawing/draw/polyline/lc_actionpolylinechangesegmenttype.h \
    actions/drawing/modify/lc_actionmodifyalign.h \
    actions/drawing/modify/lc_actionmodifyalignref.h \
    actions/drawing/modify/lc_actionmodifyalignsingle.h \
    actions/drawing/selection/lc_actionsingleentityselectbase.h \
    lib/actions/lc_actioninfomessagebuilder.h \
    lib/actions/lc_overlayboxaction.h \
<<<<<<< HEAD
    lib/engine/document/dimstyles/lc_dimstyle.h \
    lib/engine/document/dimstyles/lc_dimstyleslist.h \
    lib/engine/document/dimstyles/lc_dimarrowregistry.h \
    lib/engine/document/dimstyles/lc_dimstyletovariablesmapper.h \
    lib/engine/document/entities/lc_extentitydata.h \
=======
    lib/engine/document/container/lc_containertraverser.h \
>>>>>>> 2ac39985
    lib/engine/document/entities/lc_mleader.h \
    lib/engine/document/entities/lc_tolerance.h \
    lib/engine/document/entities/support/lc_arrow_box.h \
    lib/engine/document/entities/support/lc_arrow_circle.h \
    lib/engine/document/entities/support/lc_arrow_datum.h \
    lib/engine/document/entities/support/lc_arrow_dot.h \
    lib/engine/document/entities/support/lc_arrow_headclosed.h \
    lib/engine/document/entities/support/lc_arrow_headclosed2.h \
    lib/engine/document/entities/support/lc_arrow_headclosed_blank.h \
    lib/engine/document/entities/support/lc_arrow_headopen.h \
    lib/engine/document/entities/support/lc_arrow_integral.h \
    lib/engine/document/entities/support/lc_arrow_none.h \
    lib/engine/document/entities/support/lc_arrow_tick.h \
    lib/engine/document/entities/support/lc_dimarrowblock.h \
    lib/engine/document/entities/support/lc_dimarrowblockpoly.h \
    lib/engine/document/lc_graphicvariables.h \
    lib/engine/document/textstyles/lc_textstyle.h \
    lib/engine/document/textstyles/lc_textstylelist.h \
    lib/engine/document/ucs/lc_ucslist.h \
    lib/engine/overlays/angles_base/lc_overlayanglesbasemark.h \
    lib/engine/overlays/highlight/lc_highlight.h \
    lib/actions/lc_modifiersinfo.h \
    lib/actions/rs_actioninterface.h \
    lib/engine/overlays/info_cursor/lc_cursoroverlayinfo.h \
    lib/engine/overlays/lc_overlayentitiescontainer.h \
    lib/engine/overlays/lc_overlayentity.h \
    lib/engine/overlays/lc_overlaysmanager.h \
    lib/engine/overlays/preview/rs_preview.h \
    lib/actions/rs_previewactioninterface.h \
    lib/actions/rs_snapper.h \
    lib/creation/rs_creation.h \
    lib/debug/rs_debug.h \
    lib/engine/document/ucs/lc_ucs.h \
    lib/engine/document/views/lc_view.h \
    lib/engine/document/views/lc_viewslist.h \
    lib/engine/document/entities/lc_cachedlengthentity.h \
    lib/engine/overlays/crosshair/lc_crosshair.h \
    lib/engine/document/container/lc_looputils.h \
    lib/engine/document/entities/lc_parabola.h \
    lib/engine/overlays/references/lc_refarc.h \
    lib/engine/overlays/references/lc_refcircle.h \
    lib/engine/overlays/references/lc_refconstructionline.h \
    lib/engine/overlays/references/lc_refellipse.h \
    lib/engine/overlays/references/lc_refline.h \
    lib/engine/overlays/references/lc_refpoint.h \
    lib/engine/overlays/ucs_mark/lc_overlayrelativezero.h \
    lib/engine/overlays/ucs_mark/lc_overlayucszero.h \
    lib/engine/overlays/ucs_mark/lc_ucs_mark.h \
    lib/engine/rs.h \
    lib/engine/document/entities/rs_arc.h \
    lib/engine/document/entities/rs_atomicentity.h \
    lib/engine/document/blocks/rs_block.h \
    lib/engine/document/blocks/rs_blocklist.h \
    lib/engine/document/blocks/rs_blocklistlistener.h \
    lib/engine/clipboard/rs_clipboard.h \
    lib/engine/document/entities/rs_circle.h \
    lib/engine/rs_color.h \
    lib/engine/document/entities/rs_constructionline.h \
    lib/engine/document/entities/rs_dimaligned.h \
    lib/engine/document/entities/rs_dimangular.h \
    lib/engine/document/entities/rs_dimdiametric.h \
    lib/engine/document/entities/rs_dimension.h \
    lib/engine/document/entities/rs_dimlinear.h \
    lib/engine/document/entities/lc_dimordinate.h \
    lib/engine/document/entities/rs_dimradial.h \
    lib/engine/document/entities/lc_dimarc.h \
    lib/engine/document/rs_document.h \
    lib/engine/document/entities/rs_ellipse.h \
    lib/engine/document/entities/rs_entity.h \
    lib/engine/document/container/rs_entitycontainer.h \
    lib/engine/rs_flags.h \
    lib/engine/document/fonts/rs_font.h \
    lib/engine/document/fonts/rs_fontchar.h \
    lib/engine/document/fonts/rs_fontlist.h \
    lib/engine/document/rs_graphic.h \
    lib/engine/document/entities/rs_hatch.h \
    lib/engine/document/entities/lc_hyperbola.h \
    lib/engine/document/entities/rs_insert.h \
    lib/engine/document/entities/rs_image.h \
    lib/engine/document/layers/rs_layer.h \
    lib/engine/document/layers/rs_layerlist.h \
    lib/engine/document/layers/rs_layerlistlistener.h \
    lib/engine/document/entities/rs_leader.h \
    lib/engine/document/entities/rs_line.h \
    lib/engine/document/entities/rs_mtext.h \    
    lib/engine/overlays/rs_overlayline.h \
    lib/engine/overlays/overlay_box/rs_overlaybox.h \
    lib/engine/document/patterns/rs_pattern.h \
    lib/engine/document/patterns/rs_patternlist.h \
    lib/engine/rs_pen.h \
    lib/engine/document/entities/rs_point.h \
    lib/engine/document/entities/rs_polyline.h \
    lib/engine/settings/lc_settingsexporter.h \
    lib/engine/settings/rs_settings.h \
    lib/engine/document/entities/rs_solid.h \
    lib/engine/document/entities/rs_spline.h \
    lib/engine/document/entities/lc_splinepoints.h \
    lib/engine/rs_system.h \
    lib/engine/document/entities/rs_text.h \
    lib/engine/undo/lc_undoablerelzero.h \
    lib/engine/undo/rs_undo.h \
    lib/engine/undo/rs_undoable.h \
    lib/engine/undo/rs_undocycle.h \
    lib/engine/rs_units.h \
    lib/engine/lc_drawable.h \
    lib/engine/utils/lc_rectregion.h \
    lib/engine/utils/rs_utility.h \
    lib/engine/document/variables/rs_variable.h \
    lib/engine/document/variables/rs_variabledict.h \
    lib/engine/rs_vector.h \
    lib/fileio/rs_fileio.h \
    lib/fileio/lc_filenameselectionservice.h \
    lib/filters/rs_filtercxf.h \
    lib/filters/rs_filterdxfrw.h \
    lib/filters/rs_filterdxf1.h \
    lib/filters/rs_filterjww.h \
    lib/filters/rs_filterlff.h \
    lib/filters/rs_filterinterface.h \
    lib/generators/layers/lc_layersexporter.h \
    lib/generators/image/lc_imageexporter.h \
    lib/gui/lc_coordinates_parser.h \
    lib/gui/lc_graphicviewport.h \
    lib/gui/lc_graphicviewportlistener.h \
    lib/gui/render/headless/lc_printviewportrenderer.h \
    lib/gui/render/lc_graphicviewportrenderer.h \
    plugins/lc_plugininvoker.h \
    lib/actions/lc_actioncontext.h \
    ui/components/creators/lc_creatorinvoker.h \
    # ui/components/toolbars/lc_snapoptionsholdermanager.h \    
    ui/dialogs/entity/lc_dlgdimension.h \
    ui/dialogs/file/export/image/lc_exporttoimageservice.h \
    ui/dialogs/file/export/layers/lc_exportlayersdialogservice.h \
    ui/dialogs/lc_inputtextdialog.h \
    ui/dialogs/settings/dimstyles/lc_dimstylestreemodel.h \
    ui/dialogs/settings/options_drawing/lc_dlgnewcustomvariable.h \
    ui/dialogs/settings/options_drawing/lc_dlgnewdimstyle.h \
    ui/dialogs/settings/options_drawing/lc_dimstylesexporter.h \
    ui/dialogs/settings/options_widget/lc_dlgiconssetup.h \
    ui/dialogs/settings/dimstyles/lc_dimstyleitem.h \
    ui/dialogs/settings/dimstyles/lc_dimstyleslistmodel.h \
    ui/dialogs/settings/dimstyles/lc_dimstylestreemodel.h \
    ui/dialogs/settings/dimstyles/dimstyle_manager/lc_dlgdimstylemanager.h \
    ui/dialogs/settings/dimstyles/dimstyle_manager/support/lc_dimstylepreviewgraphicview.h \
    ui/dialogs/settings/dimstyles/dimstyle_manager/support/lc_dimstylepreviewpanel.h \
    ui/dialogs/settings/dimstyles/dimstyle_manager/support/lc_tabproxywidget.h \
    ui/dialogs/file/export/layers/lc_layerexportoptions.h \
    ui/dock_widgets/lc_dockwidget.h \
    ui/dock_widgets/lc_graphicviewawarewidget.h \
    ui/dock_widgets/lc_widgets_common.h \
    #ui/dock_widgets/library_widget/lc_librarywidget.h \
    ui/lc_actionhandlerfactory.h \
    ui/lc_graphicviewaware.h \
    ui/lc_snapmanager.h \
    ui/lc_uiutils.h \
    ui/main/fontviewer/lc_fontfileviewer.h \
    ui/main/init/lc_applicationwindowinitializer.h \
    ui/main/support/lc_appwindowdialogsinvoker.h \
    ui/main/lc_appwindowaware.h \
    ui/main/lc_defaultactioncontext.h \
    ui/main/persistence/lc_documentsstorage.h \
    lib/gui/render/widget/lc_graphicviewrenderer.cpp \
    lib/gui/render/widget/lc_printpreviewviewrenderer.cpp \
    lib/gui/render/widget/lc_widgetviewportrenderer.cpp \
    lib/modification/lc_align.h \
    ui/action_options/curve/lc_actiondrawarc2poptions.h \
    ui/action_options/misc/lc_midlineoptions.h \
    ui/action_options/misc/lc_drawboundingboxoptions.h \
    ui/action_options/modify/lc_modifyalignoptions.h \
    ui/action_options/modify/lc_modifyalignrefoptions.h \
    ui/action_options/other/lc_ucssetoptions.h \
    ui/action_options/spline/lc_splineexplodeoptions.h \
    ui/action_options/spline/lc_splinefrompolylineoptions.h \
    ui/action_options/point/lc_pastetopointsoptions.h \
    ui/action_options/point/lc_pointslatticeoptions.h \
    ui/action_options/selection/lc_selectwindowoptions.h \
    ui/components/status_bar/lc_anglesbasiswidget.h \
    ui/components/status_bar/lc_qtstatusbarmanager.h \
    ui/components/status_bar/lc_ucsstatewidget.h \
    ui/dialogs/entity/lc_entitypropertiesdlg.h \
    ui/dialogs/main/lc_dlgabout.h \
    ui/dialogs/main/lc_dlgnewversionavailable.h \
    ui/dialogs/settings/options_widget/lc_iconcolorsoptions.h \
    ui/dock_widgets/ucs_list/lc_dlgucslistoptions.h \
    ui/dock_widgets/ucs_list/lc_dlgucsproperties.h \
    ui/dock_widgets/ucs_list/lc_ucslistbutton.h \
    ui/dock_widgets/ucs_list/lc_ucslistmodel.h \
    ui/dock_widgets/ucs_list/lc_ucslistoptions.h \
    ui/dock_widgets/ucs_list/lc_ucslistwidget.h \
    ui/dock_widgets/views_list/lc_dlgnamedviewslistoptions.h \
    ui/dock_widgets/views_list/lc_namedviewsbutton.h \
    ui/dock_widgets/views_list/lc_namedviewslistoptions.h \
    ui/dock_widgets/views_list/lc_namedviewslistwidget.h \
    ui/dock_widgets/views_list/lc_namedviewsmodel.h \
    ui/dock_widgets/workspaces/lc_workspacelistbutton.h \
    ui/dock_widgets/cad/lc_caddockwidget.h \
    ui/main/support/lc_lastopenfilesopener.h \
    ui/main/workspaces/lc_workspacesmanager.h \
    ui/main/release_check/lc_releasechecker.h \
    lib/gui/grid/lc_gridsystem.h \
    lib/gui/grid/lc_isometricgrid.h \
    lib/gui/grid/lc_lattice.h \
    lib/gui/grid/lc_orthogonalgrid.h \
    lib/gui/rs_commandevent.h \
    lib/gui/rs_coordinateevent.h \
    lib/gui/rs_dialogfactory.h \
    lib/gui/rs_dialogfactoryinterface.h \
    lib/gui/rs_eventhandler.h \
    lib/gui/rs_graphicview.h \
    lib/gui/grid/rs_grid.h \
    lib/gui/rs_linetypepattern.h \
    lib/gui/rs_mainwindowinterface.h \
    lib/gui/render/rs_painter.h \
    lib/gui/lc_coordinates_mapper.h \
    ui/main/support/lc_customstylehelper.h \
    ui/main/support/lc_gridviewinvoker.h \
    ui/main/support/lc_infocursorsettingsmanager.h \
    ui/main/workspaces/lc_workspacesinvoker.h \
    ui/view/lc_printpreviewview.h \
    lib/information/rs_locale.h \
    lib/information/rs_information.h \
    lib/information/rs_infoarea.h \
    lib/math/lc_convert.h \
    lib/math/lc_linemath.h \
    lib/modification/rs_modification.h \
    lib/modification/rs_selection.h \
    lib/math/rs_math.h \
    lib/math/lc_quadratic.h \
    main/console_dxf2png.h \
    test/lc_simpletests.h \
    lib/generators/makercamsvg/lc_makercamsvg.h \
    lib/generators/makercamsvg/lc_xmlwriterinterface.h \
    lib/generators/makercamsvg/lc_xmlwriterqxmlstreamwriter.h \
    lib/engine/document/entities/lc_rect.h \
    lib/engine/utils/lc_rtree.h \
    lib/engine/undo/lc_undosection.h \
    lib/printing/lc_printing.h \
    main/lc_application.h \
    ui/action_options/curve/lc_ellipsearcoptions.h \
    ui/action_options/ellipse/lc_ellipse1pointoptions.h \
    ui/components/status_bar/lc_relzerocoordinateswidget.h \
    ui/dialogs/lc_dialog.h \
    ui/main/lc_mdiapplicationwindow.h

SOURCES += \
    actions/dock_widgets/layer/lc_actionentitylayerbase.cpp \
    actions/dock_widgets/layer/lc_actionentitylayertoggle.cpp \
    actions/dock_widgets/layer/lc_actionlayerscmd.cpp \
    actions/dock_widgets/ucs_list/lc_actionucsbydimordinate.cpp \
    actions/dock_widgets/ucs_list/lc_actionucscreate.cpp \
    actions/drawing/draw/curve/lc_actiondrawarc2pointsangle.cpp \
    actions/drawing/draw/curve/lc_actiondrawarc2pointsbase.cpp \
    actions/drawing/draw/curve/lc_actiondrawarc2pointsheight.cpp \
    actions/drawing/draw/curve/lc_actiondrawarc2pointslength.cpp \
    actions/drawing/draw/curve/lc_actiondrawarc2pointsradius.cpp \
    actions/drawing/draw/dimensions/lc_actiondrawgdtfeaturecontrolframe.cpp \
    actions/drawing/draw/dimensions/lc_actiondimordinate.cpp \
    actions/drawing/draw/dimensions/lc_actiondimordinaterebase.cpp \
    actions/drawing/draw/dimensions/lc_actionselectdimordinatesameorigin.cpp \
    actions/drawing/draw/line/misc/lc_actiondrawmidline.cpp \
    actions/drawing/draw/line/misc/lc_actiondrawboundingbox.cpp \
    actions/drawing/draw/polygon/lc_actiondrawlinepolygon4.cpp \
    actions/drawing/draw/spline/lc_actionremovesplinepoints.cpp \
    actions/drawing/draw/spline/lc_actionsplineaddpoint.cpp \
    actions/drawing/draw/spline/lc_actionsplineexplode.cpp \
    actions/drawing/draw/spline/lc_actionsplinefrompolyline.cpp \
    actions/drawing/draw/spline/lc_actionsplineremovebetween.cpp \
    actions/drawing/draw/point/lc_actiondrawpointslattice.cpp \
    actions/drawing/draw/point/lc_actionpastetopoints.cpp \
    actions/drawing/draw/point/lc_actionselectpoints.cpp \
    actions/drawing/modify/lc_actionmodifyalign.cpp \
    actions/drawing/modify/lc_actionmodifyalignref.cpp \
    actions/drawing/modify/lc_actionmodifyalignsingle.cpp \
    actions/drawing/selection/lc_actionsingleentityselectbase.cpp \
    lib/actions/lc_actioninfomessagebuilder.cpp \
    lib/actions/lc_overlayboxaction.cpp \
<<<<<<< HEAD
    lib/engine/document/dimstyles/lc_dimstyle.cpp \
    lib/engine/document/dimstyles/lc_dimstyleslist.cpp \
    lib/engine/document/dimstyles/lc_dimarrowregistry.cpp \
    lib/engine/document/dimstyles/lc_dimstyletovariablesmapper.cpp \
    lib/engine/document/entities/lc_extentitydata.cpp \
=======
    lib/engine/document/container/lc_containertraverser.cpp \
>>>>>>> 2ac39985
    lib/engine/document/entities/lc_mleader.cpp \
    lib/engine/document/entities/lc_tolerance.cpp \
    lib/engine/document/entities/support/lc_arrow_box.cpp \
    lib/engine/document/entities/support/lc_arrow_circle.cpp \
    lib/engine/document/entities/support/lc_arrow_datum.cpp \
    lib/engine/document/entities/support/lc_arrow_dot.cpp \
    lib/engine/document/entities/support/lc_arrow_headclosed.cpp \
    lib/engine/document/entities/support/lc_arrow_headclosed2.cpp \
    lib/engine/document/entities/support/lc_arrow_headclosed_blank.cpp \
    lib/engine/document/entities/support/lc_arrow_headopen.cpp \
    lib/engine/document/entities/support/lc_arrow_integral.cpp \
    lib/engine/document/entities/support/lc_arrow_none.cpp \
    lib/engine/document/entities/support/lc_arrow_tick.cpp \
    lib/engine/document/entities/support/lc_dimarrowblock.cpp \
    lib/engine/document/entities/support/lc_dimarrowblockpoly.cpp \
    lib/engine/document/lc_graphicvariables.cpp \
    lib/engine/document/textstyles/lc_textstyle.cpp \
    lib/engine/document/textstyles/lc_textstylelist.cpp \
    lib/engine/document/ucs/lc_ucslist.cpp \
    lib/engine/overlays/angles_base/lc_overlayanglesbasemark.cpp \
    lib/engine/overlays/info_cursor/lc_cursoroverlayinfo.cpp \
    lib/engine/overlays/lc_overlayentitiescontainer.cpp \
    lib/engine/overlays/lc_overlayentity.cpp \
    lib/engine/overlays/lc_overlaysmanager.cpp \
    lib/engine/overlays/references/lc_refconstructionline.cpp \
    lib/engine/overlays/ucs_mark/lc_overlayrelativezero.cpp \
    lib/engine/overlays/ucs_mark/lc_overlayucszero.cpp \
    lib/engine/overlays/ucs_mark/lc_ucs_mark.cpp \
    lib/engine/settings/lc_settingsexporter.cpp \
    lib/engine/undo/lc_undoablerelzero.cpp \
    lib/engine/utils/lc_rectregion.cpp \
    lib/generators/layers/lc_layersexporter.cpp \
    lib/generators/image/lc_imageexporter.cpp \
    lib/gui/lc_coordinates_parser.cpp \
    lib/gui/lc_graphicviewport.cpp \
    lib/gui/lc_graphicviewportlistener.cpp \
    lib/gui/render/headless/lc_printviewportrenderer.cpp \
    plugins/lc_plugininvoker.cpp \
    lib/actions/lc_actioncontext.cpp \
    ui/components/creators/lc_creatorinvoker.cpp \
    #ui/components/toolbars/lc_snapoptionsholdermanager.cpp \    
    ui/dialogs/entity/lc_dlgdimension.cpp \
    ui/dialogs/entity/lc_dlgtolerance.cpp \
    ui/dialogs/file/export/image/lc_exporttoimageservice.cpp \
    ui/dialogs/file/export/layers/lc_exportlayersdialogservice.cpp \    
    ui/dialogs/lc_inputtextdialog.cpp \
    ui/dialogs/settings/dimstyles/lc_dimstyleitem.cpp \
    ui/dialogs/settings/dimstyles/lc_dimstyleslistmodel.cpp \
    ui/dialogs/settings/dimstyles/lc_dimstylestreemodel.cpp \
    ui/dialogs/settings/dimstyles/dimstyle_manager/lc_dlgdimstylemanager.cpp \
    ui/dialogs/settings/dimstyles/dimstyle_manager/support/lc_dimstylepreviewgraphicview.cpp \
    ui/dialogs/settings/dimstyles/dimstyle_manager/support/lc_dimstylepreviewpanel.cpp \
    ui/dialogs/settings/dimstyles/dimstyle_manager/support/lc_tabproxywidget.cpp \
    ui/dialogs/settings/options_drawing/lc_dimstylesexporter.cpp \
    ui/dialogs/settings/options_drawing/lc_dlgnewcustomvariable.cpp \
    ui/dialogs/settings/options_drawing/lc_dlgnewdimstyle.cpp \
    ui/dialogs/settings/options_widget/lc_dlgiconssetup.cpp \
    ui/dialogs/file/export/layers/lc_layerexportoptions.cpp \
    #ui/dock_widgets/library_widget/lc_librarywidget.cpp \
    ui/dock_widgets/cad/lc_caddockwidget.cpp \
    ui/dock_widgets/lc_dockwidget.cpp \
    ui/dock_widgets/lc_graphicviewawarewidget.cpp \
    ui/lc_actionhandlerfactory.cpp \
    ui/lc_snapmanager.cpp \
    ui/lc_uiutils.cpp \
    ui/main/fontviewer/lc_fontfileviewer.cpp \
    ui/main/init/lc_applicationwindowinitializer.cpp \
    ui/main/support/lc_appwindowdialogsinvoker.cpp \
    ui/main/lc_appwindowaware.cpp \
    ui/main/lc_defaultactioncontext.cpp \
    ui/main/persistence/lc_documentsstorage.cpp \
    lib/gui/render/lc_graphicviewportrenderer.cpp \
    lib/gui/render/widget/lc_graphicviewrenderer.cpp \
    lib/gui/render/widget/lc_printpreviewviewrenderer.cpp \
    lib/gui/render/widget/lc_widgetviewportrenderer.cpp \
    lib/modification/lc_align.cpp \
    ui/action_options/curve/lc_actiondrawarc2poptions.cpp \
    ui/action_options/misc/lc_midlineoptions.cpp \
    ui/action_options/misc/lc_drawboundingboxoptions.cpp \
    ui/action_options/modify/lc_modifyalignoptions.cpp \
    ui/action_options/modify/lc_modifyalignrefoptions.cpp \
    ui/action_options/other/lc_ucssetoptions.cpp \
    ui/action_options/spline/lc_splineexplodeoptions.cpp \
    ui/action_options/spline/lc_splinefrompolylineoptions.cpp \
    actions/drawing/draw/spline/lc_actionsplineappendpoint.cpp \
    actions/drawing/draw/spline/lc_actionsplinemodifybase.cpp \
    actions/drawing/draw/dimensions/lc_actioncircledimbase.cpp \
    actions/drawing/draw/dimensions/lc_actiondrawdimbaseline.cpp \
    actions/drawing/draw/ellipse/lc_actiondrawellipse1point.cpp \
    actions/drawing/draw/polyline/lc_actionpolylinearcstolines.cpp \
    actions/drawing/draw/polyline/lc_actionpolylinechangesegmenttype.cpp \
    lib/engine/overlays/highlight/lc_highlight.cpp \
    lib/actions/lc_modifiersinfo.cpp \
    lib/actions/rs_actioninterface.cpp \
    lib/engine/overlays/preview/rs_preview.cpp \
    lib/actions/rs_previewactioninterface.cpp \
    lib/actions/rs_snapper.cpp \
    lib/creation/rs_creation.cpp \
    lib/debug/rs_debug.cpp \
    lib/engine/document/ucs/lc_ucs.cpp \
    lib/engine/document/views/lc_view.cpp \
    lib/engine/document/views/lc_viewslist.cpp \
    lib/engine/document/entities/lc_cachedlengthentity.cpp \
    lib/engine/overlays/crosshair/lc_crosshair.cpp \
    lib/engine/document/container/lc_looputils.cpp \
    lib/engine/document/entities/lc_parabola.cpp \
    lib/engine/overlays/references/lc_refarc.cpp \
    lib/engine/overlays/references/lc_refcircle.cpp \
    lib/engine/overlays/references/lc_refellipse.cpp \
    lib/engine/overlays/references/lc_refline.cpp \
    lib/engine/overlays/references/lc_refpoint.cpp \
    lib/engine/document/entities/rs_arc.cpp \
    lib/engine/document/blocks/rs_block.cpp \
    lib/engine/document/blocks/rs_blocklist.cpp \
    lib/engine/clipboard/rs_clipboard.cpp \
    lib/engine/document/entities/rs_circle.cpp \
    lib/engine/document/entities/rs_constructionline.cpp \
    lib/engine/document/entities/rs_dimaligned.cpp \
    lib/engine/document/entities/rs_dimangular.cpp \
    lib/engine/document/entities/rs_dimdiametric.cpp \
    lib/engine/document/entities/rs_dimension.cpp \
    lib/engine/document/entities/rs_dimlinear.cpp \
    lib/engine/document/entities/lc_dimordinate.cpp \
    lib/engine/document/entities/rs_dimradial.cpp \
    lib/engine/document/entities/lc_dimarc.cpp \    
    lib/engine/document/rs_document.cpp \
    lib/engine/document/entities/rs_ellipse.cpp \
    lib/engine/document/entities/rs_entity.cpp \
    lib/engine/document/container/rs_entitycontainer.cpp \
    lib/engine/document/fonts/rs_font.cpp \
    lib/engine/document/fonts/rs_fontlist.cpp \
    lib/engine/document/rs_graphic.cpp \
    lib/engine/document/entities/rs_hatch.cpp \
    lib/engine/document/entities/lc_hyperbola.cpp \
    lib/engine/document/entities/rs_insert.cpp \
    lib/engine/document/entities/rs_image.cpp \
    lib/engine/document/layers/rs_layer.cpp \
    lib/engine/document/layers/rs_layerlist.cpp \
    lib/engine/document/entities/rs_leader.cpp \
    lib/engine/document/entities/rs_line.cpp \
    lib/engine/document/entities/rs_mtext.cpp \
    lib/engine/overlays/rs_overlayline.cpp \
    lib/engine/overlays/overlay_box/rs_overlaybox.cpp \
    lib/engine/document/patterns/rs_pattern.cpp \
    lib/engine/document/patterns/rs_patternlist.cpp \
    lib/engine/document/entities/rs_point.cpp \
    lib/engine/document/entities/rs_polyline.cpp \
    lib/engine/settings/rs_settings.cpp \
    lib/engine/document/entities/rs_solid.cpp \
    lib/engine/document/entities/rs_spline.cpp \
    lib/engine/document/entities/lc_splinepoints.cpp \
    lib/engine/rs_system.cpp \
    lib/engine/document/entities/rs_text.cpp \
    lib/engine/undo/rs_undo.cpp \
    lib/engine/undo/rs_undoable.cpp \
    lib/engine/rs_units.cpp \
    lib/engine/utils/rs_utility.cpp \
    lib/engine/document/variables/rs_variabledict.cpp \
    lib/engine/rs_vector.cpp \
    lib/fileio/rs_fileio.cpp \
    lib/fileio/lc_filenameselectionservice.cpp \
    lib/filters/rs_filtercxf.cpp \
    lib/filters/rs_filterdxfrw.cpp \
    lib/filters/rs_filterdxf1.cpp \
    lib/filters/rs_filterjww.cpp \
    lib/filters/rs_filterlff.cpp \
    #lib/gui/no_used/rs_painterold.cpp \
   # lib/gui/no_used/rs_painterqtold.cpp \
    ui/action_options/point/lc_pastetopointsoptions.cpp \
    ui/action_options/point/lc_pointslatticeoptions.cpp \
    ui/action_options/selection/lc_selectwindowoptions.cpp \
    ui/components/status_bar/lc_anglesbasiswidget.cpp \
    ui/components/status_bar/lc_qtstatusbarmanager.cpp \
    ui/components/status_bar/lc_ucsstatewidget.cpp \
    ui/dialogs/entity/lc_entitypropertiesdlg.cpp \
    ui/dialogs/main/lc_dlgabout.cpp \
    ui/dialogs/main/lc_dlgnewversionavailable.cpp \
    ui/dialogs/settings/options_widget/lc_iconcolorsoptions.cpp \
    ui/dock_widgets/ucs_list/lc_dlgucslistoptions.cpp \
    ui/dock_widgets/ucs_list/lc_dlgucsproperties.cpp \
    ui/dock_widgets/ucs_list/lc_ucslistbutton.cpp \
    ui/dock_widgets/ucs_list/lc_ucslistmodel.cpp \
    ui/dock_widgets/ucs_list/lc_ucslistoptions.cpp \
    ui/dock_widgets/ucs_list/lc_ucslistwidget.cpp \
    ui/dock_widgets/views_list/lc_dlgnamedviewslistoptions.cpp \
    ui/dock_widgets/views_list/lc_namedviewsbutton.cpp \
    ui/dock_widgets/views_list/lc_namedviewslistoptions.cpp \
    ui/dock_widgets/views_list/lc_namedviewslistwidget.cpp \
    ui/dock_widgets/views_list/lc_namedviewsmodel.cpp \
    ui/dock_widgets/workspaces/lc_workspacelistbutton.cpp \
    ui/main/release_check/lc_releasechecker.cpp \
    ui/main/support/lc_lastopenfilesopener.cpp \
    ui/main/workspaces/lc_workspacesmanager.cpp\
    lib/gui/grid/lc_gridsystem.cpp \
    lib/gui/grid/lc_isometricgrid.cpp \
    lib/gui/grid/lc_lattice.cpp \
    lib/gui/grid/lc_orthogonalgrid.cpp \
    lib/gui/rs_dialogfactory.cpp \
    lib/gui/rs_eventhandler.cpp \
    lib/gui/rs_graphicview.cpp \
    lib/gui/grid/rs_grid.cpp \
    lib/gui/rs_linetypepattern.cpp \
    lib/gui/render/rs_painter.cpp \
    lib/gui/lc_coordinates_mapper.cpp \
    ui/main/support/lc_customstylehelper.cpp \
    ui/main/support/lc_gridviewinvoker.cpp \
    ui/main/support/lc_infocursorsettingsmanager.cpp \
    ui/main/workspaces/lc_workspacesinvoker.cpp \
    ui/view/lc_printpreviewview.cpp \
    lib/information/rs_locale.cpp \
    lib/information/rs_information.cpp \
    lib/information/rs_infoarea.cpp \
    lib/math/lc_convert.cpp \
    lib/math/lc_linemath.cpp \
    lib/math/rs_math.cpp \
    lib/math/lc_quadratic.cpp \
    lib/modification/rs_modification.cpp \
    lib/modification/rs_selection.cpp \
    lib/engine/rs_color.cpp \
    lib/engine/rs_pen.cpp \
    main/console_dxf2png.cpp \
    test/lc_simpletests.cpp \
    lib/generators/makercamsvg/lc_xmlwriterqxmlstreamwriter.cpp \
    lib/generators/makercamsvg/lc_makercamsvg.cpp \
    lib/engine/document/entities/rs_atomicentity.cpp \
    lib/engine/undo/rs_undocycle.cpp \
    lib/engine/rs_flags.cpp \
    lib/engine/document/entities/lc_rect.cpp \
    lib/engine/utils/lc_rtree.cpp \
    lib/engine/undo/lc_undosection.cpp \
    lib/engine/rs.cpp \
    lib/printing/lc_printing.cpp \
    main/lc_application.cpp \
    ui/action_options/curve/lc_ellipsearcoptions.cpp \
    ui/action_options/ellipse/lc_ellipse1pointoptions.cpp \
    ui/components/status_bar/lc_relzerocoordinateswidget.cpp \
    ui/dialogs/lc_dialog.cpp \
    ui/main/lc_mdiapplicationwindow.cpp
    # ui/not_used/lc_dlgdimordinate.cpp \

# ################################################################################
# Command
HEADERS += cmd/rs_commands.h
HEADERS += cmd/lc_commandItems.h
SOURCES += cmd/rs_commands.cpp

# ################################################################################
# Actions
HEADERS += actions/dock_widgets/block/rs_actionblocksadd.h \
    actions/dock_widgets/block/rs_actionblocksattributes.h \
    actions/dock_widgets/block/rs_actionblockscreate.h \
    actions/dock_widgets/block/rs_actionblocksedit.h \
    actions/dock_widgets/block/rs_actionblocksfreezeall.h \
    actions/dock_widgets/block/rs_actionblocksinsert.h \
    actions/dock_widgets/block/rs_actionblocksremove.h \
    actions/dock_widgets/block/rs_actionblockssave.h \
    actions/dock_widgets/block/rs_actionblockstoggleview.h \
    actions/dock_widgets/entity_info/lc_actioninfopickcoordinates.h \
    actions/dock_widgets/layer/lc_actionlayersexport.h \
    actions/dock_widgets/layer/lc_actionlayerstoggleconstruction.h \
    actions/dock_widgets/layer/rs_actionlayersadd.h \
    actions/dock_widgets/layer/rs_actionlayersedit.h \
    actions/dock_widgets/layer/rs_actionlayersfreezeall.h \
    actions/dock_widgets/layer/rs_actionlayerslockall.h \
    actions/dock_widgets/layer/rs_actionlayersremove.h \
    actions/dock_widgets/layer/rs_actionlayerstogglelock.h \
    actions/dock_widgets/layer/rs_actionlayerstoggleprint.h \
    actions/dock_widgets/layer/rs_actionlayerstoggleview.h \
    actions/dock_widgets/library/rs_actionlibraryinsert.h \
    actions/drawing/draw/circle/lc_actiondrawcircle2pr.h \
    actions/drawing/draw/circle/lc_actiondrawcirclebase.h \
    actions/drawing/draw/circle/lc_actiondrawcirclebyarc.h \
    actions/drawing/draw/circle/rs_actiondrawcircle.h \
    actions/drawing/draw/circle/rs_actiondrawcircle2p.h \
    actions/drawing/draw/circle/rs_actiondrawcircle3p.h \
    actions/drawing/draw/circle/rs_actiondrawcirclecr.h \
    actions/drawing/draw/circle/rs_actiondrawcircleinscribe.h \
    actions/drawing/draw/circle/rs_actiondrawcircletan1_2p.h \
    actions/drawing/draw/circle/rs_actiondrawcircletan2.h \
    actions/drawing/draw/circle/rs_actiondrawcircletan2_1p.h \
    actions/drawing/draw/circle/rs_actiondrawcircletan3.h \
    actions/drawing/draw/curve/lc_actiondrawparabola4points.h \
    actions/drawing/draw/curve/lc_actiondrawparabolaFD.h \
    actions/drawing/draw/spline/lc_actiondrawsplinepoints.h \
    actions/drawing/draw/curve/rs_actiondrawarc.h \
    actions/drawing/draw/curve/rs_actiondrawarc3p.h \
    actions/drawing/draw/curve/rs_actiondrawarctangential.h \
    actions/drawing/draw/curve/rs_actiondrawlinefree.h \
    actions/drawing/draw/spline/rs_actiondrawspline.h \
    actions/drawing/draw/dimensions/lc_actiondimarc.h \
    actions/drawing/draw/dimensions/lc_actiondimlinearbase.h \
    actions/drawing/draw/dimensions/rs_actiondimaligned.h \
    actions/drawing/draw/dimensions/rs_actiondimangular.h \
    actions/drawing/draw/dimensions/rs_actiondimdiametric.h \
    actions/drawing/draw/dimensions/rs_actiondimension.h \
    actions/drawing/draw/dimensions/rs_actiondimleader.h \
    actions/drawing/draw/dimensions/rs_actiondimlinear.h \
    actions/drawing/draw/dimensions/rs_actiondimradial.h \
    actions/drawing/draw/dimensions/rs_actiontoolregeneratedimensions.h \
    actions/drawing/draw/ellipse/rs_actiondrawellipse4points.h \
    actions/drawing/draw/ellipse/rs_actiondrawellipseaxis.h \
    actions/drawing/draw/ellipse/rs_actiondrawellipsecenter3points.h \
    actions/drawing/draw/ellipse/rs_actiondrawellipsefocipoint.h \
    actions/drawing/draw/ellipse/rs_actiondrawellipseinscribe.h \
    actions/drawing/draw/hatch/rs_actiondrawhatch.h \
    actions/drawing/draw/image/rs_actiondrawimage.h \
    actions/drawing/draw/line/lc_abstractactiondrawline.h \
    actions/drawing/draw/line/misc/lc_actiondrawcross.h \
    actions/drawing/draw/line/lc_actiondrawlineanglerel.h \
    actions/drawing/draw/line/lc_actiondrawlinefrompointtoline.h \
    actions/drawing/draw/point/lc_actiondrawlinepoints.h \
    actions/drawing/draw/line/lc_actiondrawlinesnake.h \
    actions/drawing/draw/line/lc_actiondrawslicedivide.h \
    actions/drawing/draw/line/rs_actiondrawline.h \
    actions/drawing/draw/line/rs_actiondrawlineangle.h \
    actions/drawing/draw/line/rs_actiondrawlinebisector.h \
    actions/drawing/draw/line/rs_actiondrawlinehorvert.h \
    actions/drawing/draw/line/rs_actiondrawlineorthtan.h \
    actions/drawing/draw/line/rs_actiondrawlineparallel.h \
    actions/drawing/draw/line/rs_actiondrawlineparallelthrough.h \
    actions/drawing/draw/line/rs_actiondrawlinerelangle.h \
    actions/drawing/draw/line/rs_actiondrawlinetangent1.h \
    actions/drawing/draw/line/rs_actiondrawlinetangent2.h \
    actions/drawing/draw/point/rs_actiondrawpoint.h \
    actions/drawing/draw/polygon/lc_actiondrawlinepolygon3.h \
    actions/drawing/draw/polygon/lc_actiondrawlinepolygonbase.h \
    actions/drawing/draw/polygon/lc_actiondrawstar.h \
    actions/drawing/draw/polygon/rs_actiondrawlinepolygon.h \
    actions/drawing/draw/polygon/rs_actiondrawlinepolygon2.h \
    actions/drawing/draw/rect/lc_abstractactiondrawrectangle.h \
    actions/drawing/draw/rect/lc_actiondrawrectangle1point.h \
    actions/drawing/draw/rect/lc_actiondrawrectangle2points.h \
    actions/drawing/draw/rect/lc_actiondrawrectangle3points.h \
    actions/drawing/draw/rect/rs_actiondrawlinerectangle.h \
    actions/drawing/draw/polyline/lc_actionpolylinedeletebase.h \
    actions/drawing/draw/polyline/rs_actiondrawpolyline.h \
    actions/drawing/draw/polyline/rs_actionpolylineadd.h \
    actions/drawing/draw/polyline/rs_actionpolylineappend.h \
    actions/drawing/draw/polyline/rs_actionpolylinedel.h \
    actions/drawing/draw/polyline/rs_actionpolylinedelbetween.h \
    actions/drawing/draw/polyline/rs_actionpolylineequidistant.h \
    actions/drawing/draw/polyline/rs_actionpolylinesegment.h \
    actions/drawing/draw/polyline/rs_actionpolylinetrim.h \
    actions/drawing/draw/text/rs_actiondrawmtext.h \
    actions/drawing/draw/text/rs_actiondrawtext.h \
    actions/drawing/edit/lc_actioneditpastetransform.h \
    actions/drawing/edit/rs_actioneditcopy.h \
    actions/drawing/edit/rs_actioneditundo.h \
    actions/drawing/info/lc_actioninfo3pointsangle.h \
    actions/drawing/info/lc_actioninfoproperties.h \
    actions/drawing/info/rs_actioninfoangle.h \
    actions/drawing/info/rs_actioninfoarea.h \
    actions/drawing/info/rs_actioninfodist.h \
    actions/drawing/info/rs_actioninfodist2.h \
    actions/drawing/info/rs_actioninfototallength.h \
    actions/drawing/info/rs_actioninfoinside.h \
    actions/drawing/lc_abstractactionwithpreview.h \
    actions/drawing/modify/lc_actionmodifybase.h \
    actions/drawing/modify/lc_actionmodifybreakdivide.h \
    actions/drawing/modify/lc_actionmodifyduplicate.h \
    actions/drawing/modify/lc_actionmodifylinegap.h \
    actions/drawing/modify/lc_actionmodifylinejoin.h \
    actions/drawing/modify/lc_actionmodifyselectionbase.h \
    lib/actions/lc_actionpreselectionawarebase.h \
    actions/drawing/modify/rs_actionblocksexplode.h \
    actions/drawing/modify/rs_actionmodifyattributes.h \
    actions/drawing/modify/rs_actionmodifybevel.h \
    actions/drawing/modify/rs_actionmodifycut.h \
    actions/drawing/modify/rs_actionmodifydelete.h \
    actions/drawing/modify/rs_actionmodifydeletefree.h \
    actions/drawing/modify/rs_actionmodifyentity.h \
    actions/drawing/modify/rs_actionmodifyexplodetext.h \
    actions/drawing/modify/rs_actionmodifymirror.h \
    actions/drawing/modify/rs_actionmodifymove.h \
    actions/drawing/modify/rs_actionmodifymoverotate.h \
    actions/drawing/modify/rs_actionmodifyoffset.h \
    actions/drawing/modify/rs_actionmodifyrevertdirection.h \
    actions/drawing/modify/rs_actionmodifyrotate.h \
    actions/drawing/modify/rs_actionmodifyrotate2.h \
    actions/drawing/modify/rs_actionmodifyround.h \
    actions/drawing/modify/rs_actionmodifyscale.h \
    actions/drawing/modify/rs_actionmodifystretch.h \
    actions/drawing/modify/rs_actionmodifytrim.h \
    actions/drawing/modify/rs_actionmodifytrimamount.h \
    actions/drawing/modify/rs_actionorder.h \
    actions/drawing/pen/lc_actionpenapply.h \
    actions/drawing/pen/lc_actionpenpick.h \
    actions/drawing/pen/lc_actionpensyncactivebylayer.h \
    actions/drawing/rel_zero/rs_actionlockrelativezero.h \
    actions/drawing/rel_zero/rs_actionsetrelativezero.h \
    actions/drawing/rs_actiondefault.h \
    # actions/drawing/selection/rs_actionselect.h \
    actions/drawing/selection/rs_actionselectall.h \
    lib/actions/rs_actionselectbase.h \
    actions/drawing/selection/rs_actionselectcontour.h \
    actions/drawing/selection/rs_actionselectintersected.h \
    actions/drawing/selection/rs_actionselectinvert.h \
    actions/drawing/selection/rs_actionselectlayer.h \
    actions/drawing/selection/rs_actionselectsingle.h \
    actions/drawing/selection/rs_actionselectwindow.h \
    actions/drawing/snap/lc_actionsnapmiddlemanual.h \
    actions/drawing/snap/rs_actionsnapintersectionmanual.h \
    actions/drawing/zoom/rs_actionzoomauto.h \
    actions/drawing/zoom/rs_actionzoomin.h \
    actions/drawing/zoom/rs_actionzoompan.h \
    actions/drawing/zoom/rs_actionzoomprevious.h \
    actions/drawing/zoom/rs_actionzoomredraw.h \
    actions/drawing/zoom/rs_actionzoomscroll.h \
    actions/drawing/zoom/rs_actionzoomwindow.h \
    actions/file/lc_actionfileexportmakercam.h \
    # actions/not_used/rs_actioneditpaste.h \
    # actions/not_used/rs_actionmodifydeletequick.h \
    # actions/not_used/rs_actionsetsnapmode.h \
    # actions/not_used/rs_actionsetsnaprestriction.h \
    # actions/not_used/rs_actionzoomautoy.h \
    actions/options/rs_actionoptionsdrawing.h \
    actions/print_preview/rs_actionprintpreview.h

SOURCES += actions/dock_widgets/block/rs_actionblocksadd.cpp \
    actions/dock_widgets/block/rs_actionblocksattributes.cpp \
    actions/dock_widgets/block/rs_actionblockscreate.cpp \
    actions/dock_widgets/block/rs_actionblocksedit.cpp \
    actions/dock_widgets/block/rs_actionblocksfreezeall.cpp \
    actions/dock_widgets/block/rs_actionblocksinsert.cpp \
    actions/dock_widgets/block/rs_actionblocksremove.cpp \
    actions/dock_widgets/block/rs_actionblockssave.cpp \
    actions/dock_widgets/block/rs_actionblockstoggleview.cpp \
    actions/dock_widgets/entity_info/lc_actioninfopickcoordinates.cpp \
    actions/dock_widgets/layer/lc_actionlayersexport.cpp \
    actions/dock_widgets/layer/lc_actionlayerstoggleconstruction.cpp \
    actions/dock_widgets/layer/rs_actionlayersadd.cpp \
    actions/dock_widgets/layer/rs_actionlayersedit.cpp \
    actions/dock_widgets/layer/rs_actionlayersfreezeall.cpp \
    actions/dock_widgets/layer/rs_actionlayerslockall.cpp \
    actions/dock_widgets/layer/rs_actionlayersremove.cpp \
    actions/dock_widgets/layer/rs_actionlayerstogglelock.cpp \
    actions/dock_widgets/layer/rs_actionlayerstoggleprint.cpp \
    actions/dock_widgets/layer/rs_actionlayerstoggleview.cpp \
    actions/dock_widgets/library/rs_actionlibraryinsert.cpp \
    actions/drawing/draw/circle/lc_actiondrawcircle2pr.cpp \
    actions/drawing/draw/circle/lc_actiondrawcirclebase.cpp \
    actions/drawing/draw/circle/lc_actiondrawcirclebyarc.cpp \
    actions/drawing/draw/circle/rs_actiondrawcircle.cpp \
    actions/drawing/draw/circle/rs_actiondrawcircle2p.cpp \
    actions/drawing/draw/circle/rs_actiondrawcircle3p.cpp \
    actions/drawing/draw/circle/rs_actiondrawcirclecr.cpp \
    actions/drawing/draw/circle/rs_actiondrawcircleinscribe.cpp \
    actions/drawing/draw/circle/rs_actiondrawcircletan1_2p.cpp \
    actions/drawing/draw/circle/rs_actiondrawcircletan2.cpp \
    actions/drawing/draw/circle/rs_actiondrawcircletan2_1p.cpp \
    actions/drawing/draw/circle/rs_actiondrawcircletan3.cpp \
    actions/drawing/draw/curve/lc_actiondrawparabola4points.cpp \
    actions/drawing/draw/curve/lc_actiondrawparabolaFD.cpp \
    actions/drawing/draw/spline/lc_actiondrawsplinepoints.cpp \
    actions/drawing/draw/curve/rs_actiondrawarc.cpp \
    actions/drawing/draw/curve/rs_actiondrawarc3p.cpp \
    actions/drawing/draw/curve/rs_actiondrawarctangential.cpp \
    actions/drawing/draw/curve/rs_actiondrawlinefree.cpp \
    actions/drawing/draw/spline/rs_actiondrawspline.cpp \
    actions/drawing/draw/dimensions/lc_actiondimarc.cpp \
    actions/drawing/draw/dimensions/lc_actiondimlinearbase.cpp \
    actions/drawing/draw/dimensions/rs_actiondimaligned.cpp \
    actions/drawing/draw/dimensions/rs_actiondimangular.cpp \
    actions/drawing/draw/dimensions/rs_actiondimdiametric.cpp \
    actions/drawing/draw/dimensions/rs_actiondimension.cpp \
    actions/drawing/draw/dimensions/rs_actiondimleader.cpp \
    actions/drawing/draw/dimensions/rs_actiondimlinear.cpp \
    actions/drawing/draw/dimensions/rs_actiondimradial.cpp \
    actions/drawing/draw/dimensions/rs_actiontoolregeneratedimensions.cpp \
    actions/drawing/draw/ellipse/rs_actiondrawellipse4points.cpp \
    actions/drawing/draw/ellipse/rs_actiondrawellipseaxis.cpp \
    actions/drawing/draw/ellipse/rs_actiondrawellipsecenter3points.cpp \
    actions/drawing/draw/ellipse/rs_actiondrawellipsefocipoint.cpp \
    actions/drawing/draw/ellipse/rs_actiondrawellipseinscribe.cpp \
    actions/drawing/draw/hatch/rs_actiondrawhatch.cpp \
    actions/drawing/draw/image/rs_actiondrawimage.cpp \
    actions/drawing/draw/line/lc_abstractactiondrawline.cpp \
    actions/drawing/draw/line/misc/lc_actiondrawcross.cpp \
    actions/drawing/draw/line/lc_actiondrawlineanglerel.cpp \
    actions/drawing/draw/line/lc_actiondrawlinefrompointtoline.cpp \
    actions/drawing/draw/point/lc_actiondrawlinepoints.cpp \
    actions/drawing/draw/line/lc_actiondrawlinesnake.cpp \
    actions/drawing/draw/line/lc_actiondrawslicedivide.cpp \
    actions/drawing/draw/line/rs_actiondrawline.cpp \
    actions/drawing/draw/line/rs_actiondrawlineangle.cpp \
    actions/drawing/draw/line/rs_actiondrawlinebisector.cpp \
    actions/drawing/draw/line/rs_actiondrawlinehorvert.cpp \
    actions/drawing/draw/line/rs_actiondrawlineorthtan.cpp \
    actions/drawing/draw/line/rs_actiondrawlineparallel.cpp \
    actions/drawing/draw/line/rs_actiondrawlineparallelthrough.cpp \
    actions/drawing/draw/line/rs_actiondrawlinerelangle.cpp \
    actions/drawing/draw/line/rs_actiondrawlinetangent1.cpp \
    actions/drawing/draw/line/rs_actiondrawlinetangent2.cpp \
    actions/drawing/draw/point/rs_actiondrawpoint.cpp \
    actions/drawing/draw/polygon/lc_actiondrawlinepolygon3.cpp \
    actions/drawing/draw/polygon/lc_actiondrawlinepolygonbase.cpp \
    actions/drawing/draw/polygon/lc_actiondrawstar.cpp \
    actions/drawing/draw/polygon/rs_actiondrawlinepolygon.cpp \
    actions/drawing/draw/polygon/rs_actiondrawlinepolygon2.cpp \
    actions/drawing/draw/rect/lc_abstractactiondrawrectangle.cpp \
    actions/drawing/draw/rect/lc_actiondrawrectangle1point.cpp \
    actions/drawing/draw/rect/lc_actiondrawrectangle2points.cpp \
    actions/drawing/draw/rect/lc_actiondrawrectangle3points.cpp \
    actions/drawing/draw/rect/rs_actiondrawlinerectangle.cpp \
    actions/drawing/draw/polyline/lc_actionpolylinedeletebase.cpp \
    actions/drawing/draw/polyline/rs_actiondrawpolyline.cpp \
    actions/drawing/draw/polyline/rs_actionpolylineadd.cpp \
    actions/drawing/draw/polyline/rs_actionpolylineappend.cpp \
    actions/drawing/draw/polyline/rs_actionpolylinedel.cpp \
    actions/drawing/draw/polyline/rs_actionpolylinedelbetween.cpp \
    actions/drawing/draw/polyline/rs_actionpolylineequidistant.cpp \
    actions/drawing/draw/polyline/rs_actionpolylinesegment.cpp \
    actions/drawing/draw/polyline/rs_actionpolylinetrim.cpp \
    actions/drawing/draw/text/rs_actiondrawmtext.cpp \
    actions/drawing/draw/text/rs_actiondrawtext.cpp \
    actions/drawing/edit/lc_actioneditpastetransform.cpp \
    actions/drawing/edit/rs_actioneditcopy.cpp \
    actions/drawing/edit/rs_actioneditundo.cpp \
    actions/drawing/info/lc_actioninfo3pointsangle.cpp \
    actions/drawing/info/lc_actioninfoproperties.cpp \
    actions/drawing/info/rs_actioninfoangle.cpp \
    actions/drawing/info/rs_actioninfoarea.cpp \
    actions/drawing/info/rs_actioninfodist.cpp \
    actions/drawing/info/rs_actioninfodist2.cpp \
    actions/drawing/info/rs_actioninfototallength.cpp \
    actions/drawing/info/rs_actioninfoinside.cpp \
    actions/drawing/lc_abstractactionwithpreview.cpp \
    actions/drawing/modify/lc_actionmodifybase.cpp \
    actions/drawing/modify/lc_actionmodifybreakdivide.cpp \
    actions/drawing/modify/lc_actionmodifyduplicate.cpp \
    actions/drawing/modify/lc_actionmodifylinegap.cpp \
    actions/drawing/modify/lc_actionmodifylinejoin.cpp \
    actions/drawing/modify/lc_actionmodifyselectionbase.cpp \
    lib/actions/lc_actionpreselectionawarebase.cpp \
    actions/drawing/modify/rs_actionblocksexplode.cpp \
    actions/drawing/modify/rs_actionmodifyattributes.cpp \
    actions/drawing/modify/rs_actionmodifybevel.cpp \
    actions/drawing/modify/rs_actionmodifycut.cpp \
    actions/drawing/modify/rs_actionmodifydelete.cpp \
    actions/drawing/modify/rs_actionmodifydeletefree.cpp \
    actions/drawing/modify/rs_actionmodifyentity.cpp \
    actions/drawing/modify/rs_actionmodifyexplodetext.cpp \
    actions/drawing/modify/rs_actionmodifymirror.cpp \
    actions/drawing/modify/rs_actionmodifymove.cpp \
    actions/drawing/modify/rs_actionmodifymoverotate.cpp \
    actions/drawing/modify/rs_actionmodifyoffset.cpp \
    actions/drawing/modify/rs_actionmodifyrevertdirection.cpp \
    actions/drawing/modify/rs_actionmodifyrotate.cpp \
    actions/drawing/modify/rs_actionmodifyrotate2.cpp \
    actions/drawing/modify/rs_actionmodifyround.cpp \
    actions/drawing/modify/rs_actionmodifyscale.cpp \
    actions/drawing/modify/rs_actionmodifystretch.cpp \
    actions/drawing/modify/rs_actionmodifytrim.cpp \
    actions/drawing/modify/rs_actionmodifytrimamount.cpp \
    actions/drawing/modify/rs_actionorder.cpp \
    actions/drawing/pen/lc_actionpenapply.cpp \
    actions/drawing/pen/lc_actionpenpick.cpp \
    actions/drawing/pen/lc_actionpensyncactivebylayer.cpp \
    actions/drawing/rel_zero/rs_actionlockrelativezero.cpp \
    actions/drawing/rel_zero/rs_actionsetrelativezero.cpp \
    actions/drawing/rs_actiondefault.cpp \
    # actions/drawing/selection/rs_actionselect.cpp \
    actions/drawing/selection/rs_actionselectall.cpp \
    lib/actions/rs_actionselectbase.cpp \
    actions/drawing/selection/rs_actionselectcontour.cpp \
    actions/drawing/selection/rs_actionselectintersected.cpp \
    actions/drawing/selection/rs_actionselectinvert.cpp \
    actions/drawing/selection/rs_actionselectlayer.cpp \
    actions/drawing/selection/rs_actionselectsingle.cpp \
    actions/drawing/selection/rs_actionselectwindow.cpp \
    actions/drawing/snap/lc_actionsnapmiddlemanual.cpp \
    actions/drawing/snap/rs_actionsnapintersectionmanual.cpp \
    actions/drawing/zoom/rs_actionzoomauto.cpp \
    actions/drawing/zoom/rs_actionzoomin.cpp \
    actions/drawing/zoom/rs_actionzoompan.cpp \
    actions/drawing/zoom/rs_actionzoomprevious.cpp \
    actions/drawing/zoom/rs_actionzoomredraw.cpp \
    actions/drawing/zoom/rs_actionzoomscroll.cpp \
    actions/drawing/zoom/rs_actionzoomwindow.cpp \
    actions/file/lc_actionfileexportmakercam.cpp \
    actions/options/rs_actionoptionsdrawing.cpp \
    actions/print_preview/rs_actionprintpreview.cpp


# ################################################################################
# UI
HEADERS += ui/action_options/lc_actionoptionsmanager.h \
    ui/action_options/circle/lc_circlebyarcoptions.h \
    ui/action_options/circle/qg_circleoptions.h \
    ui/action_options/circle/qg_circletan2options.h \
    ui/action_options/curve/qg_arcoptions.h \
    ui/action_options/curve/qg_arctangentialoptions.h \
    ui/action_options/spline/qg_splineoptions.h \
    ui/action_options/dimensions/qg_dimoptions.h \
    ui/action_options/edit/lc_pastetransformoptions.h \
    ui/action_options/image/qg_imageoptions.h \
    ui/action_options/info/lc_infodist2options.h \
    ui/action_options/insert/qg_insertoptions.h \
    ui/action_options/insert/qg_libraryinsertoptions.h \
    ui/action_options/lc_actionoptionswidget.h \
    ui/action_options/lc_actionoptionswidgetbase.h \
    ui/action_options/misc/lc_crossoptions.h \
    ui/action_options/line/lc_lineanglereloptions.h \
    ui/action_options/line/lc_linefrompointtolineoptions.h \
    ui/action_options/line/lc_lineoptions.h \
    ui/action_options/point/lc_linepointsoptions.h \
    ui/action_options/rect/lc_rectangle1pointoptions.h \
    ui/action_options/rect/lc_rectangle2pointsoptions.h \
    ui/action_options/rect/lc_rectangle3pointsoptions.h \
    ui/action_options/line/lc_slicedivideoptions.h \
    ui/action_options/polygon/lc_staroptions.h \
    ui/action_options/line/qg_lineangleoptions.h \
    ui/action_options/line/qg_linebisectoroptions.h \
    ui/action_options/line/qg_lineoptions.h \
    ui/action_options/line/qg_lineparalleloptions.h \
    ui/action_options/line/qg_lineparallelthroughoptions.h \
    ui/action_options/polygon/qg_linepolygonoptions.h \
    ui/action_options/line/qg_linerelangleoptions.h \
    ui/action_options/modify/lc_duplicateoptions.h \
    ui/action_options/modify/lc_linejoinoptions.h \
    ui/action_options/modify/lc_modifybreakdivideoptions.h \
    ui/action_options/modify/lc_modifygapoptions.h \
    ui/action_options/modify/lc_modifymirroroptions.h \
    ui/action_options/modify/lc_modifyrotateoptions.h \
    ui/action_options/modify/lc_modifyscaleoptions.h \
    ui/action_options/modify/lc_modifystretchoptions.h \
    ui/action_options/modify/lc_moveoptions.h \
    ui/action_options/modify/lc_rotate2options.h \
    ui/action_options/modify/qg_beveloptions.h \
    ui/action_options/modify/qg_modifyoffsetoptions.h \
    ui/action_options/modify/qg_moverotateoptions.h \
    ui/action_options/modify/qg_roundoptions.h \
    ui/action_options/modify/qg_trimamountoptions.h \
    ui/action_options/polyline/qg_polylineequidistantoptions.h \
    ui/action_options/polyline/qg_polylineoptions.h \
    ui/action_options/print_preview/qg_printpreviewoptions.h \
    ui/action_options/snap/qg_snapdistoptions.h \
    ui/action_options/snap/qg_snapmiddleoptions.h \
    ui/action_options/text/qg_mtextoptions.h \
    ui/action_options/text/qg_textoptions.h \
    ui/actions/lc_actionfactorybase.h \
    ui/actions/lc_actiongroup.h \
    ui/actions/lc_actiongroupmanager.h \
    ui/actions/lc_shortcutinfo.h \
    ui/actions/lc_shortcuts_manager.h \
    ui/actions/lc_shortcutsstorage.h \
    ui/components/comboboxes/comboboxoption.h \
    ui/components/comboboxes/qg_colorbox.h \
    ui/components/comboboxes/qg_fontbox.h \
    ui/components/comboboxes/qg_layerbox.h \
    ui/components/comboboxes/qg_linetypebox.h \
    ui/components/comboboxes/qg_patternbox.h \
    ui/components/comboboxes/qg_widthbox.h \
    ui/components/containers/lc_optionswidgetsholder.h \
    ui/components/containers/lc_snapoptionswidgetsholder.h \
    ui/components/creators/actionlist.h \
    ui/components/creators/widgetcreator.h \
    ui/components/layouts/lc_flexlayout.h \
    ui/components/lc_plaintextedit.h \
    ui/components/pen/qg_widgetpen.h \
    ui/components/qg_scrollbar.h \
    ui/components/status_bar/qg_activelayername.h \
    ui/components/status_bar/qg_coordinatewidget.h \
    ui/components/status_bar/qg_mousewidget.h \
    ui/components/status_bar/qg_selectionwidget.h \
    ui/components/status_bar/twostackedlabels.h \
    ui/components/textfileviewer.h \
    ui/components/toolbars/qg_pentoolbar.h \
    ui/components/toolbars/qg_snaptoolbar.h \
    ui/dialogs/actions/modify/qg_dlgmirror.h \
    ui/dialogs/actions/modify/qg_dlgmove.h \
    ui/dialogs/actions/modify/qg_dlgmoverotate.h \
    ui/dialogs/actions/modify/qg_dlgrotate.h \
    ui/dialogs/actions/modify/qg_dlgrotate2.h \
    ui/dialogs/actions/modify/qg_dlgscale.h \
    ui/dialogs/actions/qg_layerdialog.h \
    ui/dialogs/entity/LC_DlgParabola.h \
    ui/dialogs/entity/lc_dlgsplinepoints.h \
    ui/dialogs/entity/qg_blockdialog.h \
    ui/dialogs/entity/qg_dimensionlabeleditor.h \
    ui/dialogs/entity/qg_dlgarc.h \
    ui/dialogs/entity/qg_dlgattributes.h \
    ui/dialogs/entity/qg_dlgcircle.h \    
    ui/dialogs/entity/lc_dlgtolerance.h \
    ui/dialogs/entity/qg_dlgellipse.h \
    ui/dialogs/entity/qg_dlghatch.h \
    ui/dialogs/entity/qg_dlgimage.h \
    ui/dialogs/file/export/image/qg_dlgimageoptions.h \
    ui/dialogs/entity/qg_dlginsert.h \
    ui/dialogs/entity/qg_dlgline.h \
    ui/dialogs/entity/qg_dlgmtext.h \
    ui/dialogs/entity/qg_dlgpoint.h \
    ui/dialogs/entity/qg_dlgpolyline.h \
    ui/dialogs/entity/qg_dlgspline.h \
    ui/dialogs/entity/qg_dlgtext.h \
    ui/dialogs/file/export/makercam/qg_dlgoptionsmakercam.h \
    ui/dialogs/file/export/layers/lc_filedialogservice.h \
    ui/dialogs/file/qg_filedialog.h \
    ui/dialogs/main/qg_dlginitial.h \
    ui/dialogs/main/qg_exitdialog.h \
    ui/dialogs/qg_dialogfactory.h \
    ui/dialogs/settings/options_device/lc_deviceoptions.h \
    ui/dialogs/settings/options_drawing/lg_dimzerosbox.h \
    ui/dialogs/settings/options_drawing/qg_dlgoptionsdrawing.h \
    ui/dialogs/settings/options_general/qg_dlgoptionsgeneral.h \
    ui/dialogs/settings/options_widget/lc_widgetoptionsdialog.h \
    ui/dialogs/settings/options_widget/lc_iconengineshared.h \
    ui/dialogs/settings/shortcuts/lc_actionsshortcutsdialog.h \
    ui/dialogs/settings/shortcuts/lc_shortcutbutton.h \
    ui/dialogs/settings/shortcuts/lc_shortcutstreemodel.h \
    ui/dialogs/settings/shortcuts/lc_shortcutstreeview.h \
    ui/dialogs/settings/shortcuts/lc_shortcuttreeitem.h \
    ui/dock_widgets/block_widget/qg_blockwidget.h \
    ui/dock_widgets/command_line/qg_commandedit.h \
    ui/dock_widgets/command_line/qg_commandhistory.h \
    ui/dock_widgets/command_line/qg_commandwidget.h \
    ui/dock_widgets/entity_info/lc_quickinfobasedata.h \
    ui/dock_widgets/entity_info/lc_quickinfoentitydata.h \
    ui/dock_widgets/entity_info/lc_quickinfopointsdata.h \
    ui/dock_widgets/entity_info/lc_quickinfowidget.h \
    ui/dock_widgets/entity_info/lc_quickinfowidgetoptions.h \
    ui/dock_widgets/entity_info/lc_quickinfowidgetoptionsdialog.h \
    ui/dock_widgets/layer_widget/qg_layerwidget.h \
    ui/dock_widgets/layers_tree/lc_layerdialog_ex.h \
    ui/dock_widgets/layers_tree/lc_layertreeitem.h \
    ui/dock_widgets/layers_tree/lc_layertreemodel.h \
    ui/dock_widgets/layers_tree/lc_layertreemodel_options.h \
    ui/dock_widgets/layers_tree/lc_layertreeoptionsdialog.h \
    ui/dock_widgets/layers_tree/lc_layertreeview.h \
    ui/dock_widgets/layers_tree/lc_layertreewidget.h \
    ui/dock_widgets/library_widget/qg_librarywidget.h \
    ui/dock_widgets/pen_palette/lc_peninforegistry.h \
    ui/dock_widgets/pen_palette/lc_penitem.h \
    ui/dock_widgets/pen_palette/lc_penpalettedata.h \
    ui/dock_widgets/pen_palette/lc_penpalettemodel.h \
    ui/dock_widgets/pen_palette/lc_penpaletteoptions.h \
    ui/dock_widgets/pen_palette/lc_penpaletteoptionsdialog.h \
    ui/dock_widgets/pen_palette/lc_penpalettewidget.h \
    ui/dock_widgets/pen_wizard/colorcombobox.h \
    ui/dock_widgets/pen_wizard/colorwizard.h \
    ui/dock_widgets/pen_wizard/lc_penwizard.h \
    ui/main/init/lc_actionfactory.h \
    ui/main/init/lc_widgetfactory.h \
    ui/main/init/lc_menufactory.h \
    ui/main/init/lc_toolbarfactory.h \
    ui/main/mainwindowx.h \
    ui/main/qc_applicationwindow.h \
    ui/main/qc_mdiwindow.h \
    ui/main/support/qg_recentfiles.h\
    # ui/not_used/customtoolbarcreator.h \
    # ui/not_used/customwidgetcreator.h \
    # ui/not_used/helpbrowser.h \
    # ui/not_used/lc_cadtoolbarinterface.h \
    # ui/not_used/lc_customtoolbar.h \
    # ui/not_used/linklist.h \
    # ui/not_used/qc_graphicview.h \
    # ui/not_used/qg_cadtoolbar.h \
    # ui/not_used/qg_cadtoolbararcs.h \
    # ui/not_used/qg_cadtoolbarcircles.h \
    # ui/not_used/qg_cadtoolbardim.h \
    # ui/not_used/qg_cadtoolbarellipses.h \
    # ui/not_used/qg_cadtoolbarinfo.h \
    # ui/not_used/qg_cadtoolbarlines.h \
    # ui/not_used/qg_cadtoolbarmain.h \
    # ui/not_used/qg_cadtoolbarmodify.h \
    # ui/not_used/qg_cadtoolbarpolylines.h \
    # ui/not_used/qg_cadtoolbarselect.h \
    # ui/not_used/qg_cadtoolbarsplines.h \
    # ui/not_used/qg_dimlinearoptions.h \
    # ui/not_used/qg_dlgoptionsvariables.h \
    # ui/not_used/qg_linepolygon2options.h \
    # ui/not_used/qg_mainwindowinterface.h \
    # ui/not_used/qg_dlgdimlinear.h \
    # ui/not_used/lc_dlgdimordinate.h \
    # ui/not_used/qg_dlgdimension.h \
    ui/qg_actionhandler.h \
    ui/view/lc_centralwidget.h \
    ui/view/qg_graphicview.h

SOURCES +=ui/action_options/lc_actionoptionsmanager.cpp \
    ui/action_options/circle/lc_circlebyarcoptions.cpp \
    ui/action_options/circle/qg_circleoptions.cpp \
    ui/action_options/circle/qg_circletan2options.cpp \
    ui/action_options/curve/qg_arcoptions.cpp \
    ui/action_options/curve/qg_arctangentialoptions.cpp \
    ui/action_options/spline/qg_splineoptions.cpp \
    ui/action_options/dimensions/qg_dimoptions.cpp \
    ui/action_options/edit/lc_pastetransformoptions.cpp \
    ui/action_options/image/qg_imageoptions.cpp \
    ui/action_options/info/lc_infodist2options.cpp \
    ui/action_options/insert/qg_insertoptions.cpp \
    ui/action_options/insert/qg_libraryinsertoptions.cpp \
    ui/action_options/lc_actionoptionswidget.cpp \
    ui/action_options/lc_actionoptionswidgetbase.cpp \
    ui/action_options/misc/lc_crossoptions.cpp \
    ui/action_options/line/lc_lineanglereloptions.cpp \
    ui/action_options/line/lc_linefrompointtolineoptions.cpp \
    ui/action_options/line/lc_lineoptions.cpp \
    ui/action_options/point/lc_linepointsoptions.cpp \
    ui/action_options/rect/lc_rectangle1pointoptions.cpp \
    ui/action_options/rect/lc_rectangle2pointsoptions.cpp \
    ui/action_options/rect/lc_rectangle3pointsoptions.cpp \
    ui/action_options/line/lc_slicedivideoptions.cpp \
    ui/action_options/polygon/lc_staroptions.cpp \
    ui/action_options/line/qg_lineangleoptions.cpp \
    ui/action_options/line/qg_linebisectoroptions.cpp \
    ui/action_options/line/qg_lineoptions.cpp \
    ui/action_options/line/qg_lineparalleloptions.cpp \
    ui/action_options/line/qg_lineparallelthroughoptions.cpp \
    ui/action_options/polygon/qg_linepolygonoptions.cpp \
    ui/action_options/line/qg_linerelangleoptions.cpp \
    ui/action_options/modify/lc_duplicateoptions.cpp \
    ui/action_options/modify/lc_linejoinoptions.cpp \
    ui/action_options/modify/lc_modifybreakdivideoptions.cpp \
    ui/action_options/modify/lc_modifygapoptions.cpp \
    ui/action_options/modify/lc_modifymirroroptions.cpp \
    ui/action_options/modify/lc_modifyrotateoptions.cpp \
    ui/action_options/modify/lc_modifyscaleoptions.cpp \
    ui/action_options/modify/lc_modifystretchoptions.cpp \
    ui/action_options/modify/lc_moveoptions.cpp \
    ui/action_options/modify/lc_rotate2options.cpp \
    ui/action_options/modify/qg_beveloptions.cpp \
    ui/action_options/modify/qg_modifyoffsetoptions.cpp \
    ui/action_options/modify/qg_moverotateoptions.cpp \
    ui/action_options/modify/qg_roundoptions.cpp \
    ui/action_options/modify/qg_trimamountoptions.cpp \
    ui/action_options/polyline/qg_polylineequidistantoptions.cpp \
    ui/action_options/polyline/qg_polylineoptions.cpp \
    ui/action_options/print_preview/qg_printpreviewoptions.cpp \
    ui/action_options/snap/qg_snapdistoptions.cpp \
    ui/action_options/snap/qg_snapmiddleoptions.cpp \
    ui/action_options/text/qg_mtextoptions.cpp \
    ui/action_options/text/qg_textoptions.cpp \
    ui/actions/lc_actionfactorybase.cpp \
    ui/actions/lc_actiongroup.cpp \
    ui/actions/lc_actiongroupmanager.cpp \
    ui/actions/lc_shortcutinfo.cpp \
    ui/actions/lc_shortcuts_manager.cpp \
    ui/actions/lc_shortcutsstorage.cpp \
    ui/components/comboboxes/comboboxoption.cpp \
    ui/components/comboboxes/qg_colorbox.cpp \
    ui/components/comboboxes/qg_fontbox.cpp \
    ui/components/comboboxes/qg_layerbox.cpp \
    ui/components/comboboxes/qg_linetypebox.cpp \
    ui/components/comboboxes/qg_patternbox.cpp \
    ui/components/comboboxes/qg_widthbox.cpp \
    ui/components/containers/lc_optionswidgetsholder.cpp \
    ui/components/containers/lc_snapoptionswidgetsholder.cpp \
    ui/components/creators/actionlist.cpp \
    ui/components/creators/widgetcreator.cpp \
    ui/components/layouts/lc_flexlayout.cpp \
    ui/components/pen/qg_widgetpen.cpp \
    ui/components/status_bar/qg_activelayername.cpp \
    ui/components/status_bar/qg_coordinatewidget.cpp \
    ui/components/status_bar/qg_mousewidget.cpp \
    ui/components/status_bar/qg_selectionwidget.cpp \
    ui/components/status_bar/twostackedlabels.cpp \
    ui/components/textfileviewer.cpp \
    ui/components/toolbars/qg_pentoolbar.cpp \
    ui/components/toolbars/qg_snaptoolbar.cpp \
    ui/dialogs/actions/modify/qg_dlgmirror.cpp \
    ui/dialogs/actions/modify/qg_dlgmove.cpp \
    ui/dialogs/actions/modify/qg_dlgmoverotate.cpp \
    ui/dialogs/actions/modify/qg_dlgrotate.cpp \
    ui/dialogs/actions/modify/qg_dlgrotate2.cpp \
    ui/dialogs/actions/modify/qg_dlgscale.cpp \
    ui/dialogs/actions/qg_layerdialog.cpp \
    ui/dialogs/entity/LC_DlgParabola.cpp \
    ui/dialogs/entity/lc_dlgsplinepoints.cpp \
    ui/dialogs/entity/qg_blockdialog.cpp \
    ui/dialogs/entity/qg_dimensionlabeleditor.cpp \
    ui/dialogs/entity/qg_dlgarc.cpp \
    ui/dialogs/entity/qg_dlgattributes.cpp \
    ui/dialogs/entity/qg_dlgcircle.cpp \
    ui/dialogs/entity/qg_dlgellipse.cpp \
    ui/dialogs/entity/qg_dlghatch.cpp \
    ui/dialogs/entity/qg_dlgimage.cpp \
    ui/dialogs/file/export/image/qg_dlgimageoptions.cpp \
    ui/dialogs/entity/qg_dlginsert.cpp \
    ui/dialogs/entity/qg_dlgline.cpp \
    ui/dialogs/entity/qg_dlgmtext.cpp \
    ui/dialogs/entity/qg_dlgpoint.cpp \
    ui/dialogs/entity/qg_dlgpolyline.cpp \
    ui/dialogs/entity/qg_dlgspline.cpp \
    ui/dialogs/entity/qg_dlgtext.cpp \
    ui/dialogs/file/export/makercam/qg_dlgoptionsmakercam.cpp \
    ui/dialogs/file/export/layers/lc_filedialogservice.cpp \
    ui/dialogs/file/qg_filedialog.cpp \
    ui/dialogs/main/qg_dlginitial.cpp \
    ui/dialogs/main/qg_exitdialog.cpp \
    ui/dialogs/qg_dialogfactory.cpp \
    ui/dialogs/settings/options_device/lc_deviceoptions.cpp \
    ui/dialogs/settings/options_drawing/lg_dimzerosbox.cpp \
    ui/dialogs/settings/options_drawing/qg_dlgoptionsdrawing.cpp \
    ui/dialogs/settings/options_general/qg_dlgoptionsgeneral.cpp \
    ui/dialogs/settings/options_widget/lc_widgetoptionsdialog.cpp \
    ui/dialogs/settings/options_widget/lc_iconengineshared.cpp \
    ui/dialogs/settings/shortcuts/lc_actionsshortcutsdialog.cpp \
    ui/dialogs/settings/shortcuts/lc_shortcutbutton.cpp \
    ui/dialogs/settings/shortcuts/lc_shortcutstreemodel.cpp \
    ui/dialogs/settings/shortcuts/lc_shortcutstreeview.cpp \
    ui/dialogs/settings/shortcuts/lc_shortcuttreeitem.cpp \
    ui/dock_widgets/block_widget/qg_blockwidget.cpp \
    ui/dock_widgets/command_line/qg_commandedit.cpp \
    ui/dock_widgets/command_line/qg_commandhistory.cpp \
    ui/dock_widgets/command_line/qg_commandwidget.cpp \
    ui/dock_widgets/entity_info/lc_quickinfobasedata.cpp \
    ui/dock_widgets/entity_info/lc_quickinfoentitydata.cpp \
    ui/dock_widgets/entity_info/lc_quickinfopointsdata.cpp \
    ui/dock_widgets/entity_info/lc_quickinfowidget.cpp \
    ui/dock_widgets/entity_info/lc_quickinfowidgetoptions.cpp \
    ui/dock_widgets/entity_info/lc_quickinfowidgetoptionsdialog.cpp \
    ui/dock_widgets/layer_widget/qg_layerwidget.cpp \
    ui/dock_widgets/layers_tree/lc_layerdialog_ex.cpp \
    ui/dock_widgets/layers_tree/lc_layertreeitem.cpp \
    ui/dock_widgets/layers_tree/lc_layertreemodel.cpp \
    ui/dock_widgets/layers_tree/lc_layertreemodel_options.cpp \
    ui/dock_widgets/layers_tree/lc_layertreeoptionsdialog.cpp \
    ui/dock_widgets/layers_tree/lc_layertreeview.cpp \
    ui/dock_widgets/layers_tree/lc_layertreewidget.cpp \
    ui/dock_widgets/library_widget/qg_librarywidget.cpp \
    ui/dock_widgets/pen_palette/lc_peninforegistry.cpp \
    ui/dock_widgets/pen_palette/lc_penitem.cpp \
    ui/dock_widgets/pen_palette/lc_penpalettedata.cpp \
    ui/dock_widgets/pen_palette/lc_penpalettemodel.cpp \
    ui/dock_widgets/pen_palette/lc_penpaletteoptions.cpp \
    ui/dock_widgets/pen_palette/lc_penpaletteoptionsdialog.cpp \
    ui/dock_widgets/pen_palette/lc_penpalettewidget.cpp \
    ui/dock_widgets/pen_wizard/colorcombobox.cpp \
    ui/dock_widgets/pen_wizard/colorwizard.cpp \
    ui/dock_widgets/pen_wizard/lc_penwizard.cpp \
    ui/main/init/lc_actionfactory.cpp \
    ui/main/init/lc_widgetfactory.cpp \
    ui/main/init/lc_menufactory.cpp \
    ui/main/init/lc_toolbarfactory.cpp \
    ui/main/mainwindowx.cpp \
    ui/main/qc_applicationwindow.cpp \
    ui/main/qc_mdiwindow.cpp \
    ui/main/support/qg_recentfiles.cpp \
    # ui/not_used/customtoolbarcreator.cpp \
    # ui/not_used/customwidgetcreator.cpp \
    # ui/not_used/helpbrowser.cpp \
    # ui/not_used/lc_cadtoolbarinterface.cpp \
    # ui/not_used/lc_customtoolbar.cpp \
    # ui/not_used/linklist.cpp \
    # ui/not_used/qc_graphicview.cpp \
    # ui/not_used/qg_cadtoolbar.cpp \
    # ui/not_used/qg_cadtoolbararcs.cpp \
    # ui/not_used/qg_cadtoolbarcircles.cpp \
    # ui/not_used/qg_cadtoolbardim.cpp \
    # ui/not_used/qg_cadtoolbarellipses.cpp \
    # ui/not_used/qg_cadtoolbarinfo.cpp \
    # ui/not_used/qg_cadtoolbarlines.cpp \
    # ui/not_used/qg_cadtoolbarmain.cpp \
    # ui/not_used/qg_cadtoolbarmodify.cpp \
    # ui/not_used/qg_cadtoolbarpolylines.cpp \
    # ui/not_used/qg_cadtoolbarselect.cpp \
    # ui/not_used/qg_cadtoolbarsplines.cpp \
    # ui/not_used/qg_dimlinearoptions.cpp \
    # ui/not_used/qg_dlgoptionsvariables.cpp \
    # ui/not_used/qg_linepolygon2options.cpp \
    # ui/not_used/qg_dlgdimlinear.cpp \
    # ui/not_used/qg_dlgdimension.cpp \
    ui/qg_actionhandler.cpp \
    ui/view/lc_centralwidget.cpp \
    ui/view/qg_graphicview.cpp

FORMS = ui/action_options/circle/lc_circlebyarcoptions.ui \
       ui/action_options/circle/qg_circleoptions.ui \
       ui/action_options/circle/qg_circletan2options.ui \
       ui/action_options/curve/lc_actiondrawarc2poptions.ui \
       ui/action_options/curve/lc_ellipsearcoptions.ui \
       ui/action_options/misc/lc_midlineoptions.ui \
       ui/action_options/misc/lc_drawboundingboxoptions.ui \
       ui/action_options/modify/lc_modifyalignoptions.ui \
       ui/action_options/modify/lc_modifyalignrefoptions.ui \
       ui/action_options/other/lc_ucssetoptions.ui \
       ui/action_options/spline/lc_splineexplodeoptions.ui \
       ui/action_options/spline/lc_splinefrompolylineoptions.ui \
       ui/action_options/curve/qg_arcoptions.ui \
       ui/action_options/curve/qg_arctangentialoptions.ui \
       ui/action_options/spline/qg_splineoptions.ui \
       ui/action_options/dimensions/qg_dimoptions.ui \
       ui/action_options/edit/lc_pastetransformoptions.ui \
       ui/action_options/ellipse/lc_ellipse1pointoptions.ui \
       ui/action_options/image/qg_imageoptions.ui \
       ui/action_options/info/lc_infodist2options.ui \
       ui/action_options/insert/qg_insertoptions.ui \
       ui/action_options/insert/qg_libraryinsertoptions.ui \
       ui/action_options/misc/lc_crossoptions.ui \
       ui/action_options/line/lc_lineanglereloptions.ui \
       ui/action_options/line/lc_linefrompointtolineoptions.ui \
       ui/action_options/line/lc_lineoptions.ui \
       ui/action_options/point/lc_linepointsoptions.ui \
       ui/action_options/rect/lc_rectangle1pointoptions.ui \
       ui/action_options/rect/lc_rectangle2pointsoptions.ui \
       ui/action_options/rect/lc_rectangle3pointsoptions.ui \
       ui/action_options/line/lc_slicedivideoptions.ui \
       ui/action_options/polygon/lc_staroptions.ui \
       ui/action_options/line/qg_lineangleoptions.ui \
       ui/action_options/line/qg_linebisectoroptions.ui \
       ui/action_options/line/qg_lineoptions.ui \
       ui/action_options/line/qg_lineparalleloptions.ui \
       ui/action_options/line/qg_lineparallelthroughoptions.ui \
       ui/action_options/polygon/qg_linepolygonoptions.ui \
       ui/action_options/line/qg_linerelangleoptions.ui \
       ui/action_options/modify/lc_duplicateoptions.ui \
       ui/action_options/modify/lc_linejoinoptions.ui \
       ui/action_options/modify/lc_modifybreakdivideoptions.ui \
       ui/action_options/modify/lc_modifygapoptions.ui \
       ui/action_options/modify/lc_modifymirroroptions.ui \
       ui/action_options/modify/lc_modifyrotateoptions.ui \
       ui/action_options/modify/lc_modifyscaleoptions.ui \
       ui/action_options/modify/lc_modifystretchoptions.ui \
       ui/action_options/modify/lc_moveoptions.ui \
       ui/action_options/modify/lc_rotate2options.ui \
       ui/action_options/modify/qg_beveloptions.ui \
       ui/action_options/modify/qg_modifyoffsetoptions.ui \
       ui/action_options/modify/qg_moverotateoptions.ui \
       ui/action_options/modify/qg_roundoptions.ui \
       ui/action_options/modify/qg_trimamountoptions.ui \
       ui/action_options/point/lc_pastetopointsoptions.ui \
       ui/action_options/point/lc_pointslatticeoptions.ui \
       ui/action_options/polyline/qg_polylineequidistantoptions.ui \
       ui/action_options/polyline/qg_polylineoptions.ui \
       ui/action_options/print_preview/qg_printpreviewoptions.ui \
       ui/action_options/selection/lc_selectwindowoptions.ui \
       ui/action_options/snap/qg_snapdistoptions.ui \
       ui/action_options/snap/qg_snapmiddleoptions.ui \
       ui/action_options/text/qg_mtextoptions.ui \
       ui/action_options/text/qg_textoptions.ui \
       ui/components/comboboxes/comboboxoption.ui \
       ui/components/containers/lc_optionswidgetsholder.ui \
       ui/components/containers/lc_snapoptionswidgetsholder.ui \
       ui/components/creators/widgetcreator.ui \
       ui/components/pen/qg_widgetpen.ui \
       ui/components/status_bar/lc_anglesbasiswidget.ui \
       ui/components/status_bar/lc_relzerocoordinateswidget.ui \
       ui/components/status_bar/lc_ucsstatewidget.ui \
       ui/components/status_bar/qg_activelayername.ui \
       ui/components/status_bar/qg_coordinatewidget.ui \
       ui/components/status_bar/qg_mousewidget.ui \
       ui/components/status_bar/qg_selectionwidget.ui \
       ui/components/textfileviewer.ui \
       ui/dialogs/actions/modify/qg_dlgmirror.ui \
       ui/dialogs/actions/modify/qg_dlgmove.ui \
       ui/dialogs/actions/modify/qg_dlgmoverotate.ui \
       ui/dialogs/actions/modify/qg_dlgrotate.ui \
       ui/dialogs/actions/modify/qg_dlgrotate2.ui \
       ui/dialogs/actions/modify/qg_dlgscale.ui \
       ui/dialogs/actions/qg_layerdialog.ui \
       ui/dialogs/entity/LC_DlgParabola.ui \       
       ui/dialogs/entity/lc_dlgdimension.ui \       
       ui/dialogs/entity/lc_dlgtolerance.ui \
       ui/dialogs/entity/lc_dlgsplinepoints.ui \
       ui/dialogs/entity/qg_blockdialog.ui \
       ui/dialogs/entity/qg_dimensionlabeleditor.ui \
       ui/dialogs/entity/qg_dlgarc.ui \
       ui/dialogs/entity/qg_dlgattributes.ui \
       ui/dialogs/entity/qg_dlgcircle.ui \       
       ui/dialogs/entity/qg_dlgellipse.ui \
       ui/dialogs/entity/qg_dlghatch.ui \
       ui/dialogs/entity/qg_dlgimage.ui \
       ui/dialogs/file/export/image/qg_dlgimageoptions.ui \
       ui/dialogs/entity/qg_dlginsert.ui \
       ui/dialogs/entity/qg_dlgline.ui \
       ui/dialogs/entity/qg_dlgmtext.ui \
       ui/dialogs/entity/qg_dlgpoint.ui \
       ui/dialogs/entity/qg_dlgpolyline.ui \
       ui/dialogs/entity/qg_dlgspline.ui \
       ui/dialogs/entity/qg_dlgtext.ui \       
       ui/dialogs/file/export/makercam/qg_dlgoptionsmakercam.ui \
       ui/dialogs/lc_inputtextdialog.ui \
       ui/dialogs/main/lc_dlgabout.ui \
       ui/dialogs/main/lc_dlgnewversionavailable.ui \
       ui/dialogs/main/qg_dlginitial.ui \
       ui/dialogs/main/qg_exitdialog.ui \
       ui/dialogs/settings/options_device/lc_deviceoptions.ui \
       ui/dialogs/settings/options_drawing/lc_dlgnewcustomvariable.ui \
       ui/dialogs/settings/options_drawing/lc_dlgnewdimstyle.ui \
       ui/dialogs/settings/options_drawing/qg_dlgoptionsdrawing.ui \
       ui/dialogs/settings/dimstyles/dimstyle_manager/lc_dlgdimstylemanager.ui \
       ui/dialogs/settings/dimstyles/dimstyle_manager/support/lc_dimstylepreviewpanel.ui \
       ui/dialogs/settings/options_general/qg_dlgoptionsgeneral.ui \
       ui/dialogs/settings/options_widget/lc_widgetoptionsdialog.ui \
       ui/dialogs/settings/options_widget/lc_dlgiconssetup.ui \
       ui/dialogs/settings/shortcuts/lc_actionsshortcutsdialog.ui \
       ui/dock_widgets/command_line/qg_commandwidget.ui \
       ui/dock_widgets/entity_info/lc_quickinfowidget.ui \
       ui/dock_widgets/entity_info/lc_quickinfowidgetoptionsdialog.ui \
       ui/dock_widgets/layers_tree/lc_layerdialog_ex.ui \
       ui/dialogs/file/export/layers/lc_layerexportoptions.ui \
       ui/dock_widgets/layers_tree/lc_layertreeoptionsdialog.ui \
       # ui/dock_widgets/library_widget/lc_librarywidget.ui \
       ui/dock_widgets/pen_palette/lc_penpaletteoptionsdialog.ui \
       ui/dock_widgets/pen_palette/lc_penpalettewidget.ui \
       ui/dock_widgets/pen_wizard/colorwizard.ui \
       ui/dock_widgets/ucs_list/lc_dlgucslistoptions.ui \
       ui/dock_widgets/ucs_list/lc_dlgucsproperties.ui \
       ui/dock_widgets/ucs_list/lc_ucslistwidget.ui \
       ui/dock_widgets/views_list/lc_dlgnamedviewslistoptions.ui \
       ui/dock_widgets/views_list/lc_namedviewslistwidget.ui       
       # ui/not_used/customtoolbarcreator.ui \
       # ui/not_used/customwidgetcreator.ui \
       # ui/not_used/qg_dimlinearoptions.ui \
       # ui/not_used/qg_dlgoptionsvariables.ui \
       # ui/not_used/qg_snaptoolbar.ui \
       # ui/not_used/qg_linepolygon2options.ui
       # ui/not_used/qg_dlgdimension.ui \
       # ui/not_used/qg_dlgdimlinear.ui \
       # ui/not_used/lc_dlgdimordinate.ui \


# ################################################################################
# Main
HEADERS += \
    main/qc_dialogfactory.h \
    main/doc_plugin_interface.h \
    plugins/document_interface.h \
    plugins/qc_plugininterface.h \
    plugins/intern/qc_actiongetpoint.h \
    plugins/intern/qc_actiongetselect.h \
    plugins/intern/qc_actiongetent.h \
    main/main.h \
    main/console_dxf2pdf/console_dxf2pdf.h \
    main/console_dxf2pdf/pdf_print_loop.h

SOURCES += \
    main/qc_dialogfactory.cpp \
    main/doc_plugin_interface.cpp \
    plugins/intern/qc_actiongetpoint.cpp \
    plugins/intern/qc_actiongetselect.cpp \
    plugins/intern/qc_actiongetent.cpp \
    main/main.cpp \
    main/console_dxf2pdf/console_dxf2pdf.cpp \
    main/console_dxf2pdf/pdf_print_loop.cpp

# If C99 emulation is needed, add the respective source files.
contains(DEFINES, EMU_C99) {
    !build_pass:verbose:message(Emulating C99 math features.)
    SOURCES += main/emu_c99.cpp
    HEADERS += main/emu_c99.h
}


# ################################################################################
# Translations
TRANSLATIONS = \
    ../ts/librecad_ar.ts \
    ../ts/librecad_ca.ts \
    ../ts/librecad_cs.ts \
    ../ts/librecad_da.ts \
    ../ts/librecad_de.ts \
    ../ts/librecad_el.ts \
    ../ts/librecad_en_au.ts \
    ../ts/librecad_en.ts \
    ../ts/librecad_es_ar.ts \
    ../ts/librecad_es_bo.ts \
    ../ts/librecad_es_cl.ts \
    ../ts/librecad_es_co.ts \
    ../ts/librecad_es_cr.ts \
    ../ts/librecad_es_do.ts \
    ../ts/librecad_es_ec.ts \
    ../ts/librecad_es_gt.ts \
    ../ts/librecad_es_hn.ts \
    ../ts/librecad_es_mx.ts \
    ../ts/librecad_es_ni.ts \
    ../ts/librecad_es_pa.ts \
    ../ts/librecad_es_pe.ts \
    ../ts/librecad_es_pr.ts \
    ../ts/librecad_es_py.ts \
    ../ts/librecad_es_sv.ts \
    ../ts/librecad_es.ts \
    ../ts/librecad_es_us.ts \
    ../ts/librecad_es_uy.ts \
    ../ts/librecad_es_ve.ts \
    ../ts/librecad_et.ts \
    ../ts/librecad_eu.ts \
    ../ts/librecad_fi.ts \
    ../ts/librecad_fr.ts \
    ../ts/librecad_gl.ts \
    ../ts/librecad_he.ts \
    ../ts/librecad_hi.ts \
    ../ts/librecad_hu.ts \
    ../ts/librecad_id_ID.ts \
    ../ts/librecad_it.ts \
    ../ts/librecad_ja.ts \
    ../ts/librecad_ka.ts \
    ../ts/librecad_ko.ts \
    ../ts/librecad_lv.ts \
    ../ts/librecad_mk.ts \
    ../ts/librecad_nl.ts \
    ../ts/librecad_no.ts \
    ../ts/librecad_pa.ts \
    ../ts/librecad_pl.ts \
    ../ts/librecad_pt_br.ts \
    ../ts/librecad_pt_pt.ts \
    ../ts/librecad_ro_ro.ts \
    ../ts/librecad_ru.ts \
    ../ts/librecad_sk.ts \
    ../ts/librecad_sl.ts \
    ../ts/librecad_sq_al.ts \
    ../ts/librecad_sr.ts \
    ../ts/librecad_sv.ts \
    ../ts/librecad_ta.ts \
    ../ts/librecad_th.ts \
    ../ts/librecad_tr.ts \
    ../ts/librecad_uk.ts \
    ../ts/librecad_zh_cn.ts \
    ../ts/librecad_zh_tw.ts<|MERGE_RESOLUTION|>--- conflicted
+++ resolved
@@ -117,12 +117,12 @@
     lib/engine/document/entities/support \
     lib/engine/document/fonts \
     lib/engine/document/io \
-    lib/engine/document/layers \    
+    lib/engine/document/layers \
     lib/engine/document/patterns \
     lib/engine/document/textstyles \
     lib/engine/document/ucs \
     lib/engine/document/variables \
-    lib/engine/document/views \    
+    lib/engine/document/views \
     lib/engine/clipboard \
     lib/engine/overlays \
     lib/engine/overlays/angles_base \
@@ -328,15 +328,12 @@
     actions/drawing/selection/lc_actionsingleentityselectbase.h \
     lib/actions/lc_actioninfomessagebuilder.h \
     lib/actions/lc_overlayboxaction.h \
-<<<<<<< HEAD
     lib/engine/document/dimstyles/lc_dimstyle.h \
     lib/engine/document/dimstyles/lc_dimstyleslist.h \
     lib/engine/document/dimstyles/lc_dimarrowregistry.h \
     lib/engine/document/dimstyles/lc_dimstyletovariablesmapper.h \
     lib/engine/document/entities/lc_extentitydata.h \
-=======
     lib/engine/document/container/lc_containertraverser.h \
->>>>>>> 2ac39985
     lib/engine/document/entities/lc_mleader.h \
     lib/engine/document/entities/lc_tolerance.h \
     lib/engine/document/entities/support/lc_arrow_box.h \
@@ -421,7 +418,7 @@
     lib/engine/document/layers/rs_layerlistlistener.h \
     lib/engine/document/entities/rs_leader.h \
     lib/engine/document/entities/rs_line.h \
-    lib/engine/document/entities/rs_mtext.h \    
+    lib/engine/document/entities/rs_mtext.h \
     lib/engine/overlays/rs_overlayline.h \
     lib/engine/overlays/overlay_box/rs_overlaybox.h \
     lib/engine/document/patterns/rs_pattern.h \
@@ -465,7 +462,7 @@
     plugins/lc_plugininvoker.h \
     lib/actions/lc_actioncontext.h \
     ui/components/creators/lc_creatorinvoker.h \
-    # ui/components/toolbars/lc_snapoptionsholdermanager.h \    
+    # ui/components/toolbars/lc_snapoptionsholdermanager.h \
     ui/dialogs/entity/lc_dlgdimension.h \
     ui/dialogs/file/export/image/lc_exporttoimageservice.h \
     ui/dialogs/file/export/layers/lc_exportlayersdialogservice.h \
@@ -612,15 +609,12 @@
     actions/drawing/selection/lc_actionsingleentityselectbase.cpp \
     lib/actions/lc_actioninfomessagebuilder.cpp \
     lib/actions/lc_overlayboxaction.cpp \
-<<<<<<< HEAD
     lib/engine/document/dimstyles/lc_dimstyle.cpp \
     lib/engine/document/dimstyles/lc_dimstyleslist.cpp \
     lib/engine/document/dimstyles/lc_dimarrowregistry.cpp \
     lib/engine/document/dimstyles/lc_dimstyletovariablesmapper.cpp \
     lib/engine/document/entities/lc_extentitydata.cpp \
-=======
     lib/engine/document/container/lc_containertraverser.cpp \
->>>>>>> 2ac39985
     lib/engine/document/entities/lc_mleader.cpp \
     lib/engine/document/entities/lc_tolerance.cpp \
     lib/engine/document/entities/support/lc_arrow_box.cpp \
@@ -661,11 +655,11 @@
     plugins/lc_plugininvoker.cpp \
     lib/actions/lc_actioncontext.cpp \
     ui/components/creators/lc_creatorinvoker.cpp \
-    #ui/components/toolbars/lc_snapoptionsholdermanager.cpp \    
+    #ui/components/toolbars/lc_snapoptionsholdermanager.cpp \
     ui/dialogs/entity/lc_dlgdimension.cpp \
     ui/dialogs/entity/lc_dlgtolerance.cpp \
     ui/dialogs/file/export/image/lc_exporttoimageservice.cpp \
-    ui/dialogs/file/export/layers/lc_exportlayersdialogservice.cpp \    
+    ui/dialogs/file/export/layers/lc_exportlayersdialogservice.cpp \
     ui/dialogs/lc_inputtextdialog.cpp \
     ui/dialogs/settings/dimstyles/lc_dimstyleitem.cpp \
     ui/dialogs/settings/dimstyles/lc_dimstyleslistmodel.cpp \
@@ -745,7 +739,7 @@
     lib/engine/document/entities/rs_dimlinear.cpp \
     lib/engine/document/entities/lc_dimordinate.cpp \
     lib/engine/document/entities/rs_dimradial.cpp \
-    lib/engine/document/entities/lc_dimarc.cpp \    
+    lib/engine/document/entities/lc_dimarc.cpp \
     lib/engine/document/rs_document.cpp \
     lib/engine/document/entities/rs_ellipse.cpp \
     lib/engine/document/entities/rs_entity.cpp \
@@ -1303,7 +1297,7 @@
     ui/dialogs/entity/qg_dimensionlabeleditor.h \
     ui/dialogs/entity/qg_dlgarc.h \
     ui/dialogs/entity/qg_dlgattributes.h \
-    ui/dialogs/entity/qg_dlgcircle.h \    
+    ui/dialogs/entity/qg_dlgcircle.h \
     ui/dialogs/entity/lc_dlgtolerance.h \
     ui/dialogs/entity/qg_dlgellipse.h \
     ui/dialogs/entity/qg_dlghatch.h \
@@ -1672,15 +1666,15 @@
        ui/dialogs/actions/modify/qg_dlgrotate2.ui \
        ui/dialogs/actions/modify/qg_dlgscale.ui \
        ui/dialogs/actions/qg_layerdialog.ui \
-       ui/dialogs/entity/LC_DlgParabola.ui \       
-       ui/dialogs/entity/lc_dlgdimension.ui \       
+       ui/dialogs/entity/LC_DlgParabola.ui \
+       ui/dialogs/entity/lc_dlgdimension.ui \
        ui/dialogs/entity/lc_dlgtolerance.ui \
        ui/dialogs/entity/lc_dlgsplinepoints.ui \
        ui/dialogs/entity/qg_blockdialog.ui \
        ui/dialogs/entity/qg_dimensionlabeleditor.ui \
        ui/dialogs/entity/qg_dlgarc.ui \
        ui/dialogs/entity/qg_dlgattributes.ui \
-       ui/dialogs/entity/qg_dlgcircle.ui \       
+       ui/dialogs/entity/qg_dlgcircle.ui \
        ui/dialogs/entity/qg_dlgellipse.ui \
        ui/dialogs/entity/qg_dlghatch.ui \
        ui/dialogs/entity/qg_dlgimage.ui \
@@ -1691,7 +1685,7 @@
        ui/dialogs/entity/qg_dlgpoint.ui \
        ui/dialogs/entity/qg_dlgpolyline.ui \
        ui/dialogs/entity/qg_dlgspline.ui \
-       ui/dialogs/entity/qg_dlgtext.ui \       
+       ui/dialogs/entity/qg_dlgtext.ui \
        ui/dialogs/file/export/makercam/qg_dlgoptionsmakercam.ui \
        ui/dialogs/lc_inputtextdialog.ui \
        ui/dialogs/main/lc_dlgabout.ui \
@@ -1722,7 +1716,7 @@
        ui/dock_widgets/ucs_list/lc_dlgucsproperties.ui \
        ui/dock_widgets/ucs_list/lc_ucslistwidget.ui \
        ui/dock_widgets/views_list/lc_dlgnamedviewslistoptions.ui \
-       ui/dock_widgets/views_list/lc_namedviewslistwidget.ui       
+       ui/dock_widgets/views_list/lc_namedviewslistwidget.ui
        # ui/not_used/customtoolbarcreator.ui \
        # ui/not_used/customwidgetcreator.ui \
        # ui/not_used/qg_dimlinearoptions.ui \
