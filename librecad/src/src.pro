--- conflicted
+++ resolved
@@ -231,16 +231,13 @@
     lib/printing/lc_printing.h \
     actions/lc_actiondrawlinepolygon3.h \
     main/lc_application.h \
-<<<<<<< HEAD
+    ui/forms/LC_DlgParabola.h \
     ui/lc_peninforegistry.h \
     ui/lc_penpalettedata.h \
     ui/lc_penpalettemodel.h \
     ui/lc_penpaletteoptions.h \
     ui/lc_penpaletteoptionsdialog.h \
     ui/lc_penpalettewidget.h
-=======
-    ui/forms/LC_DlgParabola.h
->>>>>>> 10e64902
 
 SOURCES += \
     actions/lc_actiondrawparabola4points.cpp \
@@ -338,16 +335,13 @@
     lib/printing/lc_printing.cpp \
     actions/lc_actiondrawlinepolygon3.cpp \
     main/lc_application.cpp \
-<<<<<<< HEAD
+    ui/forms/LC_DlgParabola.cpp \
     ui/lc_peninforegistry.cpp \    
     ui/lc_penpalettedata.cpp \
     ui/lc_penpalettemodel.cpp \
     ui/lc_penpaletteoptions.cpp \
     ui/lc_penpaletteoptionsdialog.cpp \
     ui/lc_penpalettewidget.cpp
-=======
-    ui/forms/LC_DlgParabola.cpp
->>>>>>> 10e64902
 
 # ################################################################################
 # Command
