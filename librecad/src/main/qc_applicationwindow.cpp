/****************************************************************************
**
** This file is part of the LibreCAD project, a 2D CAD program
** 
** Copyright (C) 2019 Shawn Curry (noneyabiz@mail.wasent.cz)
** Copyright (C) 2018 Simon Wells <simonrwells@gmail.com>
** Copyright (C) 2015-2016 ravas (github.com/r-a-v-a-s)
** Copyright (C) 2015-2018 A. Stebich (librecad@mail.lordofbikes.de)
** Copyright (C) 2010 R. van Twisk (librecad@rvt.dds.nl)
** Copyright (C) 2001-2003 RibbonSoft. All rights reserved.
**
** This file may be distributed and/or modified under the terms of the
** GNU General Public License version 2 as published by the Free Software
** Foundation and appearing in the file gpl-2.0.txt included in the
** packaging of this file.
**
** This program is distributed in the hope that it will be useful,
** but WITHOUT ANY WARRANTY; without even the implied warranty of
** MERCHANTABILITY or FITNESS FOR A PARTICULAR PURPOSE.  See the
** GNU General Public License for more details.
**
** You should have received a copy of the GNU General Public License
** along with this program; if not, write to the Free Software
** Foundation, Inc., 51 Franklin Street, Fifth Floor, Boston, MA  02110-1301  USA
**
** This copyright notice MUST APPEAR in all copies of the script!
**
**********************************************************************/

// Changes: https://github.com/LibreCAD/LibreCAD/commits/master/librecad/src/main/qc_applicationwindow.cpp

#include "qc_applicationwindow.h"

#include <QStatusBar>
#include <QMenuBar>
#include <QDockWidget>
#include <QFileDialog>
#include <QMessageBox>
#include <QTimer>
#include <QSplitter>
#include <QMdiArea>
#include <QPluginLoader>
#include <QImageWriter>
#include <QtSvg>
#include <QStyleFactory>
#include <QPrintDialog>
#include <QPagedPaintDevice>
#include <QRegExp>
#include <QSysInfo>

#include "main.h"

#include "rs_actionprintpreview.h"
#include "rs_settings.h"
#include "rs_staticgraphicview.h"
#include "rs_system.h"
#include "rs_actionlibraryinsert.h"
#include "rs_painterqt.h"
#include "rs_selection.h"
#include "rs_document.h"

#include "lc_centralwidget.h"
#include "qc_mdiwindow.h"
#include "qg_graphicview.h"

#include "lc_actionfactory.h"
#include "qg_actionhandler.h"

#include "lc_widgetfactory.h"
#include "qg_snaptoolbar.h"
#include "qg_blockwidget.h"
#include "qg_layerwidget.h"
#include "qg_librarywidget.h"
#include "qg_commandwidget.h"
#include "qg_pentoolbar.h"

#include "qg_coordinatewidget.h"
#include "qg_selectionwidget.h"
#include "qg_activelayername.h"
#include "qg_mousewidget.h"
#include "twostackedlabels.h"

#include "qg_recentfiles.h"
#include "qg_dlgimageoptions.h"
#include "qg_filedialog.h"
#include "qg_exitdialog.h"

#include "rs_dialogfactory.h"
#include "qc_dialogfactory.h"
#include "doc_plugin_interface.h"
#include "qc_plugininterface.h"
#include "rs_commands.h"

#include "lc_simpletests.h"
#include "rs_debug.h"

#include "lc_widgetoptionsdialog.h"
#include "comboboxoption.h"

#include "lc_printing.h"
#include "actionlist.h"
#include "widgetcreator.h"
#include "lc_actiongroupmanager.h"
#include "linklist.h"
#include "colorwizard.h"
#include "lc_penwizard.h"
#include "textfileviewer.h"
#include "lc_undosection.h"

#include <boost/version.hpp>

QC_ApplicationWindow* QC_ApplicationWindow::appWindow = nullptr;

#ifndef QC_APP_ICON
# define QC_APP_ICON ":/main/librecad.png"
#endif
#ifndef QC_ABOUT_ICON
# define QC_ABOUT_ICON ":/main/intro_librecad.png"
#endif

/*	- Window Title Bar Extra (character) Size.
 *	- Notes: Extra characters appearing in the windows title bar
 *	  are " - [", ... "]" (5), and sometimes "Print preview of " (17).
 *	*/
#define WTB_EXTRA_SIZE        (5 + 17)

/*	Window Title Bar Maximum Size.
 *	Notes: On Windows XP, this is 79.
 *	*/
#define WTB_MAX_SIZE        79

/**
 * Constructor. Initializes the app.
 */
QC_ApplicationWindow::QC_ApplicationWindow()
    : ag_manager(new LC_ActionGroupManager(this))
    , autosaveTimer(nullptr)
    , actionHandler(new QG_ActionHandler(this))
    , current_subwindow(nullptr)
    , pen_wiz(new LC_PenWizard(QObject::tr("Pen Wizard"), this))
{
    RS_DEBUG->print("QC_ApplicationWindow::QC_ApplicationWindow");

<<<<<<< HEAD
#ifdef _WINDOWS
	qt_ntfs_permission_lookup++; // turn checking on
#endif

=======
>>>>>>> ea01cdca
    //accept drop events to open files
    setAcceptDrops(true);

    // make the left and right dock areas dominant
    setCorner(Qt::TopLeftCorner, Qt::LeftDockWidgetArea);
    setCorner(Qt::BottomLeftCorner, Qt::LeftDockWidgetArea);
    setCorner(Qt::TopRightCorner, Qt::RightDockWidgetArea);
    setCorner(Qt::BottomRightCorner, Qt::RightDockWidgetArea);

    appWindow = this;

    QSettings settings;

    RS_DEBUG->print("QC_ApplicationWindow::QC_ApplicationWindow: setting icon");
    setWindowIcon(QIcon(QC_APP_ICON));

    pen_wiz->setObjectName("pen_wiz");
    connect(this, &QC_ApplicationWindow::windowsChanged,
            pen_wiz, &LC_PenWizard::setEnabled);
    addDockWidget(Qt::RightDockWidgetArea, pen_wiz);

    RS_DEBUG->print("QC_ApplicationWindow::QC_ApplicationWindow: init status bar");
    QStatusBar* status_bar = statusBar();
    coordinateWidget = new QG_CoordinateWidget(status_bar, "coordinates");
    status_bar->addWidget(coordinateWidget);
    mouseWidget = new QG_MouseWidget(status_bar, "mouse info");
    status_bar->addWidget(mouseWidget);
    selectionWidget = new QG_SelectionWidget(status_bar, "selections");
    status_bar->addWidget(selectionWidget);
    m_pActiveLayerName = new QG_ActiveLayerName(this);
    status_bar->addWidget(m_pActiveLayerName);
    grid_status = new TwoStackedLabels(status_bar);
    grid_status->setTopLabel(tr("Grid Status"));
    status_bar->addWidget(grid_status);

    settings.beginGroup("Widgets");
    int allow_statusbar_fontsize = settings.value("AllowStatusbarFontSize", 0).toInt();
    int allow_statusbar_height = settings.value("AllowStatusbarHeight", 0).toInt();

    if (allow_statusbar_fontsize)
    {
        int fontsize = settings.value("StatusbarFontSize", 12).toInt();
        QFont font;
        font.setPointSize(fontsize);
        status_bar->setFont(font);
    }
    if (allow_statusbar_height)
    {
        int height = settings.value("StatusbarHeight", 28).toInt();
        status_bar->setMinimumHeight(height);
    }
    settings.endGroup();

    RS_DEBUG->print("QC_ApplicationWindow::QC_ApplicationWindow: creating LC_CentralWidget");

    auto central = new LC_CentralWidget(this);

    setCentralWidget(central);

    mdiAreaCAD = central->getMdiArea();
    mdiAreaCAD->setDocumentMode(true);

	RS_SETTINGS->beginGroup("/WindowOptions");
	setTabLayout(static_cast<RS2::TabShape>(RS_SETTINGS->readNumEntry("/TabShape", RS2::Triangular)),
		static_cast<RS2::TabPosition>(RS_SETTINGS->readNumEntry("/TabPosition", RS2::West)));
	RS_SETTINGS->endGroup();

    settings.beginGroup("Startup");
	if (settings.value("TabMode", 0).toBool()) {
		mdiAreaCAD->setViewMode(QMdiArea::TabbedView);
		QList<QTabBar *> tabBarList = mdiAreaCAD->findChildren<QTabBar*>();
		QTabBar *tabBar = tabBarList.at(0);
		if (tabBar)
			tabBar->setExpanding(false);
	}
        
    bool enable_left_sidebar = settings.value("EnableLeftSidebar", 1).toBool();
    bool enable_cad_toolbars = settings.value("EnableCADToolbars", 1).toBool();
    settings.endGroup();

    connect(mdiAreaCAD, SIGNAL(subWindowActivated(QMdiSubWindow*)),
            this, SLOT(slotWindowActivated(QMdiSubWindow*)));

    settings.beginGroup("Widgets");
    bool custom_size = settings.value("AllowToolbarIconSize", 0).toBool();
    int icon_size = custom_size ? settings.value("ToolbarIconSize", 24).toInt() : 24;
    settings.endGroup();

    if (custom_size)
        setIconSize(QSize(icon_size, icon_size));

    LC_ActionFactory a_factory(this, actionHandler);
    a_factory.using_theme = settings.value("Widgets/AllowTheme", 0).toBool();
    a_factory.fillActionContainer(a_map, ag_manager);

    LC_WidgetFactory widget_factory(this, a_map, ag_manager);
    if (enable_left_sidebar)
        widget_factory.createLeftSidebar(5, icon_size);
    if (enable_cad_toolbars)
        widget_factory.createCADToolbars();
    widget_factory.createRightSidebar(actionHandler);
    widget_factory.createCategoriesToolbar();
    widget_factory.createStandardToolbars(actionHandler);

    foreach(auto action, widget_factory.snap_toolbar->actions())
    {
        if(!action->objectName().isEmpty())
        {
            a_map[action->objectName()] = action;
        }
    }

    settings.beginGroup("CustomToolbars");
    foreach (auto key, settings.childKeys())
    {
        auto toolbar = new QToolBar(key, this);
        toolbar->setObjectName(key);
        foreach (auto action, settings.value(key).toStringList())
        {
            toolbar->addAction(a_map[action]);
        }
        addToolBar(toolbar);
    }
    settings.endGroup();

    if (settings.value("Startup/FirstLoad", 1).toBool())
    {
        QStringList list;
        list << "DrawMText"
             << "DrawHatch"
             << "DrawImage"
             << "BlocksCreate"
             << "DrawPoint";

        auto toolbar = new QToolBar("DefaultCustom", this);
        toolbar->setObjectName("DefaultCustom");
        foreach (auto action, list)
        {
            toolbar->addAction(a_map[action]);
        }
        settings.setValue("CustomToolbars/DefaultCustom", list);
        addToolBar(Qt::LeftToolBarArea, toolbar);
    }

    widget_factory.createMenus(menuBar());

    undoButton = a_map["EditUndo"];
    redoButton = a_map["EditRedo"];
    previousZoom = a_map["ZoomPrevious"];

    dock_areas.left = a_map["LeftDockAreaToggle"];
    dock_areas.right = a_map["RightDockAreaToggle"];
    dock_areas.top = a_map["TopDockAreaToggle"];
    dock_areas.bottom = a_map["BottomDockAreaToggle"];
    dock_areas.floating = a_map["FloatingDockwidgetsToggle"];

    snapToolBar = widget_factory.snap_toolbar;
    penToolBar = widget_factory.pen_toolbar;
    optionWidget = widget_factory.options_toolbar;

    layerWidget = widget_factory.layer_widget;
    blockWidget = widget_factory.block_widget;
    commandWidget = widget_factory.command_widget;

    file_menu = widget_factory.file_menu;
    windowsMenu = widget_factory.windows_menu;

    connect(a_map["FileClose"], SIGNAL(triggered(bool)),
            mdiAreaCAD, SLOT(closeActiveSubWindow()));

    connect(penToolBar, SIGNAL(penChanged(RS_Pen)),
            this, SLOT(slotPenChanged(RS_Pen)));

    auto ctrl_l = new QShortcut(QKeySequence("Ctrl+L"), this);
    connect(ctrl_l, SIGNAL(activated()), actionHandler, SLOT(slotLayersAdd()));

    auto ctrl_m = new QShortcut(QKeySequence("Ctrl+M"), this);
    connect(ctrl_m, SIGNAL(activated()), this, SLOT(slotFocusCommandLine()));

    // This event filter allows sending key events to the command widget, therefore, no
    // need to activate the command widget before typing commands.
    // Since this nice feature causes a bug of lost key events when the command widget is on
    // a screen different from the main window, disabled for the time being
    // send key events for mdiAreaCAD to command widget by default
    mdiAreaCAD->installEventFilter(commandWidget);

    RS_DEBUG->print("QC_ApplicationWindow::QC_ApplicationWindow: creating dialogFactory");
    dialogFactory = new QC_DialogFactory(this, optionWidget);
    RS_DEBUG->print("QC_ApplicationWindow::QC_ApplicationWindow: creating dialogFactory: OK");

    RS_DEBUG->print("setting dialog factory object");
    if (RS_DialogFactory::instance()==nullptr) {
        RS_DEBUG->print("no RS_DialogFactory instance");
    } else {
        RS_DEBUG->print("got RS_DialogFactory instance");
    }
    RS_DialogFactory::instance()->setFactoryObject(dialogFactory);
    RS_DEBUG->print("setting dialog factory object: OK");

    recentFiles = new QG_RecentFiles(this, 9);
    auto recent_menu = new QMenu(tr("Recent Files"), file_menu);
    file_menu->addMenu(recent_menu);
    recentFiles->addFiles(recent_menu);

    RS_DEBUG->print("QC_ApplicationWindow::QC_ApplicationWindow: init settings");
    initSettings();

    auto command_file = settings.value("Paths/VariableFile", "").toString();
    if (!command_file.isEmpty())
        commandWidget->leCommand->readCommandFile(command_file);

    // Activate autosave timer
    if (settings.value("Defaults/AutoBackupDocument", 1).toBool())
    {
        autosaveTimer = new QTimer(this);
        autosaveTimer->setObjectName("autosave");
        connect(autosaveTimer, SIGNAL(timeout()), this, SLOT(slotFileAutoSave()));
        int ms = 60000 * settings.value("Defaults/AutoSaveTime", 5).toInt();
        autosaveTimer->start(ms);
    }
	
    // Disable menu and toolbar items
    emit windowsChanged(false);

    RS_COMMANDS->updateAlias();
    //plugin load
    loadPlugins();

    statusBar()->showMessage(qApp->applicationName() + " Ready", 2000);
}

/**
  * Find a menu entry in the current menu list. This function will try to recursively find the menu
  * searchMenu for example foo/bar
  * thisMenuList list of Widgets
  * currentEntry only used internally during recursion
  * returns 0 when no menu was found
  */
QMenu *QC_ApplicationWindow::findMenu(const QString &searchMenu, const QObjectList thisMenuList, const QString& currentEntry) {
    if (searchMenu==currentEntry)
        return ( QMenu *)thisMenuList.at(0)->parent();

    QList<QObject*>::const_iterator i=thisMenuList.begin();
    while (i != thisMenuList.end()) {
        if ((*i)->inherits ("QMenu")) {
            QMenu *ii=(QMenu*)*i;
            if (QMenu *foundMenu=findMenu(searchMenu, ii->children(), currentEntry+"/"+ii->objectName().replace("&", ""))) {
                return foundMenu;
            }
        }
        ++i;
    }
    return 0;
}

/**
 * Arrange the sub-windows as specified, and set the setting.
 * Note: Tab mode always uses (and sets) the RS2::Maximized mode.
 * @param m the layout mode; if set to RS2::CurrentMode, read the current setting
 * @param actuallyDont just set the setting, don't actually do the arrangement
 */
void QC_ApplicationWindow::doArrangeWindows(RS2::SubWindowMode m, bool actuallyDont)
{
	RS_SETTINGS->beginGroup("/WindowOptions");
	int mode = m != RS2::CurrentMode ? m : RS_SETTINGS->readNumEntry("/SubWindowMode", RS2::Maximized);
	RS_SETTINGS->endGroup();
	if (!actuallyDont) switch (mode) {
	case RS2::Maximized:
		if (mdiAreaCAD->currentSubWindow())
			mdiAreaCAD->currentSubWindow()->showMaximized();
		break;
	case RS2::Cascade:
		slotCascade();
		break;
	case RS2::Tile:
		slotTile();
		break;
	case RS2::TileHorizontal:
		slotTileHorizontal();
		break;
	case RS2::TileVertical:
		slotTileVertical();
		break;
	}
	
	RS_SETTINGS->beginGroup("/WindowOptions");
	RS_SETTINGS->writeEntry("/SubWindowMode", mode);
	RS_SETTINGS->endGroup();
}

/**
 * Set the QTabWidget shape and position for the MDI area; also the settings.
 * Note: setting a Tab layout always sets the window arrangement to RS2::Maximized
 * Used by the Drawing > Layout menu.
 * @param s the tab shape; if RS2::AnyShape read the current setting
 * @param p the tab bar position; if RS2::AnyPosition read the current setting
 */
void QC_ApplicationWindow::setTabLayout(RS2::TabShape s, RS2::TabPosition p)
{
	RS_SETTINGS->beginGroup("/WindowOptions");
	int shape = s != RS2::AnyShape ? s : RS_SETTINGS->readNumEntry("/TabShape", RS2::Triangular);
	int position = p != RS2::AnyPosition ? p : RS_SETTINGS->readNumEntry("/TabPosition", RS2::West);
	RS_SETTINGS->endGroup();
	mdiAreaCAD->setTabShape(static_cast<QTabWidget::TabShape>(shape));
	mdiAreaCAD->setTabPosition(static_cast<QTabWidget::TabPosition>(position));
	doArrangeWindows(RS2::Maximized);
	RS_SETTINGS->beginGroup("/WindowOptions");
	RS_SETTINGS->writeEntry("/TabShape", shape);
	RS_SETTINGS->writeEntry("/TabPosition", position);
	RS_SETTINGS->endGroup();
}

/**
 * Force-Save(as) the content of the sub window.  Retry on failure.
 * @return true success (or window was not modified)
 * @return false user cancelled (or window was null)
 */
bool QC_ApplicationWindow::doSave(QC_MDIWindow * w, bool forceSaveAs)
{
	QString name, msg;
	bool cancelled;
	if (!w) return false;
	//if (w->getDocument()->isModified()) {
		name = w->getDocument()->getFilename();
		if (name.isEmpty())
			doActivate(w); // show the user the drawing for save as
		msg = name.isEmpty() ? tr("Saving drawing...") : tr("Saving drawing: %1").arg(name);
		statusBar()->showMessage(msg);
		bool res = forceSaveAs ? w->slotFileSaveAs(cancelled) : w->slotFileSave(cancelled);
		if (res) {
			if (cancelled) {
				statusBar()->showMessage(tr("Save cancelled"), 2000);
				return false;
			}
			name = w->getDocument()->getFilename();			
			msg = tr("Saved drawing: %1").arg(name);
			statusBar()->showMessage(msg, 2000);
			commandWidget->appendHistory(msg);
			if (!recentFiles->indexOf(name))
				recentFiles->add(name);
			w->setWindowTitle(format_filename_caption(name) + "[*]");
			if (w->getGraphicView()->isDraftMode())
				w->setWindowTitle(w->windowTitle() + " [" + tr("Draft Mode") + "]");

			if (autosaveTimer && !autosaveTimer->isActive())
			{
				RS_SETTINGS->beginGroup("/Defaults");
				autosaveTimer->start(RS_SETTINGS->readNumEntry("/AutoSaveTime", 5) * 60 * 1000);
				RS_SETTINGS->endGroup();
			}
		}
		else {
			msg = tr("Cannot save the file ") +
				w->getDocument()->getFilename()
				+ tr(" , please check the filename and permissions.");
			statusBar()->showMessage(msg, 2000);
			commandWidget->appendHistory(msg);
			doActivate(w);
			return doSave(w, true);
		}
	//}
	return true;
}

/**
 * Force-Close this sub window.
 * @param activateNext also activate the next window in the window_list, if any
 */
void QC_ApplicationWindow::doClose(QC_MDIWindow * w, bool activateNext)
{
	for (auto child : w->getChildWindows()) // block editors; just force these closed
		doClose(child, false); // they belong to the document (changes already saved there)
	w->getChildWindows().clear();
	w->slotWindowClosing();
	mdiAreaCAD->removeSubWindow(w);
	window_list.removeOne(w);

	if (!activedMdiSubWindow || activedMdiSubWindow == w)
	{
		layerWidget->setLayerList(nullptr, false);
		blockWidget->setBlockList(nullptr);
		coordinateWidget->setGraphic(nullptr);
	}

	openedFiles.removeAll(w->getDocument()->getFilename());

	activedMdiSubWindow = nullptr;
	actionHandler->set_view(nullptr);
	actionHandler->set_document(nullptr);

	if (activateNext && window_list.count() > 0)
		doActivate(window_list.front());
}

/**
 * Force-Activate this sub window.
 */
void QC_ApplicationWindow::doActivate(QMdiSubWindow * w)
{
	RS_SETTINGS->beginGroup("/WindowOptions");
	bool maximized = RS_SETTINGS->readNumEntry("/Maximized");
	RS_SETTINGS->endGroup();
	if (w) {
		slotWindowActivated(w);
		w->activateWindow();
		w->raise();
		w->setFocus();
		if (maximized)
			w->showMaximized();
		else
			w->show();
	}
	if (mdiAreaCAD->viewMode() == QMdiArea::SubWindowView)
		doArrangeWindows(RS2::CurrentMode);
	enableFileActions(qobject_cast<QC_MDIWindow*>(w));
}

/**
 * Show a Save/Close/Cancel(All) dialog for the content of this sub-window.
 * The window handle must not be null, and the document must actually have been modified.
 *
 * @param showSaveAll show a Save All button and rename Close -> Close All
 * @return QG_ExitDialog::ExitDialogResult the button that was pressed, or -1 if invoked in error
 * @see QG_ExitDialog
 */
int QC_ApplicationWindow::showCloseDialog(QC_MDIWindow * w, bool showSaveAll)
{
	QG_ExitDialog dlg(this);
	dlg.setShowSaveAll(showSaveAll);
	dlg.setTitle(tr("Closing Drawing"));
	if (w && w->getDocument()->isModified()) {
		QString fn = w->getDocument()->getFilename();
		if (fn.isEmpty())
			fn = w->windowTitle();
		else if (fn.length() > 50)
			fn = QString("%1...%2").arg(fn.left(24)).arg(fn.right(24));

		QApplication::beep();
		dlg.setText(tr("Save changes to the following item?\n%1").arg(fn));
		return dlg.exec();
	}
	return -1; // should never get here; please send only modified documents
}

/**
 * Enable the available file actions for this sub-window.
 */
void QC_ApplicationWindow::enableFileActions(QC_MDIWindow* w)
{
	if (!w || w->getDocument()->getFilename().isEmpty()) {
		a_map["FileSave"]->setText(tr("&Save"));
		a_map["FileSaveAs"]->setText(tr("Save &as..."));
	}
	else {
		QString name = format_filename_caption(w->getDocument()->getFilename());
		a_map["FileSave"]->setText(tr("&Save %1").arg(name));
		a_map["FileSaveAs"]->setText(tr("Save %1 &as...").arg(name));
	}
	a_map["FileSave"]->setEnabled(w);
	a_map["FileSaveAs"]->setEnabled(w);
	a_map["FileSaveAll"]->setEnabled(w && window_list.count() > 1);
	a_map["FileExportMakerCam"]->setEnabled(w);
	a_map["FileExportToProNest"]->setEnabled(w);
	a_map["FilePrintPDF"]->setEnabled(w);
	a_map["FileExport"]->setEnabled(w);
	a_map["FilePrint"]->setEnabled(w);
	a_map["FilePrintPreview"]->setEnabled(w);
	a_map["FileClose"]->setEnabled(w);
	a_map["FileCloseAll"]->setEnabled(w && window_list.count() > 1);
}

/**
 * Loads the found plugins.
 */
void QC_ApplicationWindow::loadPlugins() {

    loadedPlugins.clear();
    QStringList lst = RS_SYSTEM->getDirectoryList("plugins");
    // Keep track of plugin filenames loaded to skip duplicate plugins.
    QStringList loadedPluginFileNames;

    for (int i = 0; i < lst.size(); ++i) {
        QDir pluginsDir(lst.at(i));
        for(const QString& fileName: pluginsDir.entryList(QDir::Files)) {
            // Skip loading a plugin if a plugin with the same
            // filename has already been loaded.
            #ifdef Q_OS_MAC
            if (!fileName.contains(".dylib"))
                continue;
            #endif
            #ifdef Q_OS_WIN32
            if (!fileName.contains(".dll"))
                continue;
            #endif

            if (loadedPluginFileNames.contains(fileName)) {
                continue;
            }
            QPluginLoader pluginLoader(pluginsDir.absoluteFilePath(fileName));
            QObject *plugin = pluginLoader.instance();
            if (plugin) {
                QC_PluginInterface *pluginInterface = qobject_cast<QC_PluginInterface *>(plugin);
                if (pluginInterface) {
                    loadedPlugins.push_back(pluginInterface);
                    loadedPluginFileNames.push_back(fileName);
                    PluginCapabilities pluginCapabilities=pluginInterface->getCapabilities();
                    for(const PluginMenuLocation& loc: pluginCapabilities.menuEntryPoints) {
                        QAction *actpl = new QAction(loc.menuEntryActionName, plugin);
                        actpl->setData(loc.menuEntryActionName);
                        connect(actpl, SIGNAL(triggered()), this, SLOT(execPlug()));
                        connect(this, SIGNAL(windowsChanged(bool)), actpl, SLOT(setEnabled(bool)));
                        QMenu *atMenu = findMenu("/"+loc.menuEntryPoint, menuBar()->children(), "");
                        if (atMenu) {
                            atMenu->addAction(actpl);
                        } else {
                            QStringList treemenu = loc.menuEntryPoint.split('/', QString::SkipEmptyParts);
                            QString currentLevel="";
                            QMenu *parentMenu=0;
                            do {
                                QString menuName=treemenu.at(0); treemenu.removeFirst();
                                currentLevel=currentLevel+"/"+menuName;
                                atMenu = findMenu(currentLevel, menuBar()->children(), "");
                                if (atMenu==0) {
                                    if (parentMenu==0) {
                                        parentMenu=menuBar()->addMenu(menuName);
                                    } else {
                                        parentMenu=parentMenu->addMenu(menuName);
                                    }
                                    parentMenu->setObjectName(menuName);
                                }
                            } while(treemenu.size()>0);
							if (parentMenu) parentMenu->addAction(actpl);
                        }
                    }
                }
            } else {
                QMessageBox::information(this, "Info", pluginLoader.errorString());
                RS_DEBUG->print("QC_ApplicationWindow::loadPlugin: %s", pluginLoader.errorString().toLatin1().data());
            }
        }
    }
}

/**
 * Execute the plugin.
 */
void QC_ApplicationWindow::execPlug() {
    QAction *action = qobject_cast<QAction *>(sender());
    QC_PluginInterface *plugin = qobject_cast<QC_PluginInterface *>(action->parent());
//get actual drawing
    QC_MDIWindow* w = getMDIWindow();
    RS_Document* currdoc = w->getDocument();
//create document interface instance
    Doc_plugin_interface pligundoc(currdoc, w->getGraphicView(), this);
//execute plugin
    LC_UndoSection undo(currdoc);
    plugin->execComm(&pligundoc, this, action->data().toString());
//TODO call update view
w->getGraphicView()->redraw();
}


/**
 * Destructor.
 */
QC_ApplicationWindow::~QC_ApplicationWindow() {
    RS_DEBUG->print("QC_ApplicationWindow::~QC_ApplicationWindow");

    RS_DEBUG->print("QC_ApplicationWindow::~QC_ApplicationWindow: "
                    "deleting dialog factory");

<<<<<<< HEAD
#ifdef _WINDOWS
	qt_ntfs_permission_lookup--; // turn it off again
#endif

=======
>>>>>>> ea01cdca
    delete dialogFactory;

    RS_DEBUG->print("QC_ApplicationWindow::~QC_ApplicationWindow: "
                    "deleting dialog factory: OK");
}


/**
 * Close Event. Called when the user tries to close the app.
 */
void QC_ApplicationWindow::closeEvent(QCloseEvent* ce)
{
    RS_DEBUG->print("QC_ApplicationWindow::closeEvent()");

    queryExit(false) ? ce->accept() : ce->ignore();

    RS_DEBUG->print("QC_ApplicationWindow::closeEvent(): OK");
}

void QC_ApplicationWindow::dropEvent(QDropEvent* event)
{
    event->acceptProposedAction();

    //limit maximum number of dropped files to be opened
    unsigned counts=0;
    for(QUrl const& url: event->mimeData()->urls()) {
        const QString &fileName = url.toLocalFile();
        if(QFileInfo(fileName).exists() && fileName.endsWith(R"(.dxf)", Qt::CaseInsensitive)){
            slotFileOpen(fileName);
            if(++counts>32) return;
        }
    }
}

void 	QC_ApplicationWindow::dragEnterEvent(QDragEnterEvent * event)
{
    if (event->mimeData()->hasUrls()){
        for(QUrl const& url: event->mimeData()->urls()) {
            const QString &fileName = url.toLocalFile();
            if(QFileInfo(fileName).exists() && fileName.endsWith(R"(.dxf)", Qt::CaseInsensitive)){
                event->acceptProposedAction();
                return;
            }
        }
    }
}

/**
 * @return Pointer to the currently active MDI Window or nullptr if no
 * MDI Window is active.
 */
QC_MDIWindow const* QC_ApplicationWindow::getMDIWindow() const{
    if (mdiAreaCAD) {
        QMdiSubWindow* w=mdiAreaCAD->currentSubWindow();
        if(w) {
            return qobject_cast<QC_MDIWindow*>(w);
        }
    }
    return nullptr;
}

QC_MDIWindow* QC_ApplicationWindow::getMDIWindow(){
    if (mdiAreaCAD) {
        QMdiSubWindow* w=mdiAreaCAD->currentSubWindow();
        if(w) {
            return qobject_cast<QC_MDIWindow*>(w);
        }
    }
    return nullptr;
}

void QC_ApplicationWindow::setPreviousZoomEnable(bool enable){
    previousZoomEnable=enable;
    if(previousZoom){
        previousZoom->setEnabled(enable);
    }
}

void QC_ApplicationWindow::setUndoEnable(bool enable){
    undoEnable=enable;
    if(undoButton){
        undoButton->setEnabled(enable);
    }
}

void QC_ApplicationWindow::setRedoEnable(bool enable){
    redoEnable=enable;
    if(redoButton){
        redoButton->setEnabled(enable);
    }
}

void QC_ApplicationWindow::slotEnableActions(bool enable) {
    if(previousZoom){
        previousZoom->setEnabled(enable&& previousZoomEnable);
        undoButton->setEnabled(enable&& undoEnable);
        redoButton->setEnabled(enable&& redoEnable);
    }
}

void QC_ApplicationWindow::slotExportToProNest()
{
	QC_MDIWindow* w = getMDIWindow();	
	if (w && doSave(w)) {
		QProcess proc(this);
		QDir dir = QDir::cleanPath(QCoreApplication::applicationDirPath());
		QFileInfo info = QFileInfo(dir, "AddPart.exe");

		QString command = "\"" + info.filePath() + "\"" +
			QString(" \"%1\"").arg(w->getDocument()->getFilename());

		QApplication::setOverrideCursor(Qt::WaitCursor);
		proc.start(command);
		proc.waitForFinished();
		QApplication::restoreOverrideCursor();
	}
}

void QC_ApplicationWindow::slotUpdateActiveLayer()
{
    if(layerWidget&&m_pActiveLayerName)
        m_pActiveLayerName->activeLayerChanged(layerWidget->getActiveName());
}

/**
 * Initializes the global application settings from the
 * config file (unix, mac) or registry (windows).
 */
void QC_ApplicationWindow::initSettings()
{
    RS_DEBUG->print("QC_ApplicationWindow::initSettings()");

    QSettings settings;

    settings.beginGroup("Geometry");
    restoreState(settings.value("StateOfWidgets", "").toByteArray());
    dock_areas.left->setChecked(settings.value("LeftDockArea", 0).toBool());
    dock_areas.right->setChecked(settings.value("RightDockArea", 1).toBool());
    dock_areas.top->setChecked(settings.value("TopDockArea", 0).toBool());
    dock_areas.bottom->setChecked(settings.value("BottomDockArea", 0).toBool());
    dock_areas.floating->setChecked(settings.value("FloatingDockwidgets", 0).toBool());
    settings.endGroup();

    settings.beginGroup("Widgets");

    int allow_style = settings.value("AllowStyle", 0).toInt();
    if (allow_style)
    {
        QString style = settings.value("Style", "").toString();
        QApplication::setStyle(QStyleFactory::create(style));
    }

    QString sheet_path = settings.value("StyleSheet", "").toString();
    if (loadStyleSheet(sheet_path))
        style_sheet_path = sheet_path;
    settings.endGroup();

    a_map["ViewDraft"]->setChecked(settings.value("Appearance/DraftMode", 0).toBool());
}


/**
 * Stores the global application settings to file or registry.
 */
void QC_ApplicationWindow::storeSettings() {
    RS_DEBUG->print("QC_ApplicationWindow::storeSettings()");

    if (RS_Settings::save_is_allowed)
    {
        RS_SETTINGS->beginGroup("/Geometry");
        RS_SETTINGS->writeEntry("/WindowWidth", width());
        RS_SETTINGS->writeEntry("/WindowHeight", height());
        RS_SETTINGS->writeEntry("/WindowX", x());
        RS_SETTINGS->writeEntry("/WindowY", y());
        RS_SETTINGS->writeEntry("/StateOfWidgets", QVariant (saveState()));
        RS_SETTINGS->writeEntry("/LeftDockArea", dock_areas.left->isChecked());
        RS_SETTINGS->writeEntry("/RightDockArea", dock_areas.right->isChecked());
        RS_SETTINGS->writeEntry("/TopDockArea", dock_areas.top->isChecked());
        RS_SETTINGS->writeEntry("/BottomDockArea", dock_areas.bottom->isChecked());
        RS_SETTINGS->writeEntry("/FloatingDockwidgets", dock_areas.floating->isChecked());
        RS_SETTINGS->endGroup();
        //save snapMode
        snapToolBar->saveSnapMode();
    }

    RS_DEBUG->print("QC_ApplicationWindow::storeSettings(): OK");
}

/**
 * Goes back to the previous menu or one step in the current action.
 */
void QC_ApplicationWindow::slotBack() {
    RS_GraphicView* graphicView = getGraphicView();
    if (graphicView) {
        graphicView->back();
    }
}

void QC_ApplicationWindow::slotKillAllActions() {
    RS_GraphicView* gv = getGraphicView();
    QC_MDIWindow* m = getMDIWindow();
    if (gv && m && m->getDocument()) {
        gv->killAllActions();

        RS_Selection s((RS_EntityContainer&)*m->getDocument(), gv);
        s.selectAll(false);
        RS_DIALOGFACTORY->updateSelectionWidget(
                    m->getDocument()->countSelected()
                    ,
                    m->getDocument()->totalSelectedLength()
                    );

        gv->redraw(RS2::RedrawAll);
    }
}


/**
 * Goes one step further in the current action.
 */
void QC_ApplicationWindow::slotEnter()
{
    RS_DEBUG->print("QC_ApplicationWindow::slotEnter(): begin\n");
    RS_GraphicView* graphicView = getGraphicView();
    if (graphicView)
    {
        graphicView->enter();
    }
    RS_DEBUG->print("QC_ApplicationWindow::slotEnter(): end\n");
}

/**
 * Sets the keyboard focus on the command line.
 */
void QC_ApplicationWindow::slotFocusCommandLine() {
//    if (commandWidget->isVisible()) {
        commandWidget->show();
        commandWidget->setFocus();
//    }
}


/**
 * Shows the given error on the command line.
 */
void QC_ApplicationWindow::slotError(const QString& msg) {
        commandWidget->appendHistory(msg);
}

/**
 * Hands focus back to the application window. In the rare event
 * of a escape press from the layer widget (e.g after switching desktops
 * in XP).
 */
void QC_ApplicationWindow::slotFocus() {
    setFocus();
}

void QC_ApplicationWindow::slotWindowActivated(int index){
    if(index < 0 || index >= mdiAreaCAD->subWindowList().size()) return;
    slotWindowActivated(mdiAreaCAD->subWindowList().at(index));
}

/**
 * Called when a document window was activated.
 */
void QC_ApplicationWindow::slotWindowActivated(QMdiSubWindow* w) {

    RS_DEBUG->print("QC_ApplicationWindow::slotWindowActivated begin");

	enableFileActions(qobject_cast<QC_MDIWindow*>(w));

    if(w==nullptr) {
        emit windowsChanged(false);
        activedMdiSubWindow=w;
        return;
    }

    if(w==activedMdiSubWindow) return;
    activedMdiSubWindow=w;
    QC_MDIWindow* m = qobject_cast<QC_MDIWindow*>(w);

    if (m && m->getDocument()) {

        RS_DEBUG->print("QC_ApplicationWindow::slotWindowActivated: "
                        "document: %d", m->getDocument()->getId());

        bool showByBlock = m->getDocument()->rtti()==RS2::EntityBlock;

        layerWidget->setLayerList(m->getDocument()->getLayerList(),
                                  showByBlock);

        coordinateWidget->setGraphic(m->getGraphic());

        // Only graphics show blocks. (blocks don't)
        if (m->getDocument()->rtti()==RS2::EntityGraphic) {
            blockWidget->setBlockList(m->getDocument()->getBlockList());
        } else {
            blockWidget->setBlockList(nullptr);
        }

        // Update all inserts in this graphic (blocks might have changed):
        m->getDocument()->updateInserts();
        // whether to enable undo/redo buttons
        m->getDocument()->setGUIButtons();
        m->getGraphicView()->redraw();

        // set snapmode from snap toolbar
        //actionHandler->updateSnapMode();

        // set pen from pen toolbar
        slotPenChanged(penToolBar->getPen());

        pen_wiz->mdi_win = m;

        // update toggle button status:
        if (m->getGraphic()) {
            emit(gridChanged(m->getGraphic()->isGridOn()));
        }
        QG_GraphicView* view = m->getGraphicView();
        if (view)
        {
            actionHandler->set_view(view);
            actionHandler->set_document(m->getDocument());
            emit printPreviewChanged(view->isPrintPreview());
        }

        if(snapToolBar){
            actionHandler->slotSetSnaps(snapToolBar->getSnaps());
        }else {
            RS_DEBUG->print(RS_Debug::D_ERROR,"snapToolBar is nullptr\n");
        }
    }

    // Disable/Enable menu and toolbar items
    emit windowsChanged(m && m->getDocument());

    RS_DEBUG->print("RVT_PORT emit windowsChanged(true);");

    RS_DEBUG->print("QC_ApplicationWindow::slotWindowActivated end");
}

/**
 * Called when the menu 'windows' is about to be shown.
 * This is used to update the window list in the menu.
 */
void QC_ApplicationWindow::slotWindowsMenuAboutToShow() {

    RS_DEBUG->print( RS_Debug::D_NOTICE, "QC_ApplicationWindow::slotWindowsMenuAboutToShow");
	RS_SETTINGS->beginGroup("/WindowOptions");

	QMenu* menu;
	QAction* menuItem;
	bool tabbed = mdiAreaCAD->viewMode() == QMdiArea::TabbedView;
    windowsMenu->clear(); // this is a temporary menu; constructed on-demand

	menuItem = windowsMenu->addAction(tr("Ta&b mode"), this, SLOT(slotToggleTab()));
	menuItem->setCheckable(true);
	menuItem->setChecked(tabbed);

	menuItem = windowsMenu->addAction( tr("&Window mode"), this, SLOT(slotToggleTab()));
	menuItem->setCheckable(true);
	menuItem->setChecked(!tabbed);

	
	if (mdiAreaCAD->viewMode() == QMdiArea::TabbedView) {
		menu = new QMenu(tr("&Layout"), windowsMenu);
		windowsMenu->addMenu(menu);

		menuItem = menu->addAction(tr("Rounded"), this, SLOT(slotTabShapeRounded()));
		menuItem->setCheckable(true);
		menuItem->setChecked(RS_SETTINGS->readNumEntry("/TabShape") == RS2::Rounded);

		menuItem = menu->addAction(tr("Triangular"), this, SLOT(slotTabShapeTriangular()));
		menuItem->setCheckable(true);
		menuItem->setChecked(RS_SETTINGS->readNumEntry("/TabShape") == RS2::Triangular);

		menu->addSeparator();

		menuItem = menu->addAction(tr("North"), this, SLOT(slotTabPositionNorth()));
		menuItem->setCheckable(true);
		menuItem->setChecked(RS_SETTINGS->readNumEntry("/TabPosition") == RS2::North);

		menuItem = menu->addAction(tr("South"), this, SLOT(slotTabPositionSouth()));
		menuItem->setCheckable(true);
		menuItem->setChecked(RS_SETTINGS->readNumEntry("/TabPosition") == RS2::South);

		menuItem = menu->addAction(tr("East"), this, SLOT(slotTabPositionEast()));
		menuItem->setCheckable(true);
		menuItem->setChecked(RS_SETTINGS->readNumEntry("/TabPosition") == RS2::East);

		menuItem = menu->addAction(tr("West"), this, SLOT(slotTabPositionWest()));
		menuItem->setCheckable(true);
		menuItem->setChecked(RS_SETTINGS->readNumEntry("/TabPosition") == RS2::West);

	} else {
		menu = new QMenu(tr("&Arrange"), windowsMenu);
		windowsMenu->addMenu(menu);

		menuItem = menu->addAction(tr("&Maximized"), this, SLOT(slotSetMaximized()));
		menuItem->setCheckable(true);
		menuItem->setChecked(RS_SETTINGS->readNumEntry("/SubWindowMode") == RS2::Maximized);

		menuItem = menu->addAction(tr("&Cascade"), this, SLOT(slotCascade()));
		menuItem = menu->addAction(tr("&Tile"), this, SLOT(slotTile()));
		menuItem = menu->addAction(tr("Tile &Vertically"), this, SLOT(slotTileVertical()));
		menuItem = menu->addAction(tr("Tile &Horizontally"), this, SLOT(slotTileHorizontal()));
	}
	

	RS_SETTINGS->endGroup();
        
    windowsMenu->addSeparator();
    QMdiSubWindow* active= mdiAreaCAD->activeSubWindow();
    for (int i=0; i< window_list.size(); ++i) {
        QString title = window_list.at(i)->windowTitle();
        if (title.contains("[*]")) { // modification mark placeholder
            int idx = title.lastIndexOf("[*]");
            if (window_list.at(i)->isWindowModified()) {
                title.replace(idx, 3, "*");
            } else {
                title.remove(idx, 3);
            }
        }
        QAction *id = windowsMenu->addAction(title,
                                         this, SLOT(slotWindowsMenuActivated(bool)));
        id->setCheckable(true);
        id->setData(i);
        id->setChecked(window_list.at(i)==active);
    }
}

/**
 * Called when the user selects a document window from the
 * window list.
 */
void QC_ApplicationWindow::slotWindowsMenuActivated(bool /*id*/) {
    RS_DEBUG->print("QC_ApplicationWindow::slotWindowsMenuActivated");

    int ii = qobject_cast<QAction*>(sender())->data().toInt();
    QMdiSubWindow* w = mdiAreaCAD->subWindowList().at(ii);
    if (w) {
        if(w==mdiAreaCAD->activeSubWindow()) {
            return;
        }

		doActivate(w);
    }
}

/**
 * Cascade MDI windows
 */
void QC_ApplicationWindow::slotTile() {
	doArrangeWindows(RS2::Tile, true);
        mdiAreaCAD->tileSubWindows();
        slotZoomAuto();
}
//auto zoom the graphicView of sub-windows
void QC_ApplicationWindow::slotZoomAuto() {
    QList<QMdiSubWindow *> windows = mdiAreaCAD->subWindowList();
    for(int i=0;i<windows.size();i++){
        QMdiSubWindow *window = windows.at(i);
        qobject_cast<QC_MDIWindow*>(window)->slotZoomAuto();
    }
}

/**
 * Cascade MDI windows
 */
void QC_ApplicationWindow::slotCascade() {
//    mdiAreaCAD->cascadeSubWindows();
//return;
	doArrangeWindows(RS2::Cascade, true);
	QList<QMdiSubWindow *> windows = mdiAreaCAD->subWindowList();
    switch(windows.size()){
    case 1:
        //mdiAreaCAD->tileSubWindows();
		slotTile();
    case 0:
        return;
    default: {
        QMdiSubWindow* active=mdiAreaCAD->activeSubWindow();
        for (int i=0; i<windows.size(); ++i) {
            windows.at(i)->showNormal();
        }
        mdiAreaCAD->cascadeSubWindows();
        //find displacement by linear-regression
        double mi=0.,mi2=0.,mw=0.,miw=0.,mh=0.,mih=0.;
        for (int i=0; i<windows.size(); ++i) {
                mi += i;
                mi2 += i*i;
                double w=windows.at(i)->pos().x();
                mw += w;
                miw += i*w;
                double h=windows.at(i)->pos().y();
                mh += h;
                mih += i*h;
        }
        mi2 *= windows.size();
        miw *= windows.size();
        mih *= windows.size();
        double d=1./(mi2 - mi*mi);
        double disX=(miw-mi*mw)*d;
        double disY=(mih-mi*mh)*d;
        //End of Linear Regression
        //
        QMdiSubWindow *window = windows.first();
        QRect geo=window->geometry();
        QRect frame=window->frameGeometry();
//        std::cout<<"Frame=:"<<( frame.height() - geo.height())<<std::endl;
        int width= mdiAreaCAD->width() -( frame.width() - geo.width())- disX*(windows.size()-1);
        int height= mdiAreaCAD->height() -( frame.width() - geo.width())- disY*(windows.size()-1);
        if(width<=0 || height<=0) {
            return;
        }
        for (int i=0; i<windows.size(); ++i) {
            window = windows.at(i);
//            std::cout<<"window:("<<i<<"): pos()="<<(window->pos().x())<<" "<<(window->pos().y())<<std::endl;
            geo=window->geometry();
//            if(i==active) {
//                    window->setWindowState(Qt::WindowActive);
//            }else{
//                    window->setWindowState(Qt::WindowNoState);
//            }
            window->setGeometry(geo.x(),geo.y(),width,height);
            qobject_cast<QC_MDIWindow*>(window)->slotZoomAuto();
        }
        mdiAreaCAD->setActiveSubWindow(active);
//        windows.at(active)->activateWindow();
//        windows.at(active)->raise();
//        windows.at(active)->setFocus();
    }
    }
}


/**
 * Tiles MDI windows horizontally.
 */
void QC_ApplicationWindow::slotTileHorizontal() {

    RS_DEBUG->print("QC_ApplicationWindow::slotTileHorizontal");
	doArrangeWindows(RS2::TileHorizontal, true);
	
    // primitive horizontal tiling
    QList<QMdiSubWindow *> windows = mdiAreaCAD->subWindowList();
    if (windows.count()<=1) {
		slotTile();
        return;
    }
    for (int i=0; i<windows.count(); ++i) {
        QMdiSubWindow *window = windows.at(i);
        window->lower();
        window->showNormal();
    }
    int heightForEach = mdiAreaCAD->height() / windows.count();
    int y = 0;
    for (int i=0; i<windows.count(); ++i) {
        QMdiSubWindow *window = windows.at(i);
        int preferredHeight = window->minimumHeight()
                              + window->parentWidget()->baseSize().height();
        int actHeight = qMax(heightForEach, preferredHeight);

        window->setGeometry(0, y, mdiAreaCAD->width(), actHeight);
         qobject_cast<QC_MDIWindow*>(window)->slotZoomAuto();
        y+=actHeight;
    }
    mdiAreaCAD->activeSubWindow()->raise();
}


/**
 * Tiles MDI windows vertically.
 */
void QC_ApplicationWindow::slotTileVertical() {
	
    RS_DEBUG->print("QC_ApplicationWindow::slotTileVertical()");
	doArrangeWindows(RS2::TileVertical, true);
	
    // primitive horizontal tiling
    QList<QMdiSubWindow *> windows = mdiAreaCAD->subWindowList();
    if (windows.count()<=1) {
		slotTile();
        return;
    }
    for (int i=0; i<windows.count(); ++i) {
        QMdiSubWindow *window = windows.at(i);
        window->lower();
        window->showNormal();
    }
    int widthForEach = mdiAreaCAD->width() / windows.count();
    int x = 0;
    for (int i=0; i<windows.count(); ++i) {
        QMdiSubWindow *window = windows.at(i);
        int preferredWidth = window->minimumWidth()
                              + window->parentWidget()->baseSize().width();
        int actWidth = qMax(widthForEach, preferredWidth);

        window->setGeometry(x, 0, actWidth, mdiAreaCAD->height());
         qobject_cast<QC_MDIWindow*>(window)->slotZoomAuto();
        x+=actWidth;
    }
    mdiAreaCAD->activeSubWindow()->raise();
}

void QC_ApplicationWindow::slotSetMaximized()
{
	doArrangeWindows(RS2::Maximized);
}

void QC_ApplicationWindow::slotTabShapeRounded()
{
	setTabLayout(RS2::Rounded, RS2::AnyPosition);
}

void QC_ApplicationWindow::slotTabShapeTriangular()
{
	setTabLayout(RS2::Triangular, RS2::AnyPosition);
}

void QC_ApplicationWindow::slotTabPositionNorth()
{
	setTabLayout(RS2::AnyShape, RS2::North);
}

void QC_ApplicationWindow::slotTabPositionSouth()
{
	setTabLayout(RS2::AnyShape, RS2::South);
}

void QC_ApplicationWindow::slotTabPositionEast()
{
	setTabLayout(RS2::AnyShape, RS2::East);
}

void QC_ApplicationWindow::slotTabPositionWest()
{
	setTabLayout(RS2::AnyShape, RS2::West);
}

/**
 * toggles between subwindow and tab mode for the MdiArea
 */
void QC_ApplicationWindow::slotToggleTab()
{
    if (mdiAreaCAD->viewMode() == QMdiArea::SubWindowView)
    {
		RS_SETTINGS->beginGroup("Startup");
		RS_SETTINGS->writeEntry("/TabMode", 1);
		RS_SETTINGS->endGroup();
        mdiAreaCAD->setViewMode(QMdiArea::TabbedView);
		QList<QTabBar *> tabBarList = mdiAreaCAD->findChildren<QTabBar*>();
		QTabBar *tabBar = tabBarList.at(0);
		if (tabBar) {
			tabBar->setExpanding(false);
		}
        QList<QMdiSubWindow *> windows = mdiAreaCAD->subWindowList();
        QMdiSubWindow* active=mdiAreaCAD->activeSubWindow();
        for(int i=0;i<windows.size();i++){
            QMdiSubWindow* m=windows.at(i);
            m->hide();
            if(m!=active){
                m->lower();
            }else{
                m->raise();
            }
			slotSetMaximized();
            qobject_cast<QC_MDIWindow*>(m)->slotZoomAuto();
        }
    }
    else
    {
		RS_SETTINGS->beginGroup("Startup");
		RS_SETTINGS->writeEntry("/TabMode", 0);
		RS_SETTINGS->endGroup();
        mdiAreaCAD->setViewMode(QMdiArea::SubWindowView);
		doArrangeWindows(RS2::CurrentMode);
    }
}

/**
 * Called when something changed in the pen tool bar
 * (e.g. color, width, style).
 */
void QC_ApplicationWindow::slotPenChanged(RS_Pen pen) {
    RS_DEBUG->print("QC_ApplicationWindow::slotPenChanged() begin");

    RS_DEBUG->print("Setting active pen...");

    QC_MDIWindow* m = getMDIWindow();
    if (m) {
        m->slotPenChanged(pen);
    }

    RS_DEBUG->print("QC_ApplicationWindow::slotPenChanged() end");
}

/**
 * Called when something changed in the snaps tool bar
 */
void QC_ApplicationWindow::slotSnapsChanged(RS_SnapMode snaps) {
    RS_DEBUG->print("QC_ApplicationWindow::slotSnapsChanged() begin");

    actionHandler->slotSetSnaps(snaps);
}



/**
 * Creates a new MDI window with the given document or a new
 *  document if 'doc' is nullptr.
 */

QC_MDIWindow* QC_ApplicationWindow::slotFileNew(RS_Document* doc) {

    RS_DEBUG->print("QC_ApplicationWindow::slotFileNew() begin");

    QSettings settings;
    static int id = 0;
    id++;

    statusBar()->showMessage(tr("Creating new file..."));

    RS_DEBUG->print("  creating MDI window");

    QC_MDIWindow* w = new QC_MDIWindow(doc, mdiAreaCAD, 0);

    window_list << w;

    RS_SETTINGS->beginGroup("/Appearance");
    int aa = RS_SETTINGS->readNumEntry("/Antialiasing", 0);
    int scrollbars = RS_SETTINGS->readNumEntry("/ScrollBars", 1);
    int cursor_hiding = RS_SETTINGS->readNumEntry("/cursor_hiding", 0);
    RS_SETTINGS->endGroup();

    QG_GraphicView* view = w->getGraphicView();

    view->setAntialiasing(aa);
    view->setCursorHiding(cursor_hiding);
    view->device = settings.value("Hardware/Device", "Mouse").toString();
    if (scrollbars) view->addScrollbars();

    settings.beginGroup("Activators");
    auto activators = settings.childKeys();
    settings.endGroup();

    foreach (auto activator, activators)
    {
        auto menu_name = settings.value("Activators/" + activator).toString();
        auto path = QString("CustomMenus/%1").arg(menu_name);
        auto a_list = settings.value(path).toStringList();
        auto menu = new QMenu(activator, view);
        menu->setObjectName(menu_name);
        foreach (auto key, a_list)
        {
            menu->addAction(a_map[key]);
        }
        view->setMenu(activator, menu);
    }

    connect(view, SIGNAL(gridStatusChanged(const QString&)),
            this, SLOT(updateGridStatus(const QString&)));

    actionHandler->set_view(view);
    actionHandler->set_document(w->getDocument());

    connect(w, SIGNAL(signalClosing(QC_MDIWindow*)),
            this, SLOT(slotFileClosing(QC_MDIWindow*)));

    if (w->getDocument()->rtti()==RS2::EntityBlock) {
        w->setWindowTitle(tr("Block '%1'").arg(((RS_Block*)(w->getDocument()))->getName()) + "[*]");
    } else {
        w->setWindowTitle(tr("unnamed document %1").arg(id) + "[*]");
    }

    //check for draft mode

    if (settings.value("Appearance/DraftMode", 0).toBool())
    {
        QString draft_string = " ["+tr("Draft Mode")+"]";
        w->getGraphicView()->setDraftMode(true);
        QString title = w->windowTitle();
        w->setWindowTitle(title + draft_string);
    }

    w->setWindowIcon(QIcon(":/main/document.png"));

    // only graphics offer block lists, blocks don't
    RS_DEBUG->print("  adding listeners");
    RS_Graphic* graphic = w->getDocument()->getGraphic();

    if(layerWidget) {
        layerWidget->setLayerList(w->getDocument()->getLayerList(), false);
    }

    if(blockWidget) {
        blockWidget->setBlockList(w->getDocument()->getBlockList());
    }
    if (graphic) {
        // Link the graphic's layer list to the pen tool bar
        graphic->addLayerListListener(penToolBar);
        // Link the layer list to the layer widget
        graphic->addLayerListListener(layerWidget);

        // Link the block list to the block widget
        graphic->addBlockListListener(blockWidget);
    }
	// Link the dialog factory to the coordinate widget:
	if( coordinateWidget){
		coordinateWidget->setGraphic(graphic );
	}
	// Link the dialog factory to the mouse widget:
	QG_DIALOGFACTORY->setMouseWidget(mouseWidget);
	QG_DIALOGFACTORY->setCoordinateWidget(coordinateWidget);
	QG_DIALOGFACTORY->setSelectionWidget(selectionWidget);
	// Link the dialog factory to the option widget:
	//QG_DIALOGFACTORY->setOptionWidget(optionWidget);
	// Link the dialog factory to the command widget:
	QG_DIALOGFACTORY->setCommandWidget(commandWidget);

    QMdiSubWindow* subWindow=mdiAreaCAD->addSubWindow(w);

    RS_DEBUG->print("  showing MDI window");
	doActivate(w);
	doArrangeWindows(RS2::CurrentMode);
    statusBar()->showMessage(tr("New Drawing created."), 2000);

    layerWidget->activateLayer(0);

    RS_DEBUG->print("QC_ApplicationWindow::slotFileNew() OK");

    return w;
}

/**
 * Helper function for Menu file -> New & New....
 */
bool QC_ApplicationWindow::slotFileNewHelper(QString fileName, QC_MDIWindow* w) {
    RS_DEBUG->print("QC_ApplicationWindow::slotFileNewHelper()");
    bool ret = false;
    RS2::FormatType type = RS2::FormatDXFRW;

    QApplication::setOverrideCursor( QCursor(Qt::WaitCursor) );

    RS_DEBUG->print("QC_ApplicationWindow::slotFileNewHelper: creating new doc window");
    /*QC_MDIWindow* */ w = slotFileNew();
    qApp->processEvents(QEventLoop::AllEvents, 1000);

    // link the layer widget to the new document:
    layerWidget->setLayerList(w->getDocument()->getLayerList(), false);
    // link the block widget to the new document:
    blockWidget->setBlockList(w->getDocument()->getBlockList());
    // link coordinate widget to graphic
    coordinateWidget->setGraphic(w->getGraphic());

    qApp->processEvents(QEventLoop::AllEvents, 1000);

    // loads the template file in the new view:
    if (!fileName.isEmpty()) {
        ret = w->slotFileNewTemplate(fileName, type);
    } else
        //new without template is OK;
        ret = true;

    if (!ret) {
        // error loading template
        QApplication::restoreOverrideCursor();
        return ret;
    }

    RS_DEBUG->print("QC_ApplicationWindow::slotFileNewHelper: load Template: OK");

    layerWidget->slotUpdateLayerList();

    RS_DEBUG->print("QC_ApplicationWindow::slotFileNewHelper: update coordinate widget");
    // update coordinate widget format:
    RS_DIALOGFACTORY->updateCoordinateWidget(RS_Vector(0.0,0.0),
                                             RS_Vector(0.0,0.0), true);

    if (!fileName.isEmpty()) {
        QString message=tr("New document from template: ")+fileName;
        commandWidget->appendHistory(message);
        statusBar()->showMessage(message, 2000);
    }
    if (w->getGraphic()) {
        emit(gridChanged(w->getGraphic()->isGridOn()));
    }

    QApplication::restoreOverrideCursor();
    RS_DEBUG->print("QC_ApplicationWindow::slotFileNewHelper() OK");
    return ret;
}

/**
 * Menu file -> New (using a predefined Template).
 */
void QC_ApplicationWindow::slotFileNewNew() {
    RS_DEBUG->print("QC_ApplicationWindow::slotFileNewNew()");

//    RS2::FormatType type = RS2::FormatDXFRW;
    //tried to load template file indicated in RS_Settings
    RS_SETTINGS->beginGroup("/Paths");
    QString fileName = RS_SETTINGS->readEntry("/Template");
    RS_SETTINGS->endGroup();
/*    QFileInfo finfo(fileName);
    if (!fileName.isEmpty() && finfo.isReadable()) {
        slotFileNewTemplate(fileName, RS2::FormatDXFRW);
        return;
    }*/

	if (!slotFileNewHelper(fileName)) {
        // error opening template
        RS_DEBUG->print("QC_ApplicationWindow::slotFileNewNew: load Template failed");
    } else
        RS_DEBUG->print("QC_ApplicationWindow::slotFileNewNew() OK");
}

/**
 * Menu file -> New with Template.
 */
void QC_ApplicationWindow::slotFileNewTemplate() {
    RS_DEBUG->print("QC_ApplicationWindow::slotFileNewTemplate()");

    RS2::FormatType type = RS2::FormatDXFRW;
    QG_FileDialog dlg(this);
    QString fileName = dlg.getOpenFile(&type);

    if (fileName.isEmpty()) {
           statusBar()->showMessage(tr("Select Template aborted"), 2000);
           return;
       }

    RS_DEBUG->print("QC_ApplicationWindow::slotFileNewTemplate: creating new doc window");
    // Create new document window:
    QMdiSubWindow* old=activedMdiSubWindow;
    QRect geo;
    bool maximized=false;
    if(old ) {//save old geometry
        geo=activedMdiSubWindow->geometry();
        maximized=activedMdiSubWindow->isMaximized();
    }
    QC_MDIWindow* w =nullptr;
	if (!slotFileNewHelper(fileName, w)) {
        // error
        QString msg=tr("Cannot open the file\n%1\nPlease "
                       "check the permissions.").arg(fileName);
        commandWidget->appendHistory(msg);
        QMessageBox::information(this, QMessageBox::tr("Warning"),
                                 msg,QMessageBox::Ok);
        //file opening failed, clean up QC_MDIWindow and QMdiSubWindow
        if (w) {
            slotFilePrintPreview(false);
            doClose(w); //force closing, without asking user for confirmation
        }
        QMdiSubWindow* active=mdiAreaCAD->currentSubWindow();
        activedMdiSubWindow=nullptr; //to allow reactivate the previous active
        if( active){//restore old geometry
            mdiAreaCAD->setActiveSubWindow(active);
            active->raise();
            active->setFocus();
            if(old==nullptr || maximized){
                active->showMaximized();
            }else{
                active->setGeometry(geo);
            }
        }
        RS_DEBUG->print("QC_ApplicationWindow::slotFileNewTemplate: load Template failed");
    } else
        RS_DEBUG->print("QC_ApplicationWindow::slotFileNewTemplate() OK");
}


/**
 * Menu file -> open.
 */
void QC_ApplicationWindow::slotFileOpen() {
    RS_DEBUG->print("QC_ApplicationWindow::slotFileOpen()");

    RS_DEBUG->print("QC_ApplicationWindow::slotFileOpen() 001");
    RS2::FormatType type = RS2::FormatUnknown;
    RS_DEBUG->print("QC_ApplicationWindow::slotFileOpen() 002");
    QG_FileDialog dlg(this);
    QString fileName = dlg.getOpenFile(&type);
    RS_DEBUG->print("QC_ApplicationWindow::slotFileOpen() 003");
    slotFileOpen(fileName, type);
    RS_DEBUG->print("QC_ApplicationWindow::slotFileOpen(): OK");
}


/**
 *
 *	\brief	- Format a string that hold a file name path
 *						  such a way that it can displayed on the
 *						  windows title bar.
 *
 *	\author		Claude Sylvain
 *	\date			30 July 2011
 *	Last modified:
 *
 *	Parameters:		const QString &qstring_in:
 *							String to format (in).
 *
 *						QString &qstring_out:
 *							Formatted string (out).
 *
 *	Returns:			void
 *	*/

QString QC_ApplicationWindow::
    format_filename_caption(const QString &qstring_in)
{
	QFileInfo info = QFileInfo(qstring_in);
	return info.fileName(); // don't include the full path
}

/*	*
 *	Function name:
 *	Description:
 *	Author(s):		..., Claude Sylvain
 *	Created:			?
 *	Last modified:	30 July 2011
 *
 *	Parameters:		const QString& fileName:
 *							...
 *
 *						RS2::FormatType type:
 *							...
 *
 *	Returns:			void
 *	Notes:			Menu file -> open.
 *	*/
void QC_ApplicationWindow::
        slotFileOpen(const QString& fileName, RS2::FormatType type)
{
    RS_DEBUG->print("QC_ApplicationWindow::slotFileOpen(..)");

    QSettings settings;

    QApplication::setOverrideCursor( QCursor(Qt::WaitCursor) );

    if ( QFileInfo(fileName).exists())
         {
        RS_DEBUG->print("QC_ApplicationWindow::slotFileOpen: creating new doc window");
        if (openedFiles.indexOf(fileName) >=0) {
            QString message=tr("Warning: File already opened : ")+fileName;
            commandWidget->appendHistory(message);
            statusBar()->showMessage(message, 2000);
        }
        // Create new document window:
		QMdiSubWindow* old=activedMdiSubWindow;
        QRect geo;
        bool maximized=false;

        QC_MDIWindow* w = slotFileNew(nullptr);
        // RVT_PORT qApp->processEvents(1000);
        qApp->processEvents(QEventLoop::AllEvents, 1000);

        RS_DEBUG->print("QC_ApplicationWindow::slotFileOpen: linking layer list");
        // link the layer widget to the new document:
        layerWidget->setLayerList(w->getDocument()->getLayerList(), false);
        // link the block widget to the new document:
        blockWidget->setBlockList(w->getDocument()->getBlockList());
        // link coordinate widget to graphic
        coordinateWidget->setGraphic(w->getGraphic());

        RS_DEBUG->print("QC_ApplicationWindow::slotFileOpen: open file");

        qApp->processEvents(QEventLoop::AllEvents, 1000);

        if(old) {//save old geometry
            geo=activedMdiSubWindow->geometry();
            maximized=activedMdiSubWindow->isMaximized();
        }

        // open the file in the new view:
        bool success=false;
        if(QFileInfo(fileName).exists())
            success=w->slotFileOpen(fileName, type);
        if (!success) {
               // error
               QApplication::restoreOverrideCursor();
               QString msg=tr("Cannot open the file\n%1\nPlease "
                              "check its existence and permissions.")
                       .arg(fileName);
               commandWidget->appendHistory(msg);
               QMessageBox::information(this, QMessageBox::tr("Warning"),
                                        msg,
                                        QMessageBox::Ok);
           //file opening failed, clean up QC_MDIWindow and QMdiSubWindow
               slotFilePrintPreview(false);
               doClose(w); //force closing, without asking user for confirmation
               QMdiSubWindow* active=mdiAreaCAD->currentSubWindow();
               activedMdiSubWindow=nullptr; //to allow reactivate the previous active
               if( active){//restore old geometry
                   mdiAreaCAD->setActiveSubWindow(active);
                   active->raise();
                   active->setFocus();
                   if(old==nullptr || maximized){
                       active->showMaximized();
                   }else{
                       active->setGeometry(geo);
                   }
                   qobject_cast<QC_MDIWindow*>(active)->slotZoomAuto();
               }
               return;
        }

		slotWindowActivated(w);

        RS_DEBUG->print("QC_ApplicationWindow::slotFileOpen: open file: OK");

        RS_DEBUG->print("QC_ApplicationWindow::slotFileOpen: update recent file menu: 1");

        // update recent files menu:
        recentFiles->add(fileName);
        openedFiles.push_back(fileName);
        layerWidget->slotUpdateLayerList();
        auto graphic = w->getGraphic();
        if (graphic)
        {
            if (int objects_removed = graphic->clean())
            {
                auto msg = QObject::tr("Invalid objects removed:");
                commandWidget->appendHistory(msg + " " + QString::number(objects_removed));
            }
            emit(gridChanged(graphic->isGridOn()));
        }

        recentFiles->updateRecentFilesMenu();

        RS_DEBUG->print("QC_ApplicationWindow::slotFileOpen: set caption");


                /*	Format and set caption.
                 *	----------------------- */
        w->setWindowTitle(format_filename_caption(fileName) + "[*]");

		if (mdiAreaCAD->viewMode() == QMdiArea::TabbedView) {
			QList<QTabBar *> tabBarList = mdiAreaCAD->findChildren<QTabBar*>();
			QTabBar *tabBar = tabBarList.at(0);
			if (tabBar) {
				tabBar->setExpanding(false);
				tabBar->setTabToolTip(tabBar->currentIndex(), fileName);
			}
		}
		else
			doArrangeWindows(RS2::CurrentMode);

		RS_SETTINGS->beginGroup("/CADPreferences");
		if (RS_SETTINGS->readNumEntry("/AutoZoomDrawing"))
			w->getGraphicView()->zoomAuto(false);
		RS_SETTINGS->endGroup();

        if (settings.value("Appearance/DraftMode", 0).toBool())
        {
            QString draft_string = " ["+tr("Draft Mode")+"]";
            w->getGraphicView()->setDraftMode(true);
            w->getGraphicView()->redraw();
            QString title = w->windowTitle();
            w->setWindowTitle(title + draft_string);
        }

        RS_DEBUG->print("QC_ApplicationWindow::slotFileOpen: set caption: OK");

        RS_DEBUG->print("QC_ApplicationWindow::slotFileOpen: update coordinate widget");
        // update coordinate widget format:
        RS_DIALOGFACTORY->updateCoordinateWidget(RS_Vector(0.0,0.0),
                RS_Vector(0.0,0.0),
                true);
        RS_DEBUG->print("QC_ApplicationWindow::slotFileOpen: update coordinate widget: OK");

        QString message=tr("Loaded document: ")+fileName;
        commandWidget->appendHistory(message);
        statusBar()->showMessage(message, 2000);

	} else {
		QG_DIALOGFACTORY->commandMessage(tr("File '%1' does not exist. Opening aborted").arg(fileName));
        statusBar()->showMessage(tr("Opening aborted"), 2000);
    }

    QApplication::restoreOverrideCursor();
    RS_DEBUG->print("QC_ApplicationWindow::slotFileOpen(..) OK");
}

void QC_ApplicationWindow::slotFileOpen(const QString& fileName) {
    slotFileOpen(fileName, RS2::FormatUnknown);
}


/**
 * Menu file -> save.
 */
void QC_ApplicationWindow::slotFileSave() {
    RS_DEBUG->print("QC_ApplicationWindow::slotFileSave()");

	if (doSave(getMDIWindow()))
		recentFiles->updateRecentFilesMenu();
}



/**
 * Menu file -> save as.
 */
void QC_ApplicationWindow::slotFileSaveAs() {
    RS_DEBUG->print("QC_ApplicationWindow::slotFileSaveAs()");
	if (doSave(getMDIWindow(), true))
		recentFiles->updateRecentFilesMenu();
}

bool QC_ApplicationWindow::slotFileSaveAll()
{
	QC_MDIWindow* current = getMDIWindow();
	bool result;
	for (auto w : window_list) {
		if (w && w->getDocument()->isModified()) {
			result = doSave(w);
			if (!result) {
				statusBar()->showMessage(tr("Save All cancelled"), 2000);
				break;
			}
		}
	}
	doActivate(current);
	recentFiles->updateRecentFilesMenu();
	return result;
}



/**
 * Autosave.
 */
void QC_ApplicationWindow::slotFileAutoSave() {
    RS_DEBUG->print("QC_ApplicationWindow::slotFileAutoSave()");

    statusBar()->showMessage(tr("Auto-saving drawing..."), 2000);

    QC_MDIWindow* w = getMDIWindow();
    if (w) {
        bool cancelled;
        if (w->slotFileSave(cancelled, true)) {
            // auto-save cannot be cancelled by user, so the
            // "cancelled" parameter is a dummy
            statusBar()->showMessage(tr("Auto-saved drawing"), 2000);
        } else {
            // error
            autosaveTimer->stop();
            QMessageBox::information(this, QMessageBox::tr("Warning"),
                                     tr("Cannot auto-save the file\n%1\nPlease "
                                        "check the permissions.\n"
                                        "Auto-save disabled.")
                                     .arg(w->getDocument()->getAutoSaveFilename()),
                                     QMessageBox::Ok);
            statusBar()->showMessage(tr("Auto-saving failed"), 2000);
        }
    }
}



/**
 * Menu file -> export.
 */
void QC_ApplicationWindow::slotFileExport() {
    RS_DEBUG->print("QC_ApplicationWindow::slotFileExport()");

    statusBar()->showMessage(tr("Exporting drawing..."), 2000);

    QC_MDIWindow* w = getMDIWindow();
    QString fn;
    if (w) {

        // read default settings:
        RS_SETTINGS->beginGroup("/Export");
        QString defDir = RS_SETTINGS->readEntry("/ExportImage", RS_SYSTEM->getHomeDir());
		QString defFilter = RS_SETTINGS->readEntry("/ExportImageFilter",
													   QString("%1 (%2)(*.%2)").arg(QG_DialogFactory::extToFormat("png")).arg("png"));
        RS_SETTINGS->endGroup();

        bool cancel = false;

        QStringList filters;
        QList<QByteArray> supportedImageFormats = QImageWriter::supportedImageFormats();
        supportedImageFormats.push_back("svg"); // add svg

        for (QString format: supportedImageFormats) {
            format = format.toLower();
            QString st;
            if (format=="jpeg" || format=="tiff") {
                // Don't add the aliases
			} else {
				st = QString("%1 (%2)(*.%2)")
						.arg(QG_DialogFactory::extToFormat(format))
						.arg(format);
            }
            if (st.length()>0)
                filters.push_back(st);
        }
        // revise list of filters
        filters.removeDuplicates();
        filters.sort();

        // set dialog options: filters, mode, accept, directory, filename
        QFileDialog fileDlg(this, tr("Export as"));

        fileDlg.setNameFilters(filters);
        fileDlg.setFileMode(QFileDialog::AnyFile);
        fileDlg.selectNameFilter(defFilter);
        fileDlg.setAcceptMode(QFileDialog::AcceptSave);
        fileDlg.setDirectory(defDir);
        fn = QFileInfo(w->getDocument()->getFilename()).baseName();
        if(fn==nullptr)
            fn = "unnamed";
        fileDlg.selectFile(fn);

        if (fileDlg.exec()==QDialog::Accepted) {
            QStringList files = fileDlg.selectedFiles();
            if (!files.isEmpty())
                fn = files[0];
            cancel = false;
        } else {
            cancel = true;
        }

        // store new default settings:
        if (!cancel) {
            RS_SETTINGS->beginGroup("/Export");
            RS_SETTINGS->writeEntry("/ExportImage", QFileInfo(fn).absolutePath());
            RS_SETTINGS->writeEntry("/ExportImageFilter",
                                    fileDlg.selectedNameFilter());
            RS_SETTINGS->endGroup();

            // find out extension:

            QString filter = fileDlg.selectedNameFilter();
            QString format = "";
            int i = filter.indexOf("(*.");
            if (i!=-1) {
                int i2 = filter.indexOf(QRegExp("[) ]"), i);
                format = filter.mid(i+3, i2-(i+3));
                format = format.toUpper();
            }

            // append extension to file:
            if (!QFileInfo(fn).fileName().contains(".")) {
                fn.push_back("." + format.toLower());
            }

            // show options dialog:
            QG_ImageOptionsDialog dlg(this);
            w->getGraphic()->calculateBorders();
            dlg.setGraphicSize(w->getGraphic()->getSize()*2.);
            if (dlg.exec()) {
                bool ret = slotFileExport(fn, format, dlg.getSize(), dlg.getBorders(),
                            dlg.isBackgroundBlack(), dlg.isBlackWhite());
                if (ret) {
                    QString message = tr("Exported: %1").arg(fn);
                    statusBar()->showMessage(message, 2000);
                    commandWidget->appendHistory(message);
                }
            }
        }
    }

}



/**
 * Exports the drawing as a bitmap or another picture format.
 *
 * @param name File name.
 * @param format File format (e.g. "png")
 * @param size Size of the bitmap in pixel
 * @param black true: Black background, false: white
 * @param bw true: black/white export, false: color
 */
bool QC_ApplicationWindow::slotFileExport(const QString& name,
        const QString& format, QSize size, QSize borders, bool black, bool bw) {

    QC_MDIWindow* w = getMDIWindow();
    if (w==nullptr) {
        RS_DEBUG->print(RS_Debug::D_WARNING,
                "QC_ApplicationWindow::slotFileExport: "
                "no window opened");
        return false;
    }

    RS_Graphic* graphic = w->getDocument()->getGraphic();
    if (graphic==nullptr) {
        RS_DEBUG->print(RS_Debug::D_WARNING,
                "QC_ApplicationWindow::slotFileExport: "
                "no graphic");
        return false;
    }

    statusBar()->showMessage(tr("Exporting..."));
    QApplication::setOverrideCursor( QCursor(Qt::WaitCursor) );

    bool ret = false;
    // set vars for normal pictures and vectors (svg)
    QPixmap* picture = new QPixmap(size);

    QSvgGenerator* vector = new QSvgGenerator();

    // set buffer var
    QPaintDevice* buffer;

    if(format.toLower() != "svg") {
        buffer = picture;
    } else {
        vector->setSize(size);
        vector->setViewBox(QRectF(QPointF(0,0),size));
        vector->setFileName(name);
        buffer = vector;
    }

    // set painter with buffer
    RS_PainterQt painter(buffer);

    // black background:
    if (black) {
//RLZ        painter.setBackgroundColor(RS_Color(0,0,0));
		painter.setBackground(Qt::black);
    }
    // white background:
    else {
//RLZ        painter.setBackgroundColor(RS_Color(255,255,255));
		painter.setBackground(Qt::white);
    }

    // black/white:
    if (bw) {
        painter.setDrawingMode(RS2::ModeBW);
    }

    painter.eraseRect(0,0, size.width(), size.height());

	RS_StaticGraphicView gv(size.width(), size.height(), &painter, &borders);
    if (black) {
		gv.setBackground(Qt::black);
    } else {
		gv.setBackground(Qt::white);
    }
    gv.setContainer(graphic);
    gv.zoomAuto(false);
	gv.drawEntity(&painter, gv.getContainer());

    // end the picture output
    if(format.toLower() != "svg")
    {
        // RVT_PORT QImageIO iio;
        QImageWriter iio;
        QImage img = picture->toImage();
        // RVT_PORT iio.setImage(img);
        iio.setFileName(name);
        iio.setFormat(format.toLatin1());
        // RVT_PORT if (iio.write()) {
        if (iio.write(img)) {
            ret = true;
        }
//        QString error=iio.errorString();
    }
    QApplication::restoreOverrideCursor();

    // GraphicView deletes painter
    painter.end();
    // delete vars
    delete picture;
    delete vector;

    if (ret) {
        statusBar()->showMessage(tr("Export complete"), 2000);
    } else {
        statusBar()->showMessage(tr("Export failed!"), 2000);
    }

    return ret;
}


/**
 * Called when a sub window is about to close. 
 * If modified, show the Save/Close/Cancel dialog, then do the request.
 * If a save is needed but the user cancels, the window is not closed.
 */
void QC_ApplicationWindow::slotFileClosing(QC_MDIWindow* win)
{
    RS_DEBUG->print("QC_ApplicationWindow::slotFileClosing()");
	bool cancel = false;
	if (win && win->getDocument()->isModified() && !win->hasParentWindow()) {
		switch (showCloseDialog(win)) {
		case QG_ExitDialog::Save:
			cancel = !doSave(win);
			break;
		case QG_ExitDialog::Cancel:
			cancel = true;
			break;
		}
	}
	if (!cancel) doClose(win);
}

/**
 * File > Close All - loop through all open windows, and close them.
 * Prompt user to save changes for modified documents.  If the user cancels
 * the remaining unsaved documents will not be closed.
 *
 * @return true success
 * @return false the user cancelled.
 */
bool QC_ApplicationWindow::slotFileCloseAll()
{
	bool cancel(false), closeAll(false);
	for (auto w : window_list) if (w) {

		if (w->getDocument()->isModified() && !closeAll) {
			doActivate(w);
			switch (showCloseDialog(w, window_list.count() > 1)) {
			case QG_ExitDialog::Close:
				closeAll = true;
				break;
			case QG_ExitDialog::SaveAll:
				closeAll = slotFileSaveAll();
				break;
			case QG_ExitDialog::Save:
				cancel = !doSave(w);
				break;
			case QG_ExitDialog::Cancel:
				cancel = true;
				break;
			}
		}
		if (cancel) {
			statusBar()->showMessage(tr("Close All cancelled"), 2000);
			return false;
		}

		doClose(w);
	}
	return true;
}


/**
 * Menu file -> print.
 */
void QC_ApplicationWindow::slotFilePrint(bool printPDF) {
    RS_DEBUG->print(RS_Debug::D_INFORMATIONAL,"QC_ApplicationWindow::slotFilePrint(%s)", printPDF ? "PDF" : "Native");

    QC_MDIWindow* w = getMDIWindow();
    if (w==nullptr) {
        RS_DEBUG->print(RS_Debug::D_WARNING,
                "QC_ApplicationWindow::slotFilePrint: "
                "no window opened");
        return;
    }

    RS_Graphic* graphic = w->getDocument()->getGraphic();
    if (graphic==nullptr) {
        RS_DEBUG->print(RS_Debug::D_WARNING,
                "QC_ApplicationWindow::slotFilePrint: "
                "no graphic");
        return;
    }

    statusBar()->showMessage(tr("Printing..."));
    QPrinter printer(QPrinter::HighResolution);

    bool landscape = false;
    RS2::PaperFormat pf = graphic->getPaperFormat(&landscape);
    QPrinter::PageSize paperSizeName = LC_Printing::rsToQtPaperFormat(pf);
    RS_Vector paperSize = graphic->getPaperSize();
    if(paperSizeName==QPrinter::Custom){
        RS_Vector&& s=RS_Units::convert(paperSize, graphic->getUnit(),RS2::Millimeter);
        if(landscape) s=s.flipXY();
        printer.setPaperSize(QSizeF(s.x,s.y),QPrinter::Millimeter);
        // RS_DEBUG->print(RS_Debug::D_ERROR, "set Custom paper size to (%g, %g)\n", s.x,s.y);
    }else{
        printer.setPaperSize(paperSizeName);
    }
    // qDebug()<<"paper size=("<<printer.paperSize(QPrinter::Millimeter).width()<<", "<<printer.paperSize(QPrinter::Millimeter).height()<<")";
    if (landscape) {
        printer.setOrientation(QPrinter::Landscape);
    } else {
        printer.setOrientation(QPrinter::Portrait);
    }
    QPagedPaintDevice::Margins paperMargins{graphic->getMarginLeft(),
                                            graphic->getMarginRight(),
                                            graphic->getMarginTop(),
                                            graphic->getMarginBottom()};
    printer.setMargins(paperMargins);

    QString strDefaultFile("");
    RS_SETTINGS->beginGroup("/Print");
    strDefaultFile = RS_SETTINGS->readEntry("/FileName", "");
    printer.setOutputFileName(strDefaultFile);
    printer.setColorMode((QPrinter::ColorMode)RS_SETTINGS->readNumEntry("/ColorMode", (int)QPrinter::Color));
    RS_SETTINGS->endGroup();

    // printer setup:
    bool    bStartPrinting = false;
    if(printPDF) {
        printer.setOutputFormat(QPrinter::PdfFormat);
        printer.setColorMode(QPrinter::Color);
        QFileInfo   infDefaultFile(strDefaultFile);
        QFileDialog fileDlg(this, tr("Export as PDF"));
        QString     defFilter("PDF files (*.pdf)");
        QStringList filters;

        filters << defFilter
                << "Any files (*)";

        fileDlg.setNameFilters(filters);
        fileDlg.setFileMode(QFileDialog::AnyFile);
        fileDlg.selectNameFilter(defFilter);
        fileDlg.setAcceptMode(QFileDialog::AcceptSave);
        fileDlg.setDefaultSuffix("pdf");
        fileDlg.setDirectory(infDefaultFile.dir().path());
		// bug#509 setting default file name restricts selection
//        strPdfFileName = infDefaultFile.baseName();
//        if( strPdfFileName.isEmpty())
//            strPdfFileName = "unnamed";
		//fileDlg.selectFile(strPdfFileName);

        if( QDialog::Accepted == fileDlg.exec()) {
            QStringList files = fileDlg.selectedFiles();
            if (!files.isEmpty()) {
                if(!files[0].endsWith(R"(.pdf)",Qt::CaseInsensitive)) files[0]=files[0]+".pdf";
                printer.setOutputFileName(files[0]);
                bStartPrinting = true;
            }
        }
    } else {
        printer.setOutputFileName(""); // uncheck 'Print to file' checkbox
        printer.setOutputFormat(QPrinter::NativeFormat);

        QPrintDialog printDialog(&printer, this);
        printDialog.setOption(QAbstractPrintDialog::PrintToFile);
        printDialog.setOption(QAbstractPrintDialog::PrintShowPageSize);
        bStartPrinting = (QDialog::Accepted == printDialog.exec());

        // fullPage must be set to true to get full width and height
        // (without counting margins).
        printer.setFullPage(true);
        QPagedPaintDevice::Margins printerMargins = printer.margins();
        RS_Vector printerSize(printer.widthMM(), printer.heightMM());
        if (bStartPrinting
                && (paperSize != printerSize
                    || paperMargins.left != printerMargins.left
                    || paperMargins.top != printerMargins.top
                    || paperMargins.right != printerMargins.right
                    || paperMargins.bottom != printerMargins.bottom)) {
            QMessageBox msgBox(this);
            msgBox.setWindowTitle("Paper settings");
            msgBox.setText("Paper size and/or margins have been changed!");
            msgBox.setInformativeText("Do you want to apply changes to current drawing?");
            msgBox.setStandardButtons(QMessageBox::Yes | QMessageBox::No | QMessageBox::Cancel);
            msgBox.setDefaultButton(QMessageBox::Cancel);
            QString detailedText = QString("Drawing settings:\n"
                "\tsize: %1 x %2 (%3)\n"
                "\tmargins: %4, %5, %6, %7\n"
                "\n"
                "Printer settings:\n"
                "\tsize: %8 x %9 (%10)\n"
                "\tmargins: %11, %12, %13, %14\n")
                .arg(paperSize.x)
                .arg(paperSize.y)
                .arg(RS_Units::paperFormatToString(pf))
                .arg(RS_Units::convert(paperMargins.left, RS2::Millimeter, graphic->getUnit()))
                .arg(RS_Units::convert(paperMargins.top, RS2::Millimeter, graphic->getUnit()))
                .arg(RS_Units::convert(paperMargins.right, RS2::Millimeter, graphic->getUnit()))
                .arg(RS_Units::convert(paperMargins.bottom, RS2::Millimeter, graphic->getUnit()))
                .arg(RS_Units::convert(printerSize.x, RS2::Millimeter, graphic->getUnit()))
                .arg(RS_Units::convert(printerSize.y, RS2::Millimeter, graphic->getUnit()))
                .arg(printer.paperName())
                .arg(RS_Units::convert(printerMargins.left, RS2::Millimeter, graphic->getUnit()))
                .arg(RS_Units::convert(printerMargins.top, RS2::Millimeter, graphic->getUnit()))
                .arg(RS_Units::convert(printerMargins.right, RS2::Millimeter, graphic->getUnit()))
                .arg(RS_Units::convert(printerMargins.bottom, RS2::Millimeter, graphic->getUnit()));
            msgBox.setDetailedText(detailedText);
            int answer = msgBox.exec();
            switch (answer) {
            case QMessageBox::Yes:
                graphic->setPaperSize(RS_Units::convert(printerSize, RS2::Millimeter, graphic->getUnit()));
                graphic->setMargins(printerMargins.left, printerMargins.top,
                                    printerMargins.right, printerMargins.bottom);
                break;
            case QMessageBox::No:
                break;
            case QMessageBox::Cancel:
                bStartPrinting = false;
                break;
            }
        }
    }

    if (bStartPrinting) {
        // Try to set the printer to the highest resolution
        //todo: handler printer resolution better
        if(printer.outputFormat() == QPrinter::NativeFormat ){
            //bug#3448560
            //fixme: supportedResolutions() only reports resolution of 72dpi
            //this seems to be a Qt bug up to Qt-4.7.4
            //we might be ok to keep the default resolution

//            QList<int> res=printer.supportedResolutions ();
//            if (res.size()>0)
//                printer.setResolution(res.last());
            //        for(int i=0;i<res.size();i++){
            //        std::cout<<"res.at(i)="<<res.at(i)<<std::endl;
            //        }
        }else{//pdf or postscript format
            //fixme: user should be able to set resolution output to file
            printer.setResolution(1200);
        }

        RS_DEBUG->print(RS_Debug::D_INFORMATIONAL,"QC_ApplicationWindow::slotFilePrint: resolution is %d", printer.resolution());
        QApplication::setOverrideCursor( QCursor(Qt::WaitCursor) );
        printer.setFullPage(true);

        RS_PainterQt painter(&printer);
        painter.setDrawingMode(w->getGraphicView()->getDrawingMode());

        QPagedPaintDevice::Margins margins = printer.margins();

        double printerFx = (double)printer.width() / printer.widthMM();
        double printerFy = (double)printer.height() / printer.heightMM();

        painter.setClipRect(margins.left * printerFx, margins.top * printerFy,
                            printer.width() - (margins.left + margins.right) * printerFx,
                            printer.height() - (margins.top + margins.bottom) * printerFy);

        RS_StaticGraphicView gv(printer.width(), printer.height(), &painter);
        gv.setPrinting(true);
        gv.setBorders(0,0,0,0);

        double fx = printerFx * RS_Units::getFactorToMM(graphic->getUnit());
        double fy = printerFy * RS_Units::getFactorToMM(graphic->getUnit());
//RS_DEBUG->print(RS_Debug::D_ERROR, "paper size=(%d, %d)\n",
//                printer.widthMM(),printer.heightMM());

        double f = (fx+fy)/2.0;

        double scale = graphic->getPaperScale();

        gv.setFactor(f*scale);
//RS_DEBUG->print(RS_Debug::D_ERROR, "PaperSize=(%d, %d)\n",printer.widthMM(), printer.heightMM());
        gv.setContainer(graphic);

        double baseX = graphic->getPaperInsertionBase().x;
        double baseY = graphic->getPaperInsertionBase().y;
        int numX = graphic->getPagesNumHoriz();
        int numY = graphic->getPagesNumVert();
        RS_Vector printArea = graphic->getPrintAreaSize(false);

        for (int pY = 0; pY < numY; pY++) {
            double offsetY = printArea.y * pY;
            for (int pX = 0; pX < numX; pX++) {
                double offsetX = printArea.x * pX;
                // First page is created automatically.
                // Extra pages must be created manually.
                if (pX > 0 || pY > 0) printer.newPage();
                gv.setOffset((int)((baseX - offsetX) * f),
                             (int)((baseY - offsetY) * f));
//fixme, I don't understand the meaning of 'true' here
//        gv.drawEntity(&painter, graphic, true);
                gv.drawEntity(&painter, graphic );
            }
        }

        // GraphicView deletes painter
        painter.end();

        RS_SETTINGS->beginGroup("/Print");
        RS_SETTINGS->writeEntry("/ColorMode", (int)printer.colorMode());
        RS_SETTINGS->writeEntry("/FileName", printer.outputFileName());
        RS_SETTINGS->endGroup();
        QApplication::restoreOverrideCursor();
    }

    statusBar()->showMessage(tr("Printing complete"), 2000);
}

void QC_ApplicationWindow::slotFilePrintPDF() {
    slotFilePrint(true);
}



/*	*
 *	Function name:
 *	Description:
 *	Author(s):		..., Claude Sylvain
 *	Created:			?
 *	Last modified:	30 July 2011
 *
 *	Parameters:		bool on:
 *							...
 *
 *	Returns:			void
 *	Notes:			Menu file -> print preview.
 *	*/

void QC_ApplicationWindow::slotFilePrintPreview(bool on)
{
    RS_DEBUG->print("QC_ApplicationWindow::slotFilePrintPreview()");

    QC_MDIWindow* parent = getMDIWindow();

	if (!parent)
    {
        RS_DEBUG->print(RS_Debug::D_WARNING,
                "QC_ApplicationWindow::slotFilePrintPreview: "
                "no window opened");
        return;
    }

    // close print preview:
	if (!on)
    {
        RS_DEBUG->print("QC_ApplicationWindow::slotFilePrintPreview(): off");

        if (parent->getGraphicView()->isPrintPreview())
        {
            RS_DEBUG->print("QC_ApplicationWindow::slotFilePrintPreview(): close");
            mdiAreaCAD->closeActiveSubWindow();
            getMDIWindow()->showMaximized();
            emit(printPreviewChanged(false));
            return;
        }
    }

    // open print preview:
    else {
        // look for an existing print preview:
        QC_MDIWindow* ppv = parent->getPrintPreview();
        if (ppv)
        {
            RS_DEBUG->print("QC_ApplicationWindow::slotFilePrintPreview(): show existing");

            ppv->showMaximized();
            mdiAreaCAD->setActiveSubWindow(qobject_cast<QMdiSubWindow*>(ppv));
            emit(printPreviewChanged(true));
        }
        else
        {
            if (!parent->getGraphicView()->isPrintPreview())
            {
                QSettings settings;
                //generate a new print preview
                RS_DEBUG->print("QC_ApplicationWindow::slotFilePrintPreview(): create");

                QC_MDIWindow* w = new QC_MDIWindow(parent->getDocument(), mdiAreaCAD, 0);
                QMdiSubWindow* subWindow=mdiAreaCAD->addSubWindow(w);
                subWindow->showMaximized();
                parent->addChildWindow(w);
                connect(w, SIGNAL(signalClosing(QC_MDIWindow*)),
                        this, SLOT(hideOptions(QC_MDIWindow*)));

                w->setWindowTitle(tr("Print preview for %1").arg(parent->windowTitle()));
                w->setWindowIcon(QIcon(":/main/document.png"));
                w->slotZoomAuto();
                QG_GraphicView* gv = w->getGraphicView();
                gv->device = settings.value("Hardware/Device", "Mouse").toString();
                gv->setPrintPreview(true);
                gv->setBackground(RS_Color(255,255,255));
                gv->setDefaultAction(new RS_ActionPrintPreview(*w->getDocument(), *w->getGraphicView()));

                // only graphics offer block lists, blocks don't
                RS_DEBUG->print("  adding listeners");
                RS_Graphic* graphic = w->getDocument()->getGraphic();
                if (graphic) {
                    // Link the layer list to the pen tool bar
                    graphic->addLayerListListener(penToolBar);
                    // Link the layer list to the layer widget
                    graphic->addLayerListListener(layerWidget);

                    // Link the block list to the block widget
                    graphic->addBlockListListener(blockWidget);

                }

				// Link the graphic view to the mouse widget:
				QG_DIALOGFACTORY->setMouseWidget(mouseWidget);
				// Link the graphic view to the coordinate widget:
				QG_DIALOGFACTORY->setCoordinateWidget(coordinateWidget);
				QG_DIALOGFACTORY->setSelectionWidget(selectionWidget);
				// Link the graphic view to the option widget:
				//QG_DIALOGFACTORY->setOptionWidget(optionWidget);
				// Link the graphic view to the command widget:
				QG_DIALOGFACTORY->setCommandWidget(commandWidget);

                RS_DEBUG->print("  showing MDI window");

                if (mdiAreaCAD->subWindowList().size() <= 1 ) {
                    w->showMaximized();
                } else {
                    w->show();
                }

                if(graphic){
                    bool bigger = graphic->isBiggerThanPaper();
                    bool fixed = graphic->getPaperScaleFixed();

                    graphic->fitToPage();

                    // Calling zoomPage() after fitToPage() always fits
                    // preview paper in preview window. The only reason not
                    // to call zoomPage() is when drawing is bigger than paper,
                    // plus it is fixed. In that case, not calling zoomPage()
                    // prevents displaying empty paper (when drawing is actually
                    // outside the paper and the preview window) and displays
                    // full drawing and smaller paper inside it.
                    if (bigger && fixed) {
                        RS_DEBUG->print("%s: don't call zoomPage()", __func__);
                    } else {
                        RS_DEBUG->print("%s: call zoomPage()", __func__);
                        gv->zoomPage();
                    }
                }
                w->getGraphicView()->getDefaultAction()->showOptions();

                slotWindowActivated(subWindow);

                emit(printPreviewChanged(true));
            }
        }
    }
}





/**
 * Menu file -> quit.
 */
void QC_ApplicationWindow::slotFileQuit() {
    RS_DEBUG->print("QC_ApplicationWindow::slotFileQuit()");

    statusBar()->showMessage(tr("Exiting application..."));

    if (queryExit(false)) {
        qApp->quit();
    }
}


/**
 * Shows / hides the grid.
 *
 * @param toggle true: show, false: hide.
 */
void QC_ApplicationWindow::slotViewGrid(bool toggle) {
    RS_DEBUG->print("QC_ApplicationWindow::slotViewGrid()");

    QC_MDIWindow* m = getMDIWindow();
    if (m) {
        RS_Graphic* g = m->getGraphic();
        if (g) {
            g->setGridOn(toggle);
        }
    }

    updateGrids();
    redrawAll();

    RS_DEBUG->print("QC_ApplicationWindow::slotViewGrid() OK");
}

/**
 * Enables / disables the draft mode.
 *
 * @param toggle true: enable, false: disable.
 */
void QC_ApplicationWindow::slotViewDraft(bool toggle)
{
    RS_DEBUG->print("QC_ApplicationWindow::slotViewDraft()");

    RS_SETTINGS->beginGroup("/Appearance");
    RS_SETTINGS->writeEntry("/DraftMode", (int)toggle);
    RS_SETTINGS->endGroup();

    //handle "Draft Mode" in window titles
    QString draft_string = " ["+tr("Draft Mode")+"]";

    foreach (QC_MDIWindow* win, window_list)
    {
        win->getGraphicView()->setDraftMode(toggle);
        QString title = win->windowTitle();

        if (toggle && !title.contains(draft_string))
        {
            win->setWindowTitle(title + draft_string);
        }
        else if (!toggle && title.contains(draft_string))
        {
            title.remove(draft_string);
            win->setWindowTitle(title);
        }
    }
    redrawAll();
}

/**
 * Redraws all mdi windows.
 */
void QC_ApplicationWindow::redrawAll()
{
    if (mdiAreaCAD)
    {
        foreach (const QC_MDIWindow* win, window_list)
        {
            if (win)
            {
                QG_GraphicView* gv = win->getGraphicView();
                if (gv) {gv->redraw();}
            }
        }
    }
}



/**
 * Updates all grids of all graphic views.
 */
void QC_ApplicationWindow::updateGrids() {
    if (mdiAreaCAD) {
        QList<QMdiSubWindow*> windows = mdiAreaCAD->subWindowList();
        for (int i = 0; i < windows.size(); ++i) {
            QC_MDIWindow* m = qobject_cast<QC_MDIWindow*>(windows.at(i));
            if (m) {
                QG_GraphicView* gv = m->getGraphicView();
                if (gv) {
                    // gv->updateGrid();
                    gv->redraw(RS2::RedrawGrid);
                }
            }
        }
    }
}



/**
 * Shows / hides the status bar.
 *
 * @param toggle true: show, false: hide.
 */
void QC_ApplicationWindow::slotViewStatusBar(bool toggle) {
    RS_DEBUG->print("QC_ApplicationWindow::slotViewStatusBar()");

    statusBar()->setVisible(toggle);
}

/**
 * Shows the dialog for general application preferences.
 */
void QC_ApplicationWindow::slotOptionsGeneral() {
    RS_DIALOGFACTORY->requestOptionsGeneralDialog();

    RS_SETTINGS->beginGroup("Colors");
    QColor background(RS_SETTINGS->readEntry("/background", Colors::background));
    QColor gridColor(RS_SETTINGS->readEntry("/grid", Colors::grid));
    QColor metaGridColor(RS_SETTINGS->readEntry("/meta_grid", Colors::meta_grid));
    QColor selectedColor(RS_SETTINGS->readEntry("/select", Colors::select));
    QColor highlightedColor(RS_SETTINGS->readEntry("/highlight", Colors::highlight));
    QColor startHandleColor(RS_SETTINGS->readEntry("/start_handle", Colors::start_handle));
    QColor handleColor(RS_SETTINGS->readEntry("/handle", Colors::handle));
	QColor endHandleColor(RS_SETTINGS->readEntry("/end_handle", Colors::end_handle));
    RS_SETTINGS->endGroup();

    RS_SETTINGS->beginGroup("/Appearance");
    int antialiasing = RS_SETTINGS->readNumEntry("/Antialiasing");
    RS_SETTINGS->endGroup();

    QList<QMdiSubWindow*> windows = mdiAreaCAD->subWindowList();
    for (int i = 0; i < windows.size(); ++i) {
        QC_MDIWindow* m = qobject_cast<QC_MDIWindow*>(windows.at(i));
        if (m) {
            QG_GraphicView* gv = m->getGraphicView();
            if (gv) {
                gv->setBackground(background);
                gv->setGridColor(gridColor);
                gv->setMetaGridColor(metaGridColor);
                gv->setSelectedColor(selectedColor);
                gv->setHighlightedColor(highlightedColor);
                gv->setStartHandleColor(startHandleColor);
                gv->setHandleColor(handleColor);
                gv->setEndHandleColor(endHandleColor);
                gv->setAntialiasing(antialiasing?true:false);
                gv->redraw(RS2::RedrawGrid);
            }
        }
    }
}


/**
 * Menu File -> import -> importBlock
 */
void QC_ApplicationWindow::slotImportBlock() {

    if (getMDIWindow() == nullptr) {
        RS_DEBUG->print(RS_Debug::D_WARNING,
                "QC_ApplicationWindow::slotImportBlock: "
                "no window opened");
        return;
    }

    QG_FileDialog dlg(this);
    RS2::FormatType type = RS2::FormatDXFRW;
    QString dxfPath = dlg.getOpenFile(&type);
    if (dxfPath.isEmpty()) {
        return;
    }

    if (QFileInfo(dxfPath).isReadable()) {
        if (actionHandler) {
            RS_ActionInterface* a =
                actionHandler->setCurrentAction(RS2::ActionLibraryInsert);
            if (a) {
                RS_ActionLibraryInsert* action = (RS_ActionLibraryInsert*)a;
                action->setFile(dxfPath);
            } else {
                RS_DEBUG->print(RS_Debug::D_ERROR,
                                "QC_ApplicationWindow::slotImportBlock:"
                                "Cannot create action RS_ActionLibraryInsert");
            }
        }
    } else {
        RS_DEBUG->print(RS_Debug::D_ERROR,
                        "QC_ApplicationWindow::slotImportBlock: Can't read file: '%s'", dxfPath.toLatin1().data());
    }
}


void QC_ApplicationWindow::showAboutWindow()
{
    // author: ravas

    QDialog dlg;
    dlg.setWindowTitle(tr("About"));

    auto layout = new QVBoxLayout;
    dlg.setLayout(layout);

    auto frame = new QGroupBox(qApp->applicationName());
    layout->addWidget(frame);

    auto f_layout = new QVBoxLayout;
    frame->setLayout(f_layout);

    // Compiler macro list in Qt source tree
    // Src/qtbase/src/corelib/global/qcompilerdetection.h

	QString info
	(
		tr("Version: %1").arg(XSTR(LC_VERSION)) + "\n" +
#if defined(Q_CC_CLANG)
		tr("Compiler: Clang %1.%2.%3").arg(__clang_major__).arg(__clang_minor__).arg(__clang_patchlevel__) + "\n" +
#elif defined(Q_CC_GNU)
		tr("Compiler: GNU GCC %1.%2.%3").arg(__GNUC__).arg(__GNUC_MINOR__).arg(__GNUC_PATCHLEVEL__) + "\n" +
#elif defined(Q_CC_MSVC)
            tr("Compiler: Microsoft C/C++ %1.%2.%3.%4").arg(_MSC_VER / 100).arg(_MSC_VER % 100).arg(_MSC_FULL_VER % 100000).arg(_MSC_BUILD)+ "\n" +
        #endif
        tr("Compiled on: %1").arg(__DATE__) + "\n" +
        tr("Qt Version: %1").arg(qVersion()) + "\n" +
        tr("Boost Version: %1.%2.%3").arg(BOOST_VERSION / 100000).arg(BOOST_VERSION / 100 % 1000).arg(BOOST_VERSION % 100)
    );

    auto app_info = new QLabel(info);
    app_info->setTextInteractionFlags(Qt::TextSelectableByMouse);
    f_layout->addWidget(app_info);

    auto copy_button = new QPushButton(tr("Copy"));
    // copy_button->setSizePolicy(QSizePolicy::Maximum, QSizePolicy::Maximum);
    f_layout->addWidget(copy_button);

    connect(copy_button, SIGNAL(released()), &dlg, SLOT(accept()));

    QString links
    (
        QString("<a href=\"https://github.com/LibreCAD/LibreCAD/graphs/contributors\">%1</a>").arg(tr("Contributors"))
        + "<br/>" +
        QString("<a href=\"https://github.com/LibreCAD/LibreCAD/blob/master/LICENSE\">%1</a>").arg(tr("License"))
        + "<br/>" +
        QString("<a href=\"https://github.com/LibreCAD/LibreCAD/tree/%1\">%2</a>").arg(XSTR(LC_VERSION)).arg("The Code")
    );

    auto links_label = new QLabel(links);
    links_label->setOpenExternalLinks(true);
    links_label->setTextInteractionFlags(Qt::LinksAccessibleByMouse);
    f_layout->addWidget(links_label);

    if (dlg.exec())
    {
        QClipboard* clipboard = QApplication::clipboard();
        #if QT_VERSION >= 0x050400
           info += "\n" + tr("System") + ": " + QSysInfo::prettyProductName();
        #endif
        clipboard->setText(info);
    }
}

/**
 * overloaded for Message box on last window exit.
 */
bool QC_ApplicationWindow::queryExit(bool force) {
    RS_DEBUG->print("QC_ApplicationWindow::queryExit()");
	bool succ = true;
	if (force) for (auto w : window_list)
		doClose(w);
	else succ = slotFileCloseAll();

    if (succ) {
        storeSettings();
    }

    RS_DEBUG->print("QC_ApplicationWindow::queryExit(): OK");

    return succ;
}

/**
 * Handle hotkeys. Don't let it to the default handler of Qt.
 * it will consume them also if a text field is active
 * which means it's impossible to enter a command.
 */
void QC_ApplicationWindow::keyPressEvent(QKeyEvent* e)
{
    switch (e->key()) {
    case Qt::Key_Escape:
        slotKillAllActions();
        // fall-through
    case Qt::Key_Return:
    case Qt::Key_Enter:
        slotEnter();
        e->accept();
        break;

    case Qt::Key_Plus:
    case Qt::Key_Equal:
        actionHandler->slotZoomIn();
        e->accept();
        break;

    case Qt::Key_Minus:
        actionHandler->slotZoomOut();
        e->accept();
        break;

    default:
        e->ignore();
        RS_DEBUG->print("QC_ApplicationWindow::KeyPressEvent: IGNORED");
        break;
    }

    if (e->isAccepted()) {
        RS_DEBUG->print("QC_ApplicationWindow::KeyPressEvent: Accepted");
        return;
    }

    QMainWindow::keyPressEvent(e);
}

QMdiArea const* QC_ApplicationWindow::getMdiArea() const{
    return mdiAreaCAD;
}

QMdiArea* QC_ApplicationWindow::getMdiArea(){
    return mdiAreaCAD;
}

RS_GraphicView const* QC_ApplicationWindow::getGraphicView() const{
    QC_MDIWindow const* m = getMDIWindow();
    if (m) {
        return m->getGraphicView();
    }
    return nullptr;
}

RS_GraphicView * QC_ApplicationWindow::getGraphicView() {
    QC_MDIWindow* m = getMDIWindow();
    if (m) {
        return m->getGraphicView();
    }
    return nullptr;
}

RS_Document const* QC_ApplicationWindow::getDocument() const{
    QC_MDIWindow const* m = getMDIWindow();
    if (m) {
        return m->getDocument();
    }
    return nullptr;
}

RS_Document* QC_ApplicationWindow::getDocument(){
    QC_MDIWindow* m = getMDIWindow();
    if (m) {
        return m->getDocument();
    }
    return nullptr;
}

void QC_ApplicationWindow::createNewDocument(
        const QString& fileName, RS_Document* doc) {

    slotFileNew(doc);
    if (fileName!=QString::null && getDocument()) {
        getDocument()->setFilename(fileName);
    }
}

void QC_ApplicationWindow::updateWindowTitle(QWidget *w)
{
    RS_DEBUG->print("QC_ApplicationWindow::slotViewDraft()");

    RS_SETTINGS->beginGroup("/Appearance");
    bool draftMode = RS_SETTINGS->readNumEntry("/DraftMode", 0);
    RS_SETTINGS->endGroup();

    if (draftMode)
    {
        QString draft_string = " ["+tr("Draft Mode")+"]";
        if (!w->windowTitle().contains(draft_string))
            w->setWindowTitle(w->windowTitle() + draft_string);
    }
}

void QC_ApplicationWindow::relayAction(QAction* q_action)
{
    // author: ravas

    auto view = getMDIWindow()->getGraphicView();
    if (!view)
    {   // when switching back to LibreCAD from another program
        // occasionally no drawings are activated
        qWarning("relayAction: graphicView is nullptr");
        return;
    }

    view->setCurrentQAction(q_action);

    const QString commands(q_action->data().toString());
    if (!commands.isEmpty())
    {
        const QString title(q_action->text().remove("&"));
        commandWidget->appendHistory(title + " : " + commands);
    }
}

void QC_ApplicationWindow::invokeLinkList()
{
    // author: ravas

    QDialog dlg;
    dlg.setWindowTitle(tr("Help Links"));
    auto layout = new QVBoxLayout;
    auto list = new LinkList(&dlg);
    list->addLink(QObject::tr("Wiki"), "http://wiki.librecad.org/");
    list->addLink(QObject::tr("User's Manual"), "http://wiki.librecad.org/index.php/LibreCAD_users_Manual");
    list->addLink(QObject::tr("Commands"), "http://wiki.librecad.org/index.php/Commands");
    list->addLink(QObject::tr("Style Sheets"), "https://github.com/LibreCAD/LibreCAD/wiki/Style-Sheets");
    list->addLink(QObject::tr("Widgets"), "https://github.com/LibreCAD/LibreCAD/wiki/Widgets");
    list->addLink(QObject::tr("Forum"), "http://forum.librecad.org/");
    list->addLink(QObject::tr("Release Information"), "https://github.com/LibreCAD/LibreCAD/releases");
    layout->addWidget(list);
    dlg.setLayout(layout);
    dlg.exec();
}

/**
 * Called by Qt after a toolbar or dockwidget right-click.
 * See QMainWindow::createPopupMenu() for more information.
 */
QMenu* QC_ApplicationWindow::createPopupMenu()
{
    // author: ravas

    QMenu* context_menu = new QMenu("Context");
    context_menu->setAttribute(Qt::WA_DeleteOnClose);

    QMenu* tb_menu = menuBar()->findChild<QMenu*>("toolbars_menu");
    QMenu* temp_tb_menu = new QMenu(tr("Toolbars"), context_menu);
    temp_tb_menu->addActions(tb_menu->actions());
    context_menu->addMenu(temp_tb_menu);

    QMenu* dw_menu = menuBar()->findChild<QMenu*>("dockwidgets_menu");
    QMenu* temp_dw_menu = new QMenu(tr("Dockwidgets"), context_menu);
    temp_dw_menu->addActions(dw_menu->actions());
    context_menu->addMenu(temp_dw_menu);

    context_menu->addAction(a_map["ViewStatusBar"]);

    return context_menu;
}

void QC_ApplicationWindow::toggleFullscreen(bool checked)
{
    // author: ravas

    checked?showFullScreen():showMaximized();
}

void QC_ApplicationWindow::hideOptions(QC_MDIWindow* win)
{
    // author: ravas

    win->getGraphicView()->getDefaultAction()->hideOptions();
}

void QC_ApplicationWindow::slotFileOpenRecent(QAction* action)
{
	RS_DEBUG->print("QC_ApplicationWindow::slotFileOpenRecent()");

    statusBar()->showMessage(tr("Opening recent file..."));
    QString fileName = action->data().toString();
    slotFileOpen(fileName, RS2::FormatUnknown);
}

/**
 * This slot manipulates the widget options dialog,
 * and reads / writes the associated settings.
 */
void QC_ApplicationWindow::widgetOptionsDialog()
{
    // author: ravas

    LC_WidgetOptionsDialog dlg;

    QSettings settings;
    settings.beginGroup("Widgets");

    int allow_style = settings.value("AllowStyle", 0).toInt();
    dlg.style_checkbox->setChecked(allow_style);
    dlg.style_combobox->addItems(QStyleFactory::keys());
    if (allow_style)
    {
        QString a_style = settings.value("Style", "").toString();
        if (!a_style.isEmpty())
        {
            int index = dlg.style_combobox->findText(a_style);
            dlg.style_combobox->setCurrentIndex(index);
        }
    }

    QString sheet_path = settings.value("StyleSheet", "").toString();
    if (!sheet_path.isEmpty() && QFile::exists(sheet_path))
        dlg.stylesheet_field->setText(sheet_path);

    int allow_theme = settings.value("AllowTheme", 0).toInt();
    dlg.theme_checkbox->setChecked(allow_theme);

    int allow_toolbar_icon_size = settings.value("AllowToolbarIconSize", 0).toInt();
    dlg.toolbar_icon_size_checkbox->setChecked(allow_toolbar_icon_size);
    int toolbar_icon_size = settings.value("ToolbarIconSize", 24).toInt();
    dlg.toolbar_icon_size_spinbox->setValue(toolbar_icon_size);

    int allow_statusbar_height = settings.value("AllowStatusbarHeight", 0).toInt();
    dlg.statusbar_height_checkbox->setChecked(allow_statusbar_height);
    int statusbar_height = settings.value("StatusbarHeight", 32).toInt();
    dlg.statusbar_height_spinbox->setValue(statusbar_height);

    int allow_statusbar_fontsize = settings.value("AllowStatusbarFontSize", 0).toInt();
    dlg.statusbar_fontsize_checkbox->setChecked(allow_statusbar_fontsize);
    int statusbar_fontsize = settings.value("StatusbarFontSize", 12).toInt();
    dlg.statusbar_fontsize_spinbox->setValue(statusbar_fontsize);

    if (dlg.exec())
    {
        int allow_style = dlg.style_checkbox->isChecked();
        settings.setValue("AllowStyle", allow_style);
        if (allow_style)
        {
            QString style = dlg.style_combobox->currentText();
            settings.setValue("Style", style);
            QApplication::setStyle(QStyleFactory::create(style));
        }

        QString sheet_path = dlg.stylesheet_field->text();
        settings.setValue("StyleSheet", sheet_path);
        if (loadStyleSheet(sheet_path))
            style_sheet_path = sheet_path;

        int allow_theme = dlg.theme_checkbox->isChecked();
        settings.setValue("AllowTheme", allow_theme);

        int allow_toolbar_icon_size = dlg.toolbar_icon_size_checkbox->isChecked();
        settings.setValue("AllowToolbarIconSize", allow_toolbar_icon_size);
        if (allow_toolbar_icon_size)
        {
            int toolbar_icon_size = dlg.toolbar_icon_size_spinbox->value();
            settings.setValue("ToolbarIconSize", toolbar_icon_size);
            setIconSize(QSize(toolbar_icon_size, toolbar_icon_size));
        }

        int allow_statusbar_fontsize = dlg.statusbar_fontsize_checkbox->isChecked();
        settings.setValue("AllowStatusbarFontSize", allow_statusbar_fontsize);
        if (allow_statusbar_fontsize)
        {
            int statusbar_fontsize = dlg.statusbar_fontsize_spinbox->value();
            settings.setValue("StatusbarFontSize", statusbar_fontsize);
            QFont font;
            font.setPointSize(statusbar_fontsize);
            statusBar()->setFont(font);
        }

        int allow_statusbar_height = dlg.statusbar_height_checkbox->isChecked();
        settings.setValue("AllowStatusbarHeight", allow_statusbar_height);
        if (allow_statusbar_height)
        {
            int statusbar_height = dlg.statusbar_height_spinbox->value();
            settings.setValue("StatusbarHeight", statusbar_height);
            statusBar()->setMinimumHeight(statusbar_height);
        }
    }
    settings.endGroup();
}

/**
 * This slot modifies the commandline's title bar
 * depending on the dock area it is moved to.
 */
void QC_ApplicationWindow::modifyCommandTitleBar(Qt::DockWidgetArea area)
{
    // author: ravas

    QDockWidget* cmd_dockwidget = findChild<QDockWidget*>("command_dockwidget");

    if (area == Qt::BottomDockWidgetArea || area == Qt::TopDockWidgetArea)
    {
        cmd_dockwidget->setWindowTitle("Cmd");
        cmd_dockwidget->setFeatures(QDockWidget::DockWidgetClosable
                                   |QDockWidget::DockWidgetMovable
                                   |QDockWidget::DockWidgetFloatable
                                   |QDockWidget::DockWidgetVerticalTitleBar);
    }
    else
    {
        cmd_dockwidget->setWindowTitle(tr("Command line"));
        cmd_dockwidget->setFeatures(QDockWidget::DockWidgetClosable
                                   |QDockWidget::DockWidgetMovable
                                   |QDockWidget::DockWidgetFloatable);
    }
}

bool QC_ApplicationWindow::loadStyleSheet(QString path)
{
    // author: ravas

    if (!path.isEmpty() && QFile::exists(path))
    {
        QFile file(path);
        if (file.open(QIODevice::ReadOnly | QIODevice::Text))
        {
            qApp->setStyleSheet(QString::fromLatin1(file.readAll()));
            return true;
        }
    }
    return false;
}

void QC_ApplicationWindow::reloadStyleSheet()
{
    // author: ravas

    loadStyleSheet(style_sheet_path);
}

bool QC_ApplicationWindow::eventFilter(QObject *obj, QEvent *event)
{
    if (QEvent::FileOpen == event->type()) {
        QFileOpenEvent *openEvent = static_cast<QFileOpenEvent *>(event);
        slotFileOpen(openEvent->file(), RS2::FormatUnknown);
        return true;
    }

    return QObject::eventFilter(obj, event);
}

void QC_ApplicationWindow::updateGridStatus(const QString & status)
{
    // author: ravas

   grid_status->setBottomLabel(status);
}

void QC_ApplicationWindow::showDeviceOptions()
{
    // author: ravas

    QSettings settings;

    QDialog dlg;
    dlg.setWindowTitle(tr("Device Options"));
    auto layout = new QVBoxLayout;
    auto device_combo = new ComboBoxOption(&dlg);
    device_combo->setTitle(tr("Device"));
    device_combo->setOptionsList(QStringList({"Mouse", "Tablet", "Trackpad", "Touchscreen"}));
    device_combo->setCurrentOption(settings.value("Hardware/Device", "Mouse").toString());
    layout->addWidget(device_combo);
    dlg.setLayout(layout);
    connect(device_combo, &ComboBoxOption::optionToSave,
            this, &QC_ApplicationWindow::updateDevice);
    dlg.exec();
}

void QC_ApplicationWindow::updateDevice(QString device)
{
    // author: ravas
    QSettings settings;
    settings.setValue("Hardware/Device", device);
    foreach (auto win, window_list)
    {
        win->getGraphicView()->device = device;
    }
}

void QC_ApplicationWindow::invokeToolbarCreator()
{
    // author: ravas

    auto tb_creator = findChild<QDialog*>("Toolbar Creator");
    if (tb_creator)
    {
        tb_creator->raise();
        tb_creator->activateWindow();
        return;
    }

    auto dlg = new QDialog(this);
    dlg->setAttribute(Qt::WA_DeleteOnClose);
    dlg->setWindowTitle(tr("Toolbar Creator"));
    dlg->setObjectName("Toolbar Creator");

    auto toolbar_creator = new WidgetCreator(dlg, a_map, ag_manager->allGroups());
    toolbar_creator->addCustomWidgets("CustomToolbars");

    connect(toolbar_creator, SIGNAL(widgetToCreate(QString)),
            this, SLOT(createToolbar(QString)));
    connect(toolbar_creator, SIGNAL(widgetToDestroy(QString)),
            this, SLOT(destroyToolbar(QString)));

    auto layout = new QVBoxLayout;
    layout->addWidget(toolbar_creator);
    dlg->setLayout(layout);

    dlg->show();
}

void QC_ApplicationWindow::createToolbar(const QString& toolbar_name)
{
    // author: ravas

    QSettings settings;
    auto tb = QString("CustomToolbars/%1").arg(toolbar_name);
    auto a_list = settings.value(tb).toStringList();

    auto toolbar = findChild<QToolBar*>(toolbar_name);

    if (toolbar)
        toolbar->clear();
    else
    {
        toolbar = new QToolBar(toolbar_name, this);
        toolbar->setObjectName(toolbar_name);
        addToolBar(Qt::BottomToolBarArea, toolbar);
    }

    foreach (auto key, a_list)
    {
        toolbar->addAction(a_map[key]);
    }
}

void QC_ApplicationWindow::destroyToolbar(const QString& toolbar_name)
{
    // author: ravas

    auto toolbar = findChild<QToolBar*>(toolbar_name);
    if (toolbar) delete toolbar;
}


void QC_ApplicationWindow::invokeMenuCreator()
{
    // author: ravas

    auto menu_creator = findChild<QDialog*>("Menu Creator");
    if (menu_creator)
    {
        menu_creator->raise();
        menu_creator->activateWindow();
        return;
    }

    auto dlg = new QDialog(this);
    dlg->setAttribute(Qt::WA_DeleteOnClose);
    dlg->setWindowTitle(tr("Menu Creator"));
    auto layout = new QVBoxLayout;
    auto widget_creator = new WidgetCreator(dlg, a_map, ag_manager->allGroups(), true);
    widget_creator->addCustomWidgets("CustomMenus");

    connect(widget_creator, SIGNAL(widgetToDestroy(QString)),
            this, SLOT(destroyMenu(QString)));
    connect(widget_creator, SIGNAL(widgetToAssign(QString)),
            this, SLOT(invokeMenuAssigner(QString)));
    connect(widget_creator, SIGNAL(widgetToUpdate(QString)),
            this, SLOT(updateMenu(QString)));

    layout->addWidget(widget_creator);
    dlg->setLayout(layout);
    dlg->show();
}

void QC_ApplicationWindow::invokeMenuAssigner(const QString& menu_name)
{
    //author: ravas

    QSettings settings;
    settings.beginGroup("Activators");

    QDialog dlg;
    dlg.setWindowTitle(tr("Menu Assigner"));

    auto cb_1 = new QCheckBox("Double-Click");
    auto cb_2 = new QCheckBox("Right-Click");
    auto cb_3 = new QCheckBox("Ctrl+Right-Click");
    auto cb_4 = new QCheckBox("Shift+Right-Click");
    cb_1->setChecked(settings.value("Double-Click").toString() == menu_name);
    cb_2->setChecked(settings.value("Right-Click").toString() == menu_name);
    cb_3->setChecked(settings.value("Ctrl+Right-Click").toString() == menu_name);
    cb_4->setChecked(settings.value("Shift+Right-Click").toString() == menu_name);

    auto button_box = new QDialogButtonBox;
    button_box->setStandardButtons(QDialogButtonBox::Save|QDialogButtonBox::Cancel);

    connect(button_box, SIGNAL(accepted()), &dlg, SLOT(accept()));
    connect(button_box, SIGNAL(rejected()), &dlg, SLOT(reject()));

    auto layout = new QVBoxLayout;
    dlg.setLayout(layout);

    auto frame = new QFrame;
    layout->addWidget(frame);

    auto f_layout = new QVBoxLayout;
    frame->setLayout(f_layout);

    f_layout->addWidget(cb_1);
    f_layout->addWidget(cb_2);
    f_layout->addWidget(cb_3);
    f_layout->addWidget(cb_4);
    f_layout->addWidget(button_box);

    if (dlg.exec())
    {
        if (cb_1->isChecked())
            assignMenu("Double-Click", menu_name);
        else
            unassignMenu("Double-Click", menu_name);

        if (cb_2->isChecked())
            assignMenu("Right-Click", menu_name);
        else
            unassignMenu("Right-Click", menu_name);

        if (cb_3->isChecked())
            assignMenu("Ctrl+Right-Click", menu_name);
        else
            unassignMenu("Ctrl+Right-Click", menu_name);

        if (cb_4->isChecked())
            assignMenu("Shift+Right-Click", menu_name);
        else
            unassignMenu("Shift+Right-Click", menu_name);
    }
    settings.endGroup();
}

void QC_ApplicationWindow::unassignMenu(const QString& activator, const QString& menu_name)
{
    // author: ravas

    QSettings settings;
    settings.beginGroup("Activators");

    if (settings.value(activator).toString() == menu_name)
    {
        settings.remove(activator);
    }
    settings.endGroup();

    foreach (auto win, window_list)
    {
        auto view = win->getGraphicView();
        view->destroyMenu(activator);
    }
}

void QC_ApplicationWindow::assignMenu(const QString& activator, const QString& menu_name)
{
    // author: ravas

    QSettings settings;

    settings.beginGroup("Activators");
    settings.setValue(activator, menu_name);
    settings.endGroup();

    auto menu_key = QString("CustomMenus/%1").arg(menu_name);
    auto a_list = settings.value(menu_key).toStringList();

    foreach (auto win, window_list)
    {
        auto view = win->getGraphicView();
        auto menu = new QMenu(activator, view);
        menu->setObjectName(menu_name);
        foreach (auto key, a_list)
        {
            menu->addAction(a_map[key]);
        }
        view->setMenu(activator, menu);
    }
}

void QC_ApplicationWindow::updateMenu(const QString& menu_name)
{
    // author: ravas

    QSettings settings;

    auto menu_key = QString("CustomMenus/%1").arg(menu_name);
    auto a_list = settings.value(menu_key).toStringList();

    settings.beginGroup("Activators");
    auto activators = settings.childKeys();

    foreach (auto activator, activators)
    {
        if (settings.value(activator).toString() == menu_name)
        {
            foreach (auto win, window_list)
            {
                auto view = win->getGraphicView();
                auto menu = new QMenu(activator, view);
                menu->setObjectName(menu_name);
                foreach (auto key, a_list)
                {
                    menu->addAction(a_map[key]);
                }
                view->setMenu(activator, menu);
            }
        }
    }
}

void QC_ApplicationWindow::destroyMenu(const QString& menu_name)
{
    //author: ravas

    QSettings settings;
    settings.beginGroup("Activators");
    auto activators = settings.childKeys();

    foreach (auto activator, activators)
    {
        if (settings.value(activator).toString() == menu_name)
        {
            settings.remove(activator);
            foreach (auto win, window_list)
            {
                auto view = win->getGraphicView();
                view->destroyMenu(activator);
            }
        }
    }
    settings.endGroup();
}

void QC_ApplicationWindow::changeEvent(QEvent* event)
{
    // author: ravas
    // returning to LC via Command+Tab won't always activate a subwindow #821

    #if defined(Q_OS_OSX)
        if (event->type() == QEvent::ActivationChange)
        {
            if (isActiveWindow())
            {
                if (current_subwindow)
                    mdiAreaCAD->setActiveSubWindow(current_subwindow);
            }
            else
            {
                current_subwindow = mdiAreaCAD->currentSubWindow();
            }
        }
    #else
    Q_UNUSED( event)
    #endif
}


void QC_ApplicationWindow::invokeLicenseWindow()
{
    // author: ravas

    QDialog dlg;

    dlg.setWindowTitle(QObject::tr("License"));

    auto viewer = new TextFileViewer(&dlg);
    auto layout = new QVBoxLayout;
    layout->addWidget(viewer);
    dlg.setLayout(layout);

    viewer->addFile("readme", ":/readme.md");
    viewer->addFile("GPLv2", ":/gpl-2.0.txt");

    viewer->setFile("readme");

    dlg.exec();
}<|MERGE_RESOLUTION|>--- conflicted
+++ resolved
@@ -141,13 +141,6 @@
 {
     RS_DEBUG->print("QC_ApplicationWindow::QC_ApplicationWindow");
 
-<<<<<<< HEAD
-#ifdef _WINDOWS
-	qt_ntfs_permission_lookup++; // turn checking on
-#endif
-
-=======
->>>>>>> ea01cdca
     //accept drop events to open files
     setAcceptDrops(true);
 
@@ -719,13 +712,6 @@
     RS_DEBUG->print("QC_ApplicationWindow::~QC_ApplicationWindow: "
                     "deleting dialog factory");
 
-<<<<<<< HEAD
-#ifdef _WINDOWS
-	qt_ntfs_permission_lookup--; // turn it off again
-#endif
-
-=======
->>>>>>> ea01cdca
     delete dialogFactory;
 
     RS_DEBUG->print("QC_ApplicationWindow::~QC_ApplicationWindow: "
