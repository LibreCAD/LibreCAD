--- conflicted
+++ resolved
@@ -248,20 +248,7 @@
     bool show_splash = settings.value("Startup/ShowSplash", 1).toBool();
 
     if (show_splash){
-<<<<<<< HEAD
-        QString splashPixmapName = ":/main/splash_librecad.png";
-        if (XSTR(LC_PRERELEASE)){
-            splashPixmapName = ":/main/splash_librecad_beta.png";
-        }
-        QPixmap pixmap(splashPixmapName);
-        splash->setPixmap(pixmap);
-        splash->setAttribute(Qt::WA_DeleteOnClose);
-        splash->show();
-        splash->showMessage(QObject::tr("Loading.."),
-                            Qt::AlignRight|Qt::AlignBottom, Qt::black);
-=======
         updateSplash(splash);
->>>>>>> 03b175bc
         app.processEvents();
         RS_DEBUG->print("main: splashscreen: OK");
     }
@@ -381,11 +368,7 @@
 
         if (show_splash)
             splash->finish(&appWin);
-<<<<<<< HEAD
-        else
-            delete splash;
-=======
->>>>>>> 03b175bc
+        splash->finish(&appWin);
 
         bool checkForNewVersion = LC_GET_BOOL("CheckForNewVersions", true);
         if (checkForNewVersion) {
