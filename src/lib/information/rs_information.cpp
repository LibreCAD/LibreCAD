--- conflicted
+++ resolved
@@ -577,13 +577,10 @@
         return ret;
     }
 
-<<<<<<< HEAD
-=======
     RS_Ellipse *e01= ( RS_Ellipse *) e1->clone();
     if( e01->getMajorRadius() < e01->getMinorRadius() ) e01->switchMajorMinor();
     RS_Ellipse *e02= ( RS_Ellipse *) e2->clone();
     if( e02->getMajorRadius() < e02->getMinorRadius() ) e02->switchMajorMinor();
->>>>>>> 55fa7f5f
     //transform ellipse2 to ellipse1's coordinates
     RS_Vector shiftc1=- e01->getCenter();
     double shifta1=-e01->getAngle();
