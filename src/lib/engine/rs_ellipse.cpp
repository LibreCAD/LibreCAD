/****************************************************************************
**
** This file is part of the LibreCAD project, a 2D CAD program
**
** Copyright (C) 2010 R. van Twisk (librecad@rvt.dds.nl)
** Copyright (C) 2001-2003 RibbonSoft. All rights reserved.
**
**
** This file may be distributed and/or modified under the terms of the
** GNU General Public License version 2 as published by the Free Software
** Foundation and appearing in the file gpl-2.0.txt included in the
** packaging of this file.
**
** This program is distributed in the hope that it will be useful,
** but WITHOUT ANY WARRANTY; without even the implied warranty of
** MERCHANTABILITY or FITNESS FOR A PARTICULAR PURPOSE.  See the
** GNU General Public License for more details.
**
** You should have received a copy of the GNU General Public License
** along with this program; if not, write to the Free Software
** Foundation, Inc., 51 Franklin Street, Fifth Floor, Boston, MA  02110-1301  USA
**
** This copyright notice MUST APPEAR in all copies of the script!
**
**********************************************************************/


#include "rs_ellipse.h"

#include "rs_graphic.h"
#include "rs_graphicview.h"
#include "rs_painter.h"
#include "rs_information.h"
#include "rs_linetypepattern.h"

/**
 * Constructor.
 */
RS_Ellipse::RS_Ellipse(RS_EntityContainer* parent,
                       const RS_EllipseData& d)
    :RS_AtomicEntity(parent), data(d) {

    //calculateEndpoints();
    calculateBorders();
}


/**
 * Recalculates the endpoints using the angles and the radius.
 */
/*
void RS_Ellipse::calculateEndpoints() {
   double angle = data.majorP.angle();
   double radius1 = getMajorRadius();
   double radius2 = getMinorRadius();

   startpoint.set(data.center.x + cos(data.angle1) * radius1,
                  data.center.y + sin(data.angle1) * radius2);
   startpoint.rotate(data.center, angle);
   endpoint.set(data.center.x + cos(data.angle2) * radius1,
                data.center.y + sin(data.angle2) * radius2);
   endpoint.rotate(data.center, angle);
}
*/


/**
 * Calculates the boundary box of this ellipse.
 *
 * @todo Fix that - the algorithm used is really bad / slow.
 */
void RS_Ellipse::calculateBorders() {
    RS_DEBUG->print("RS_Ellipse::calculateBorders");

    double radius1 = getMajorRadius();
    double radius2 = getMinorRadius();
    double angle = getAngle();
    double a1 = ((!isReversed()) ? data.angle1 : data.angle2);
    double a2 = ((!isReversed()) ? data.angle2 : data.angle1);
    RS_Vector startpoint = getStartpoint();
    RS_Vector endpoint = getEndpoint();

    double minX = std::min(startpoint.x, endpoint.x);
    double minY = std::min(startpoint.y, endpoint.y);
    double maxX = std::max(startpoint.x, endpoint.x);
    double maxY = std::max(startpoint.y, endpoint.y);

    // kind of a brute force. TODO: exact calculation
    RS_Vector vp;
//    double a = a1;

//    do {
//        vp.set(data.center.x + radius1 * cos(a),
//               data.center.y + radius2 * sin(a));
//        vp.rotate(data.center, angle);
//
//        minX = std::min(minX, vp.x);
//        minY = std::min(minY, vp.y);
//        maxX = std::max(maxX, vp.x);
//        maxY = std::max(maxY, vp.y);
//
//        a += 0.03;
//    } while (RS_Math::isAngleBetween(RS_Math::correctAngle(a), a1, a2, false) &&
//             a<4*M_PI);
//    std::cout<<"a1="<<a1<<"\ta2="<<a2<<std::endl<<"Old algorithm:\nminX="<<minX<<"\tmaxX="<<maxX<<"\nminY="<<minY<<"\tmaxY="<<maxY<<std::endl;

    // Exact algorithm, based on rotation:
    // ( r1*cos(a), r2*sin(a)) rotated by angle to
    // (r1*cos(a)*cos(angle)-r2*sin(a)*sin(angle),r1*cos(a)*sin(angle)+r2*sin(a)*cos(angle))
    // both coordinates can be further reorganized to the form rr*cos(a+ theta),
    // with rr and theta angle defined by the coordinates given above
    double amin,delta_a;
//      x range
    vp.set(radius1*cos(angle),radius2*sin(angle));

    amin=fmod(2*M_PI+a1+vp.angle(),2*M_PI); // to the range of 0 to 2*M_PI
    delta_a=fmod(4*M_PI+a2-a1,2*M_PI);

    if( (amin<=M_PI && delta_a >= M_PI - amin) || (amin > M_PI && delta_a >= 3*M_PI - amin))
        minX= data.center.x-vp.magnitude();
//    else
//       minX=data.center.x +vp.magnitude()*std::min(cos(amin),cos(amin+delta_a));
    if( delta_a >= 2*M_PI - amin )
        maxX= data.center.x+vp.magnitude();
//    else
//       maxX= data.center.x+vp.magnitude()*std::max(cos(amin),cos(amin+delta_a));
//      y range
    vp.set(radius1*sin(angle),-1*radius2*cos(angle));
    amin=fmod(2*M_PI+a1+vp.angle(),2*M_PI); // to the range of 0 to 2*M_PI
    if( (amin<=M_PI &&delta_a >= M_PI - amin) || (amin > M_PI && delta_a >= 3*M_PI - amin))
        minY= data.center.y-vp.magnitude();
//    else
//        minY=data.center.y +vp.magnitude()*std::min(cos(amin),cos(amin+delta_a));
    if( delta_a >= 2*M_PI - amin )
        maxY= data.center.y+vp.magnitude();
//    else
//        maxY= data.center.y+vp.magnitude()*std::max(cos(amin),cos(amin+delta_a));

//std::cout<<"New algorithm:\nminX="<<minX<<"\tmaxX="<<maxX<<"\nminY="<<minY<<"\tmaxY="<<maxY<<std::endl;


    minV.set(minX, minY);
    maxV.set(maxX, maxY);
    RS_DEBUG->print("RS_Ellipse::calculateBorders: OK");
}



RS_VectorSolutions RS_Ellipse::getRefPoints() {
    RS_VectorSolutions ret(getStartpoint(), getEndpoint(), data.center);
    return ret;
}



RS_Vector RS_Ellipse::getNearestEndpoint(const RS_Vector& coord, double* dist) {
    double dist1, dist2;
    RS_Vector nearerPoint;
    RS_Vector startpoint = getStartpoint();
    RS_Vector endpoint = getEndpoint();

    dist1 = startpoint.distanceTo(coord);
    dist2 = endpoint.distanceTo(coord);

    if (dist2<dist1) {
        if (dist!=NULL) {
            *dist = dist2;
        }
        nearerPoint = endpoint;
    } else {
        if (dist!=NULL) {
            *dist = dist1;
        }
        nearerPoint = startpoint;
    }

    return nearerPoint;
}



RS_Vector RS_Ellipse::getNearestPointOnEntity(const RS_Vector& coord,
        bool onEntity, double* dist, RS_Entity** entity) {

    RS_DEBUG->print("RS_Ellipse::getNearestPointOnEntity");

    RS_Vector ret(false);

    if (entity!=NULL) {
        *entity = this;
    }
    double ang = getAngle();

    RS_Vector normalized = (coord - data.center).rotate(-ang);

    double dU = normalized.x;
    double dV = normalized.y;
    double dA = getMajorRadius();
    double dB = getMinorRadius();
    double dEpsilon = 1.0e-8;
    int iMax = 32;
    int riIFinal = 0;
    double rdX = 0.0;
    double rdY = 0.0;
    double dDistance;
    bool swap = false;
    bool majorSwap = false;

    if (dA<dB) {
        double dum = dA;
        dA = dB;
        dB = dum;
        dum = dU;
        dU = dV;
        dV = dum;
        majorSwap = true;
    }

    if (dV<0.0) {
        dV*=-1.0;
        swap = true;
    }

    // initial guess
    double dT = dB*(dV - dB);

    // Newton s method
    int i;
    for (i = 0; i < iMax; i++) {
        RS_DEBUG->print("RS_Ellipse::getNearestPointOnEntity: i: %d", i);
        double dTpASqr = dT + dA*dA;
        double dTpBSqr = dT + dB*dB;
        double dInvTpASqr = 1.0/dTpASqr;
        double dInvTpBSqr = 1.0/dTpBSqr;
        double dXDivA = dA*dU*dInvTpASqr;
        double dYDivB = dB*dV*dInvTpBSqr;
        double dXDivASqr = dXDivA*dXDivA;
        double dYDivBSqr = dYDivB*dYDivB;
        double dF = dXDivASqr + dYDivBSqr - 1.0;
        RS_DEBUG->print("RS_Ellipse::getNearestPointOnEntity: dF: %f", dF);
        if ( fabs(dF) < dEpsilon ) {
            // F(t0) is close enough to zero, terminate the iteration:
            rdX = dXDivA*dA;
            rdY = dYDivB*dB;
            riIFinal = i;
            RS_DEBUG->print("RS_Ellipse::getNearestPointOnEntity: rdX,rdY 1: %f,%f", rdX, rdY);
            break;
        }
        double dFDer = 2.0*(dXDivASqr*dInvTpASqr + dYDivBSqr*dInvTpBSqr);
        double dRatio = dF/dFDer;
        RS_DEBUG->print("RS_Ellipse::getNearestPointOnEntity: dRatio: %f", dRatio);
        if ( fabs(dRatio) < dEpsilon ) {
            // t1-t0 is close enough to zero, terminate the iteration:
            rdX = dXDivA*dA;
            rdY = dYDivB*dB;
            riIFinal = i;
            RS_DEBUG->print("RS_Ellipse::getNearestPointOnEntity: rdX,rdY 2: %f,%f", rdX, rdY);
            break;
        }
        dT += dRatio;
    }
    if ( i == iMax ) {
        // failed to converge:
        RS_DEBUG->print("RS_Ellipse::getNearestPointOnEntity: failed");
        dDistance = RS_MAXDOUBLE;
    }
    else {
        double dDelta0 = rdX - dU;
        double dDelta1 = rdY - dV;
        dDistance = sqrt(dDelta0*dDelta0 + dDelta1*dDelta1);
        ret = RS_Vector(rdX, rdY);
        RS_DEBUG->print("RS_Ellipse::getNearestPointOnEntity: rdX,rdY 2: %f,%f", rdX, rdY);
        RS_DEBUG->print("RS_Ellipse::getNearestPointOnEntity: ret: %f,%f", ret.x, ret.y);
    }

    if (dist!=NULL) {
        if (ret.valid) {
            *dist = dDistance;
        } else {
            *dist = RS_MAXDOUBLE;
        }
    }

    if (ret.valid) {
        if (swap) {
            ret.y*=-1.0;
        }
        if (majorSwap) {
            double dum = ret.x;
            ret.x = ret.y;
            ret.y = dum;
        }
        ret = (ret.rotate(ang) + data.center);

        if (onEntity) {
            double a1 = data.center.angleTo(getStartpoint());
            double a2 = data.center.angleTo(getEndpoint());
            double a = data.center.angleTo(ret);
            if (!RS_Math::isAngleBetween(a, a1, a2, data.reversed)) {
                ret = RS_Vector(false);
            }
        }
    }

    return ret;
}



/**
 * @param tolerance Tolerance.
 *
 * @retval true if the given point is on this entity.
 * @retval false otherwise
 */
bool RS_Ellipse::isPointOnEntity(const RS_Vector& coord,
                                 double tolerance) {
    double dist = getDistanceToPoint(coord, NULL, RS2::ResolveNone);
    return (dist<=tolerance);
}



RS_Vector RS_Ellipse::getNearestCenter(const RS_Vector& coord,
                                       double* dist) {
    if (dist!=NULL) {
        *dist = coord.distanceTo(data.center);
    }
    return data.center;
}



/**
 * a naive implementation of middle point
 * to accurately locate the middle point from arc length is possible by using elliptic integral to find the total arc length, then, using elliptic function to find the half length point
 */
RS_Vector RS_Ellipse::getNearestMiddle(const RS_Vector& coord,
                                       double* dist) {
    if ( RS_Math::isSameDirection(data.angle1,data.angle2, RS_TOLERANCE_ANGLE) ) { // no middle point for whole ellipse
        if (dist!=NULL) {
            *dist = RS_MAXDOUBLE;
        }
        return RS_Vector(false);

    }
    double amin,amax;
    RS_Vector vp;
    vp.setPolar(1.0,data.angle1);
    vp.scale(RS_Vector(1.0,data.ratio));
    amin=vp.angle();
    vp.setPolar(1.0,data.angle2);
    vp.scale(RS_Vector(1.0,data.ratio));
    amax=vp.angle();
    amin=0.5*(amin+amax);
    if (data.reversed ^ (amin > amax ) ) amin += M_PI; // condition to adjust one end by 2*M_PI, therefore, the middle point by M_PI
    vp.set(getMajorRadius()*cos(amin),getMinorRadius()*sin(amin));
    vp.rotate(getAngle());
    vp.move(data.center);
    if (dist!=NULL) {
        *dist = coord.distanceTo(vp);
    }
    RS_DEBUG->print("RS_Ellipse::getNearestMiddle: angle1=%g, angle2=%g, middle=%g\n",data.angle1,data.angle2,amin);
    return vp;
}



RS_Vector RS_Ellipse::getNearestDist(double /*distance*/,
                                     const RS_Vector& /*coord*/,
                                     double* dist) {
    if (dist!=NULL) {
        *dist = RS_MAXDOUBLE;
    }
    return RS_Vector(false);
}



double RS_Ellipse::getDistanceToPoint(const RS_Vector& coord,
                                      RS_Entity** entity,
                                      RS2::ResolveLevel, double /*solidDist*/) {
    double dist = RS_MAXDOUBLE;
    getNearestPointOnEntity(coord, true, &dist, entity);

    // RVT 6 Jan 2011 : Add selection by center point
    float dToCenter=data.center.distanceTo(coord);

    if (dist<dToCenter) {
        return dist;
    } else {
        return dToCenter;
    }

}



void RS_Ellipse::move(RS_Vector offset) {
    data.center.move(offset);
    //calculateEndpoints();
    calculateBorders();
}



void RS_Ellipse::rotate(RS_Vector center, double angle) {
    data.center.rotate(center, angle);
    data.majorP.rotate(angle);
    //calculateEndpoints();
    calculateBorders();
}



void RS_Ellipse::moveStartpoint(const RS_Vector& pos) {
    data.angle1 = getEllipseAngle(pos);
    //data.angle1 = data.center.angleTo(pos);
    //calculateEndpoints();
    calculateBorders();
}



void RS_Ellipse::moveEndpoint(const RS_Vector& pos) {
    data.angle2 = getEllipseAngle(pos);
    //data.angle2 = data.center.angleTo(pos);
    //calculateEndpoints();
    calculateBorders();
}


RS2::Ending RS_Ellipse::getTrimPoint(const RS_Vector& coord,
                                     const RS_Vector& trimPoint) {

<<<<<<< HEAD
    double angEl = getEllipseAngle(trimPoint);
    double angM = getEllipseAngle(coord);

    if (RS_Math::getAngleDifference(angM, angEl)>M_PI) {
        //if (data.reversed) {
        //	return RS2::EndingEnd;
        //}
        //else {
        return RS2::EndingStart;
        //}
    }
    else {
        //if (data.reversed) {
        //	return RS2::EndingStart;
        //}
        //else {
        return RS2::EndingEnd;
        //}
    }
}

double RS_Ellipse::getEllipseAngle(const RS_Vector& pos) {
    RS_Vector m = pos;
    m.rotate(data.center, -data.majorP.angle());
    RS_Vector v = m-data.center;
    v.scale(RS_Vector(1.0, 1.0/data.ratio));
    return v.angle();
=======
    //double angEl = getEllipseAngle(trimPoint);
    double angM = getEllipseAngle(coord);
    if (RS_Math::getAngleDifference(angM, data.angle1) > RS_Math::getAngleDifference(data.angle2,angM)) {
        return RS2::EndingStart;
    } else {
        return RS2::EndingEnd;
    }
//
//
//    if (RS_Math::getAngleDifference(angM, angEl)>M_PI) {
//        //if (data.reversed) {
//        //	return RS2::EndingEnd;
//        //}
//        //else {
//        return RS2::EndingStart;
//        //}
//    }
//    else {
//        //if (data.reversed) {
//        //	return RS2::EndingStart;
//        //}
//        //else {
//        return RS2::EndingEnd;
//        //}
//    }
}

double RS_Ellipse::getEllipseAngle(const RS_Vector& pos) {
    RS_Vector m = pos-data.center;
    m.rotate(-data.majorP.angle());
    m.scale(RS_Vector(data.ratio, 1.0));
    return m.angle();
>>>>>>> 1a586aa2
}



void RS_Ellipse::scale(RS_Vector center, RS_Vector factor) {
    data.center.scale(center, factor);
    data.majorP.scale(factor);
    //calculateEndpoints();
    calculateBorders();
}


/**
 * @todo deal with angles correctly
 */
void RS_Ellipse::mirror(RS_Vector axisPoint1, RS_Vector axisPoint2) {
    RS_Vector mp = data.center + data.majorP;

    data.center.mirror(axisPoint1, axisPoint2);
    mp.mirror(axisPoint1, axisPoint2);

    data.majorP = mp - data.center;

    double a = axisPoint1.angleTo(axisPoint2);

    RS_Vector vec;
    vec.setPolar(1.0, data.angle1);
    vec.mirror(RS_Vector(0.0,0.0), axisPoint2-axisPoint1);
    data.angle1 = vec.angle() - 2*a;

    vec.setPolar(1.0, data.angle2);
    vec.mirror(RS_Vector(0.0,0.0), axisPoint2-axisPoint1);
    data.angle2 = vec.angle() - 2*a;

    data.reversed = (!data.reversed);

    //calculateEndpoints();
    calculateBorders();
}



void RS_Ellipse::moveRef(const RS_Vector& ref, const RS_Vector& offset) {
    RS_Vector startpoint = getStartpoint();
    RS_Vector endpoint = getEndpoint();

    if (ref.distanceTo(startpoint)<1.0e-4) {
        moveStartpoint(startpoint+offset);
    }
    if (ref.distanceTo(endpoint)<1.0e-4) {
        moveEndpoint(endpoint+offset);
    }
}


void RS_Ellipse::draw(RS_Painter* painter, RS_GraphicView* view, double /*patternOffset*/) {

    if (painter==NULL || view==NULL) {
        return;
    }


    if (getPen().getLineType()==RS2::SolidLine ||
            isSelected() ||
            view->getDrawingMode()==RS2::ModePreview) {

        painter->drawEllipse(view->toGui(getCenter()),
                             getMajorRadius() * view->getFactor().x,
                             getMinorRadius() * view->getFactor().x,
                             getAngle(),
                             getAngle1(), getAngle2(),
                             isReversed());
    } else {
        double styleFactor = getStyleFactor(view);
        if (styleFactor<0.0) {
            painter->drawEllipse(view->toGui(getCenter()),
                                 getMajorRadius() * view->getFactor().x,
                                 getMinorRadius() * view->getFactor().x,
                                 getAngle(),
                                 getAngle1(), getAngle2(),
                                 isReversed());
            return;
        }

        // Pattern:
        RS_LineTypePattern* pat;
        if (isSelected()) {
            pat = &patternSelected;
        } else {
            pat = view->getPattern(getPen().getLineType());
        }

        if (pat==NULL) {
            return;
        }

        // Pen to draw pattern is always solid:
        RS_Pen pen = painter->getPen();
        pen.setLineType(RS2::SolidLine);
        painter->setPen(pen);

        double* da;     // array of distances in x.
        int i;          // index counter

        double length = getAngleLength();

        // create pattern:
        da = new double[pat->num];

        double tot=0.0;
        i=0;
        bool done = false;
        double curA = getAngle1();
        double curR;
        RS_Vector cp = view->toGui(getCenter());
        double r1 = getMajorRadius() * view->getFactor().x;
        double r2 = getMinorRadius() * view->getFactor().x;

        do {
            curR = sqrt(RS_Math::pow(getMinorRadius()*cos(curA), 2.0)
                        + RS_Math::pow(getMajorRadius()*sin(curA), 2.0));

            if (curR>1.0e-6) {
                da[i] = fabs(pat->pattern[i] * styleFactor) / curR;
                if (pat->pattern[i] * styleFactor > 0.0) {

                    if (tot+fabs(da[i])<length) {
                        painter->drawEllipse(cp,
                                             r1, r2,
                                             getAngle(),
                                             curA,
                                             curA + da[i],
                                             false);
                    } else {
                        painter->drawEllipse(cp,
                                             r1, r2,
                                             getAngle(),
                                             curA,
                                             getAngle2(),
                                             false);
                    }
                }
            }
            curA+=da[i];
            tot+=fabs(da[i]);
            done=tot>length;

            i++;
            if (i>=pat->num) {
                i=0;
            }
        } while(!done);

        delete[] da;
    }
}



/**
 * Dumps the point's data to stdout.
 */
std::ostream& operator << (std::ostream& os, const RS_Ellipse& a) {
    os << " Ellipse: " << a.data << "\n";
    return os;
}
<|MERGE_RESOLUTION|>--- conflicted
+++ resolved
@@ -433,35 +433,6 @@
 RS2::Ending RS_Ellipse::getTrimPoint(const RS_Vector& coord,
                                      const RS_Vector& trimPoint) {
 
-<<<<<<< HEAD
-    double angEl = getEllipseAngle(trimPoint);
-    double angM = getEllipseAngle(coord);
-
-    if (RS_Math::getAngleDifference(angM, angEl)>M_PI) {
-        //if (data.reversed) {
-        //	return RS2::EndingEnd;
-        //}
-        //else {
-        return RS2::EndingStart;
-        //}
-    }
-    else {
-        //if (data.reversed) {
-        //	return RS2::EndingStart;
-        //}
-        //else {
-        return RS2::EndingEnd;
-        //}
-    }
-}
-
-double RS_Ellipse::getEllipseAngle(const RS_Vector& pos) {
-    RS_Vector m = pos;
-    m.rotate(data.center, -data.majorP.angle());
-    RS_Vector v = m-data.center;
-    v.scale(RS_Vector(1.0, 1.0/data.ratio));
-    return v.angle();
-=======
     //double angEl = getEllipseAngle(trimPoint);
     double angM = getEllipseAngle(coord);
     if (RS_Math::getAngleDifference(angM, data.angle1) > RS_Math::getAngleDifference(data.angle2,angM)) {
@@ -494,7 +465,6 @@
     m.rotate(-data.majorP.angle());
     m.scale(RS_Vector(data.ratio, 1.0));
     return m.angle();
->>>>>>> 1a586aa2
 }
 
 
