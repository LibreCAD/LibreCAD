/****************************************************************************
**
** This file is part of the LibreCAD project, a 2D CAD program
**
** Copyright (C) 2010 R. van Twisk (librecad@rvt.dds.nl)
** Copyright (C) 2001-2003 RibbonSoft. All rights reserved.
**
**
** This file may be distributed and/or modified under the terms of the
** GNU General Public License version 2 as published by the Free Software
** Foundation and appearing in the file gpl-2.0.txt included in the
** packaging of this file.
**
** This program is distributed in the hope that it will be useful,
** but WITHOUT ANY WARRANTY; without even the implied warranty of
** MERCHANTABILITY or FITNESS FOR A PARTICULAR PURPOSE.  See the
** GNU General Public License for more details.
**
** You should have received a copy of the GNU General Public License
** along with this program; if not, write to the Free Software
** Foundation, Inc., 51 Franklin Street, Fifth Floor, Boston, MA  02110-1301  USA
**
** This copyright notice MUST APPEAR in all copies of the script!
**
**********************************************************************/


#ifndef RS_ATOMICENTITY_H
#define RS_ATOMICENTITY_H

#include "rs_entity.h"


/**
 * Class representing a tree of entities.
 * Typical entity containers are graphics, polylines, groups, texts, ...)
 *
 * @author Andrew Mustun
 */
class RS_AtomicEntity : public RS_Entity {

public:
    /**
     * Construtor.
     */
    RS_AtomicEntity(RS_EntityContainer* parent=NULL) : RS_Entity(parent) {}
    /**
     * Destrutor.
     */
    virtual ~RS_AtomicEntity() {}

    /**
     * @return false because entities made from subclasses are
     *  atomic entities.
     */
    virtual bool isContainer() const {
        return false;
    }

    /**
     * @return true because entities made from subclasses are
     *  atomic entities.
     */
    virtual bool isAtomic() const {
        return true;
    }

    /**
     * @return Always 1 for atomic entities.
     */
    virtual unsigned long int count() {
        return 1;
    }

    /**
     * @return Always 1 for atomic entities.
     */
    virtual unsigned long int countDeep() {
        return 1;
    }

    /**
     * Implementation must return the endpoint of the entity or
     * an invalid vector if the entity has no endpoint.
     */
    virtual RS_Vector getEndpoint() const {
        return RS_Vector(false);
    }

    /**
     * Implementation must return the startpoint of the entity or
     * an invalid vector if the entity has no startpoint.
     */
    virtual RS_Vector getStartpoint() const {
        return RS_Vector(false);
    }

    /**
     * Implementation must return the angle in which direction the entity starts.
     */
    virtual double getDirection1() const {
        return 0.0;
    }

    /**
     * Implementation must return the angle in which direction the entity starts the opposite way.
     */
    virtual double getDirection2() const {
        return 0.0;
    }

    /**
     * (De-)selects startpoint.
     */
    virtual void setStartpointSelected(bool select) {
        if (select) {
            setFlag(RS2::FlagSelected1);
        } else {
            delFlag(RS2::FlagSelected1);
        }
    }

    /**
     * (De-)selects endpoint.
     */
    virtual void setEndpointSelected(bool select) {
        if (select) {
            setFlag(RS2::FlagSelected2);
        } else {
            delFlag(RS2::FlagSelected2);
        }
    }

    /**
     * @return True if the entities startpoint is selected.
     */
    bool isStartpointSelected() const {
        return getFlag(RS2::FlagSelected1);
    }

    /**
     * @return True if the entities endpoint is selected.
     */
    bool isEndpointSelected() const {
        return getFlag(RS2::FlagSelected2);
    }

    /**
     * Implementation must move the startpoint of the entity to
     * the given position.
     */
    virtual void moveStartpoint(const RS_Vector& /*pos*/) {}

    /**
     * Implementation must move the endpoint of the entity to
     * the given position.
     */
    virtual void moveEndpoint(const RS_Vector& /*pos*/) {}

    /**
     * Implementation must trim the startpoint of the entity to
     * the given position.
     */
    virtual void trimStartpoint(const RS_Vector& pos) {
        moveStartpoint(pos);
    }

    /**
     * Implementation must trim the endpoint of the entity to
     * the given position.
     */
    virtual void trimEndpoint(const RS_Vector& pos) {
        moveEndpoint(pos);
    }

    /**
     * Implementation must return which ending of the entity will
     * be trimmed if 'coord' is the coordinate chosen to indicate the
     * trim entity and 'trimPoint' is the point to which the entity will
     * be trimmed.
     */
    virtual RS2::Ending getTrimPoint(const RS_Vector& /*coord*/,
                                     const RS_Vector& /*trimPoint*/) {
        return RS2::EndingNone;
    }

<<<<<<< HEAD
    /**
     * Implementation must trim the entity in the case of multiple
     * intersections and return the trimPoint
     * trimCoord indicts the trigger trim position
     * trimSol contains intersections
     * */
    virtual RS_Vector prepareTrim(const RS_Vector& /*trimCoord*/,
                                  const RS_VectorSolutions& /*trimSol*/) {
        return RS_Vector(false);
    }

=======
>>>>>>> 95aedeb2
    virtual void reverse() { }

    virtual void moveSelectedRef(const RS_Vector& ref, const RS_Vector& offset) {
        if (isSelected()) {
            moveRef(ref, offset);
        }
    }
}
;


#endif<|MERGE_RESOLUTION|>--- conflicted
+++ resolved
@@ -184,7 +184,6 @@
         return RS2::EndingNone;
     }
 
-<<<<<<< HEAD
     /**
      * Implementation must trim the entity in the case of multiple
      * intersections and return the trimPoint
@@ -196,8 +195,6 @@
         return RS_Vector(false);
     }
 
-=======
->>>>>>> 95aedeb2
     virtual void reverse() { }
 
     virtual void moveSelectedRef(const RS_Vector& ref, const RS_Vector& offset) {
