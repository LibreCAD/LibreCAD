--- conflicted
+++ resolved
@@ -54,11 +54,7 @@
    <property name="geometry">
     <rect>
      <x>100</x>
-<<<<<<< HEAD
-     <y>0</y>
-=======
      <y>1</y>
->>>>>>> bc2b8cd3
      <width>35</width>
      <height>22</height>
     </rect>
