/****************************************************************************
**
** This file is part of the LibreCAD project, a 2D CAD program
**
** Copyright (C) 2010 R. van Twisk (librecad@rvt.dds.nl)
** Copyright (C) 2011 Rallaz (rallazz@gmail.com)
**
**
** This program is free software; you can redistribute it and/or modify
** it under the terms of the GNU General Public License as published by 
** the Free Software Foundation; either version 2 of the License, or
** (at your option) any later version.
**
** This program is distributed in the hope that it will be useful,
** but WITHOUT ANY WARRANTY; without even the implied warranty of
** MERCHANTABILITY or FITNESS FOR A PARTICULAR PURPOSE.  See the
** GNU General Public License for more details.
** 
** You should have received a copy of the GNU General Public License
** along with this program; if not, write to the Free Software
** Foundation, Inc., 51 Franklin Street, Fifth Floor, Boston, MA  02110-1301  USA
**
** This copyright notice MUST APPEAR in all copies of the script!  
**
**********************************************************************/

#ifndef QC_PLUGININTERFACE_H
#define QC_PLUGININTERFACE_H

#include <QtPlugin>

class Document_Interface;

class PluginMenuLocation
{
    public:
    PluginMenuLocation(QString menuEntryPoint, QString menuEntryActionName) {
        this->menuEntryActionName=menuEntryActionName;
        this->menuEntryPoint=menuEntryPoint;
    }

    QString menuEntryPoint;
    QString menuEntryActionName;
};

/**
 * Interface for create plugins.
 *
 * @author Rallaz
 */
class QC_PluginInterface
{
public:
    virtual ~QC_PluginInterface() {}
    virtual QString name() const = 0;
    virtual QList<PluginMenuLocation> menu() const = 0;
<<<<<<< HEAD
    virtual void execComm(Document_Interface *doc, QWidget *parent) = 0;
=======
    virtual void execComm(Document_Interface *doc, QWidget *parent, QString cmd) = 0;
>>>>>>> aa59775b

};

Q_DECLARE_INTERFACE(QC_PluginInterface,  "org.librecad.PluginInterface/1.0");


#endif
<|MERGE_RESOLUTION|>--- conflicted
+++ resolved
@@ -54,11 +54,7 @@
     virtual ~QC_PluginInterface() {}
     virtual QString name() const = 0;
     virtual QList<PluginMenuLocation> menu() const = 0;
-<<<<<<< HEAD
-    virtual void execComm(Document_Interface *doc, QWidget *parent) = 0;
-=======
     virtual void execComm(Document_Interface *doc, QWidget *parent, QString cmd) = 0;
->>>>>>> aa59775b
 
 };
 
