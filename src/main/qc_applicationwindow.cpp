/****************************************************************************
**
** This file is part of the LibreCAD project, a 2D CAD program
**
** Copyright (C) 2010 R. van Twisk (librecad@rvt.dds.nl)
** Copyright (C) 2001-2003 RibbonSoft. All rights reserved.
**
**
** This file may be distributed and/or modified under the terms of the
** GNU General Public License version 2 as published by the Free Software
** Foundation and appearing in the file gpl-2.0.txt included in the
** packaging of this file.
**
** This program is distributed in the hope that it will be useful,
** but WITHOUT ANY WARRANTY; without even the implied warranty of
** MERCHANTABILITY or FITNESS FOR A PARTICULAR PURPOSE.  See the
** GNU General Public License for more details.
**
** You should have received a copy of the GNU General Public License
** along with this program; if not, write to the Free Software
** Foundation, Inc., 51 Franklin Street, Fifth Floor, Boston, MA  02110-1301  USA
**
** This copyright notice MUST APPEAR in all copies of the script!
**
**********************************************************************/

#include <QStatusBar>
#include <QMenuBar>
#include <QDockWidget>
#include <QtHelp>
#include <QSplitter>
#include <QMdiArea>

#include "qc_applicationwindow.h"
#include "helpbrowser.h"
// RVT_PORT added
#include <QImageWriter>

#include <fstream>

#include <QPrinter>
#include <QPrintDialog>
#include <QFileDialog>
#include <QMessageBox>
#include <QTimer>

//Plugin support
#include <QPluginLoader>

#include "rs_actionprintpreview.h"
#include "rs_dimaligned.h"
#include "rs_dimlinear.h"
#include "rs_hatch.h"
#include "rs_image.h"
#include "rs_insert.h"
#include "rs_text.h"
#include "rs_settings.h"
#include "rs_staticgraphicview.h"
#include "rs_system.h"
#include "rs_actionlibraryinsert.h"
#include "rs_painterqt.h"
#include "rs_selection.h"

#include "qg_cadtoolbar.h"
#include "qg_snaptoolbar.h"
#include "qg_actionfactory.h"
#include "qg_blockwidget.h"
#include "qg_layerwidget.h"
#include "qg_librarywidget.h"
#include "qg_commandwidget.h"

#include "qg_coordinatewidget.h"
#include "qg_dlgimageoptions.h"
#include "qg_filedialog.h"
#include "qg_selectionwidget.h"
#include "qg_mousewidget.h"

#include "rs_dialogfactory.h"
#include "qc_dialogfactory.h"
#include "main.h"
#include "doc_plugin_interface.h"
#include "qc_plugininterface.h"

QC_ApplicationWindow* QC_ApplicationWindow::appWindow = NULL;

#ifndef QC_APP_ICON
# define QC_APP_ICON ":/main/librecad.png"
#endif
#ifndef QC_ABOUT_ICON
# define QC_ABOUT_ICON ":/main/intro_librecad.png"
#endif
#ifndef QC_APP_ICON16
# define QC_APP_ICON16 ":/main/librecad16.png"
#endif

#include <QSplashScreen>
    extern QSplashScreen *splash;


/*	- Window Title Bar Extra (character) Size.
 *	- Notes: Extra characters appearing in the windows title bar
 *	  are " - [", ... "]" (5), and sometimes "Print preview of " (17).
 *	*/
#define WTB_EXTRA_SIZE        (5 + 17)

/*	Window Title Bar Maximum Size.
 *	Notes: On Windows XP, this is 79.
 *	*/
#define WTB_MAX_SIZE        79


/**
 * Constructor. Initializes the app.
 */
QC_ApplicationWindow::QC_ApplicationWindow()
        : QMainWindow(0),
        QG_MainWindowInterface()
{
    RS_DEBUG->print("QC_ApplicationWindow::QC_ApplicationWindow");

    setAttribute(Qt::WA_DeleteOnClose);
    appWindow = this;
    helpEngine = NULL;
    helpWindow = NULL;

    mdiAreaCAD = NULL;

    RS_DEBUG->print("QC_ApplicationWindow::QC_ApplicationWindow: setting icon");
     setWindowIcon(QIcon(QC_APP_ICON));

        RS_DEBUG->print("QC_ApplicationWindow::QC_ApplicationWindow: creating action handler");
    actionHandler = new QG_ActionHandler(this);
        RS_DEBUG->print("QC_ApplicationWindow::QC_ApplicationWindow: creating action handler: OK");

#ifdef RS_SCRIPTING
        RS_DEBUG->print("QC_ApplicationWindow::QC_ApplicationWindow: creating scripter");
    scripter = new QS_Scripter(this, this);
        RS_DEBUG->print("QC_ApplicationWindow::QC_ApplicationWindow: creating scripter: OK");
#endif

        RS_DEBUG->print("QC_ApplicationWindow::QC_ApplicationWindow: init view");
    initView();
        RS_DEBUG->print("QC_ApplicationWindow::QC_ApplicationWindow: init toolbar");
    initToolBar();
        RS_DEBUG->print("QC_ApplicationWindow::QC_ApplicationWindow: init actions");
    initActions();
        RS_DEBUG->print("QC_ApplicationWindow::QC_ApplicationWindow: init menu bar");
    initMenuBar();
        RS_DEBUG->print("QC_ApplicationWindow::QC_ApplicationWindow: init status bar");
    initStatusBar();

        RS_DEBUG->print("QC_ApplicationWindow::QC_ApplicationWindow: creating dialogFactory");
    dialogFactory = new QC_DialogFactory(this, optionWidget);
        RS_DEBUG->print("QC_ApplicationWindow::QC_ApplicationWindow: creating dialogFactory: OK");
        RS_DEBUG->print("setting dialog factory object");
        if (RS_DialogFactory::instance()==NULL) {
                RS_DEBUG->print("no RS_DialogFactory instance");
        }
        else {
                RS_DEBUG->print("got RS_DialogFactory instance");
        }
    RS_DialogFactory::instance()->setFactoryObject(dialogFactory);
        RS_DEBUG->print("setting dialog factory object: OK");

        RS_DEBUG->print("QC_ApplicationWindow::QC_ApplicationWindow: init settings");
    initSettings();

        RS_DEBUG->print("QC_ApplicationWindow::QC_ApplicationWindow: init MDI");
    initMDI();

    // Activate autosave timer
    autosaveTimer = new QTimer(this);
    autosaveTimer->setObjectName("autosave");
    connect(autosaveTimer, SIGNAL(timeout()), this, SLOT(slotFileAutoSave()));
    RS_SETTINGS->beginGroup("/Defaults");
    autosaveTimer->start(RS_SETTINGS->readNumEntry("/AutoSaveTime", 5)*60*1000);
    RS_SETTINGS->endGroup();

    // Disable menu and toolbar items
    emit windowsChanged(FALSE);

    //plugin load
    loadPlugins();

    statusBar()->showMessage(XSTR(QC_APPNAME) " Ready", 2000);
    //setFocusPolicy(WheelFocus);
}

/**
  * Find a menu entry in the current menu list. This function will try to recursivly find the menu
  * searchMenu for example foo/bar
  * thisMenuList list of Widgets
  * currentEntry only used internally dueing recursion
  * returns 0 when no menu was found
  */
QMenu *QC_ApplicationWindow::findMenu(const QString &searchMenu, const QObjectList thisMenuList, const QString& currentEntry) {
    if (searchMenu==currentEntry)
        return ( QMenu *)thisMenuList.at(0)->parent();

    QList<QObject*>::const_iterator i=thisMenuList.begin();
    while (i != thisMenuList.end()) {
        if ((*i)->inherits ("QMenu")) {
            QMenu *ii=(QMenu*)*i;
            if (QMenu *foundMenu=findMenu(searchMenu, ii->children(), currentEntry+"/"+ii->objectName().replace("&", ""))) {
                return foundMenu;
            }
        }
        i++;
    }
    return 0;
}

/**
 * Loads the found plugins.
 */
void QC_ApplicationWindow::loadPlugins() {

    loadedPlugins.clear();
    QStringList lst = RS_SYSTEM->getDirectoryList("plugins");

    for (int i = 0; i < lst.size(); ++i) {
        QDir pluginsDir(lst.at(i));
        foreach (QString fileName, pluginsDir.entryList(QDir::Files)) {
            QPluginLoader pluginLoader(pluginsDir.absoluteFilePath(fileName));
            QObject *plugin = pluginLoader.instance();
            if (plugin) {
                QC_PluginInterface *pluginInterface = qobject_cast<QC_PluginInterface *>(plugin);
                if (pluginInterface) {
                    loadedPlugins.append(pluginInterface);
                    PluginCapabilities pluginCapabilities=pluginInterface->getCapabilities();
                    foreach (PluginMenuLocation loc,  pluginCapabilities.menuEntryPoints) {
                        QAction *actpl = new QAction(loc.menuEntryActionName, plugin);
                        actpl->setData(loc.menuEntryActionName);
                        connect(actpl, SIGNAL(triggered()), this, SLOT(execPlug()));
                        QMenu *atMenu = findMenu("/"+loc.menuEntryPoint, menuBar()->children(), "");
                        if (atMenu) {
                            atMenu->addAction(actpl);
                        } else {
                            QStringList treemenu = loc.menuEntryPoint.split('/', QString::SkipEmptyParts);
                            QString currentLevel="";
                            QMenu *parentMenu=0;
                            do {
                                QString menuName=treemenu.at(0); treemenu.removeFirst();
                                currentLevel=currentLevel+"/"+menuName;
                                atMenu = findMenu(currentLevel, menuBar()->children(), "");
                                if (atMenu==0) {
                                    if (parentMenu==0) {
                                        parentMenu=menuBar()->addMenu(menuName);
                                    } else {
                                        parentMenu=parentMenu->addMenu(menuName);
                                    }
                                    parentMenu->setObjectName(menuName);
                                }
                            } while(treemenu.size()>0);
                            parentMenu->addAction(actpl);
                        }
                    }
                }
            } else {
                QMessageBox::information(this, "Info", pluginLoader.errorString());
                RS_DEBUG->print("QC_ApplicationWindow::loadPlugin: %s", pluginLoader.errorString().toLatin1().data());
            }
        }
    }
}

/**
 * Execute the plugin.
 */
void QC_ApplicationWindow::execPlug() {
    QAction *action = qobject_cast<QAction *>(sender());
    QC_PluginInterface *plugin = qobject_cast<QC_PluginInterface *>(action->parent());
//get actual drawing
    QC_MDIWindow* w = getMDIWindow();
    RS_Graphic* currdoc = static_cast<RS_Graphic*>(w->getDocument());
//create document interface instance
    Doc_plugin_interface pligundoc(currdoc, w->getGraphicView(), this);
//execute plugin
    plugin->execComm(&pligundoc, this, action->data().toString());
//TODO call update view
w->getGraphicView()->redraw();
}


/**
 * Destructor.
 */
QC_ApplicationWindow::~QC_ApplicationWindow() {
    RS_DEBUG->print("QC_ApplicationWindow::~QC_ApplicationWindow");
#ifdef RS_SCRIPTING

    RS_DEBUG->print("QC_ApplicationWindow::~QC_ApplicationWindow: "
                    "deleting scripter");

    delete scripter;

    RS_DEBUG->print("QC_ApplicationWindow::~QC_ApplicationWindow: "
                    "deleting scripter: OK");

#endif

    RS_DEBUG->print("QC_ApplicationWindow::~QC_ApplicationWindow: "
                    "deleting action handler");
    delete actionHandler;

    RS_DEBUG->print("QC_ApplicationWindow::~QC_ApplicationWindow: "
                    "deleting action handler: OK");
    RS_DEBUG->print("QC_ApplicationWindow::~QC_ApplicationWindow: "
                    "deleting dialog factory");

    delete dialogFactory;

    RS_DEBUG->print("QC_ApplicationWindow::~QC_ApplicationWindow: "
                    "deleting dialog factory: OK");

    RS_DEBUG->print("QC_ApplicationWindow::~QC_ApplicationWindow: "
        "deleting assistant..");
    if (helpEngine!=NULL) {
        delete helpEngine;
    }
    if (helpWindow!=NULL) {
        delete helpWindow;
    }

    RS_DEBUG->print("QC_ApplicationWindow::~QC_ApplicationWindow: "
                    "deleting assistant: OK");

    RS_DEBUG->print("QC_ApplicationWindow::~QC_ApplicationWindow: OK");
}



/**
 * Runs the start script if scripting is available.
 */
void QC_ApplicationWindow::slotRunStartScript() {
        slotRunScript("autostart.qs");
        restoreDocks();
}



/**
 * Runs a script. The action that triggers this slot has to carry the
 * name of the script file.
 */
void QC_ApplicationWindow::slotRunScript() {
    RS_DEBUG->print("QC_ApplicationWindow::slotRunScript");

    const QObject* s = sender();
    if (s!=NULL) {
        QString script = ((QAction*)s)->text();
        RS_DEBUG->print("QC_ApplicationWindow::slotRunScript: %s",
                        script.toLatin1().data());
                slotRunScript(script);
    }
}



/**
 * Runs the script with the given name.
 */
void QC_ApplicationWindow::slotRunScript(const QString& name) {
    Q_UNUSED(name);
#ifdef RS_SCRIPTING
        RS_DEBUG->print("QC_ApplicationWindow::slotRunScript");


        if (scripter==NULL) {
                RS_DEBUG->print(RS_Debug::D_WARNING,
                        "QC_ApplicationWindow::slotRunScript: "
                        "scripter not initialized");
                return;
        }

    statusBar()->showMessage(tr("Running script '%1'").arg(name), 2000);

        QStringList scriptList = RS_SYSTEM->getScriptList();
        scriptList.append(RS_SYSTEM->getHomeDir() + "/." XSTR(QC_APPKEY) "/" + name);

        for (QStringList::Iterator it = scriptList.begin(); it!=scriptList.end(); ++it) {
                RS_DEBUG->print("QC_ApplicationWindow::slotRunScript: "
                        "checking script '%s'", (*it).latin1());
                QFileInfo fi(*it);
                if (fi.exists() && fi.fileName()==name) {
                        RS_DEBUG->print("QC_ApplicationWindow::slotRunScript: running '%s'",
                                (*it).latin1());
                        scripter->runScript(*it, "main");
                }
        }
#endif
}



/**
 * Called from toolbar buttons that were added by scripts to
 * insert blocks.
 */
void QC_ApplicationWindow::slotInsertBlock() {
    const QObject* s = sender();
    if (s!=NULL) {
        QString block = ((QAction*)s)->text();
        RS_DEBUG->print("QC_ApplicationWindow::slotInsertBlock: %s",
                        block.toLatin1().data());
                slotInsertBlock(block);
    }
}



/**
 * Called to insert blocks.
 */
void QC_ApplicationWindow::slotInsertBlock(const QString& name) {
        RS_DEBUG->print("QC_ApplicationWindow::slotInsertBlock: '%s'", name.toLatin1().data());

    statusBar()->showMessage(tr("Inserting block '%1'").arg(name), 2000);


        RS_GraphicView* graphicView = getGraphicView();
        RS_Document* document = getDocument();
        if (graphicView!=NULL && document!=NULL) {
                RS_ActionLibraryInsert* action =
                        new RS_ActionLibraryInsert(*document, *graphicView);
                action->setFile(name);
                graphicView->setCurrentAction(action);
        }
}



/**
 * Shows the main application window and a splash screen.
 */
void QC_ApplicationWindow::show() {
#ifdef QSPLASHSCREEN_H
    if (splash) {
        splash->raise();
        }
#endif

    QMainWindow::show();
#ifdef QSPLASHSCREEN_H
    if (splash) {
        splash->raise();
        qApp->processEvents();
        splash->clearMessage();
# ifdef QC_DELAYED_SPLASH_SCREEN
        QTimer::singleShot(1000*2, this, SLOT(finishSplashScreen()));
# else
        finishSplashScreen();
# endif
    }
#endif
}



/**
 * Called when the splash screen has to terminate.
 */
void QC_ApplicationWindow::finishSplashScreen() {
#ifdef QSPLASHSCREEN_H
    if (splash) {
        splash->finish(this);
        delete splash;
        splash = 0;
    }
#endif
}



/**
 * Close Event. Called when the user tries to close the app.
 */
void QC_ApplicationWindow::closeEvent(QCloseEvent* ce) {
    RS_DEBUG->print("QC_ApplicationWindow::closeEvent()");

    if (!queryExit(false)) {
        ce->ignore();
    }
    if(mdiAreaCAD!=NULL){
        mdiAreaCAD->closeAllSubWindows();
    }
    if (mdiAreaCAD->currentSubWindow()) {
        ce->ignore();
    } else {
        ce->accept();
    }
//we shouldn't need this; saving should be done within ~QG_SnapToolBar()
    //snapToolBar->saveSnapMode();

    RS_DEBUG->print("QC_ApplicationWindow::closeEvent(): OK");
}



/**
 * Handles right-clicks for moving back to the last cad tool bar.
 */
void QC_ApplicationWindow::mouseReleaseEvent(QMouseEvent* e) {
    if (e->button()==Qt::RightButton && cadToolBar!=NULL) {
        cadToolBar->showToolBarMain();
    }
    e->accept();
}



/**
 * Initializes the MDI mdiAreaCAD.
 */
void QC_ApplicationWindow::initMDI() {
    RS_DEBUG->print("QC_ApplicationWindow::initMDI() begin");

    QFrame *vb = new QFrame(this);
    vb->setSizePolicy(QSizePolicy::Maximum,QSizePolicy::Maximum);
    QVBoxLayout *layout = new QVBoxLayout;
    vb->setFrameStyle(QFrame::StyledPanel | QFrame::Sunken);
    layout->setContentsMargins ( 0, 0, 0, 0 );
    mdiAreaCAD = new QMdiArea(this);
    mdiAreaTab = false;
    layout->addWidget(mdiAreaCAD);
//    mdiAreaCAD->setScrollBarsEnabled(false);
<<<<<<< HEAD
    mdiAreaCAD->setVerticalScrollBarPolicy(Qt::ScrollBarAlwaysOff);
    mdiAreaCAD->setHorizontalScrollBarPolicy(Qt::ScrollBarAlwaysOff);
=======
    mdiAreaCAD->setVerticalScrollBarPolicy(Qt::ScrollBarAsNeeded);
    mdiAreaCAD->setHorizontalScrollBarPolicy(Qt::ScrollBarAsNeeded);
>>>>>>> 77ada783
    mdiAreaCAD->setFocusPolicy(Qt::StrongFocus);
    mdiAreaCAD->setSizePolicy(QSizePolicy::Expanding,QSizePolicy::Expanding);
#if QT_VERSION >= 0x040800
    mdiAreaCAD->setTabsClosable(true);
#endif
    vb->setLayout(layout);
    setCentralWidget(vb);
    connect(mdiAreaCAD, SIGNAL(subWindowActivated(QMdiSubWindow*)),
            this, SLOT(slotWindowActivated(QMdiSubWindow*)));

    RS_DEBUG->print("QC_ApplicationWindow::initMDI() end");
}
/**
 * @return Pointer to the currently active MDI Window or NULL if no
 * MDI Window is active.
 */
QC_MDIWindow* QC_ApplicationWindow::getMDIWindow() {
    if (mdiAreaCAD!=NULL) {
        QMdiSubWindow* w=mdiAreaCAD->activeSubWindow();
        if(w!=NULL) {

            return qobject_cast<QC_MDIWindow*>(w->widget());
        }
    }
        return NULL;
}

/*	*
 *	Description:	Initializes all QActions of the application.
 *	Author(s):		..., Claude Sylvain
 *	Created:
 *	Last modified:	16 July 2011
 *	Parameters:		void
 *	Returns:			void
 *	*/

void QC_ApplicationWindow::initActions(void)
{
    RS_DEBUG->print("QC_ApplicationWindow::initActions()");

    QG_ActionFactory actionFactory(actionHandler, this);
    QAction* action;
    QMenu* menu;
    QToolBar* tb;
    QMenu* subMenu;

    // File actions:
    //
    menu = menuBar()->addMenu(tr("&File"));
    menu->setObjectName("File");
    tb = fileToolBar;
    tb->setWindowTitle("File");

    action = actionFactory.createAction(RS2::ActionFileNew, this);
    menu->addAction(action);
    tb->addAction(action);
    action = actionFactory.createAction(RS2::ActionFileOpen, this);
    menu->addAction(action);
    tb->addAction(action);
    action = actionFactory.createAction(RS2::ActionFileSave, this);
    menu->addAction(action);
    tb->addAction(action);
    connect(this, SIGNAL(windowsChanged(bool)), action, SLOT(setEnabled(bool)));
    action = actionFactory.createAction(RS2::ActionFileSaveAs, this);
    menu->addAction(action);
    connect(this, SIGNAL(windowsChanged(bool)), action, SLOT(setEnabled(bool)));
    action = actionFactory.createAction(RS2::ActionFileExport, this);
    menu->addAction(action);
    subMenu = menu->addMenu(tr("Import"));
    subMenu->setObjectName("Import");
    connect(this, SIGNAL(windowsChanged(bool)), action, SLOT(setEnabled(bool)));
    menu->addSeparator();
    action = actionFactory.createAction(RS2::ActionFileClose, this);
    menu->addAction(action);
    connect(this, SIGNAL(windowsChanged(bool)), action, SLOT(setEnabled(bool)));
    menu->addSeparator();
    action = actionFactory.createAction(RS2::ActionFilePrint, this);
    menu->addAction(action);
    tb->addAction(action);
    connect(this, SIGNAL(windowsChanged(bool)), action, SLOT(setEnabled(bool)));
    action = actionFactory.createAction(RS2::ActionFilePrintPreview, this);
    menu->addAction(action);
    tb->addAction(action);
    connect(this, SIGNAL(printPreviewChanged(bool)), action, SLOT(setChecked(bool)));
    connect(this, SIGNAL(windowsChanged(bool)), action, SLOT(setEnabled(bool)));
    menu->addSeparator();
    action = actionFactory.createAction(RS2::ActionFileQuit, this);
    menu->addAction(action);
    menu->addSeparator();
    addToolBar(Qt::TopToolBarArea, tb); //tr("File");

    fileMenu = menu;

    // Editing actions:
    //
    menu = menuBar()->addMenu(tr("&Edit"));
    menu->setObjectName("Edit");
    tb = editToolBar;
    tb->setWindowTitle("Edit");

    action = actionFactory.createAction(RS2::ActionEditKillAllActions, actionHandler);
    tb->addAction(action);
    connect(this, SIGNAL(windowsChanged(bool)), action, SLOT(setEnabled(bool)));

    tb->addSeparator();

    action = actionFactory.createAction(RS2::ActionEditUndo, actionHandler);
    menu->addAction(action);
    tb->addAction(action);
    connect(this, SIGNAL(windowsChanged(bool)), action, SLOT(setEnabled(bool)));

    action = actionFactory.createAction(RS2::ActionEditRedo, actionHandler);
    menu->addAction(action);
    tb->addAction(action);
    connect(this, SIGNAL(windowsChanged(bool)), action, SLOT(setEnabled(bool)));

    tb->addSeparator();
    menu->addSeparator();

    action = actionFactory.createAction(RS2::ActionEditCut, actionHandler);
    menu->addAction(action);
    tb->addAction(action);
    connect(this, SIGNAL(windowsChanged(bool)), action, SLOT(setEnabled(bool)));
    action = actionFactory.createAction(RS2::ActionEditCopy, actionHandler);
    menu->addAction(action);
    tb->addAction(action);
    connect(this, SIGNAL(windowsChanged(bool)), action, SLOT(setEnabled(bool)));
    action = actionFactory.createAction(RS2::ActionEditPaste, actionHandler);
    menu->addAction(action);
    tb->addAction(action);
    connect(this, SIGNAL(windowsChanged(bool)), action, SLOT(setEnabled(bool)));

    menu->addSeparator();

    action = actionFactory.createAction(RS2::ActionOptionsGeneral, this);
    menu->addAction(action);
    action = actionFactory.createAction(RS2::ActionOptionsDrawing, actionHandler);
    menu->addAction(action);
    connect(this, SIGNAL(windowsChanged(bool)), action, SLOT(setEnabled(bool)));

    //addToolBar(tb, tr("Edit"));
        addToolBar(Qt::TopToolBarArea, tb); //tr("Edit");

    // Options menu:
    //
    //menu = new QPopupMenu(this);
    //menuBar()->insertItem(tr("&Options"), menu);


    // Viewing / Zooming actions:
    //
    menu = menuBar()->addMenu(tr("&View"));
    menu->setObjectName("View");
    tb = zoomToolBar;
    tb->setWindowTitle("View");

    action = actionFactory.createAction(RS2::ActionViewGrid, this);
    menu->addAction(action);
    tb->addAction(action);
    action->setChecked(true);
    connect(this, SIGNAL(gridChanged(bool)), action, SLOT(setChecked(bool)));
    connect(this, SIGNAL(windowsChanged(bool)), action, SLOT(setEnabled(bool)));

    RS_SETTINGS->beginGroup("/Appearance");
    bool draftMode = (bool)RS_SETTINGS->readNumEntry("/DraftMode", 0);
    RS_SETTINGS->endGroup();

    action = actionFactory.createAction(RS2::ActionViewDraft, this);
    menu->addAction(action);
    tb->addAction(action);
    action->setChecked(draftMode);
    connect(this, SIGNAL(draftChanged(bool)), action, SLOT(setChecked(bool)));
    connect(this, SIGNAL(windowsChanged(bool)), action, SLOT(setEnabled(bool)));

    /*
    action = new QAction(tr("Back"),
                        tr("&Back"), Key_Escape, this);
       connect(action, SIGNAL(activated()),
               this, SLOT(slotBack()));
       action->addTo(menu);
    */


    action = actionFactory.createAction(RS2::ActionZoomRedraw, actionHandler);
    menu->addAction(action);
    tb->addAction(action);
    connect(this, SIGNAL(windowsChanged(bool)), action, SLOT(setEnabled(bool)));
    action = actionFactory.createAction(RS2::ActionZoomIn, actionHandler);
    menu->addAction(action);
    tb->addAction(action);
    connect(this, SIGNAL(windowsChanged(bool)), action, SLOT(setEnabled(bool)));
    action = actionFactory.createAction(RS2::ActionZoomOut, actionHandler);
    menu->addAction(action);
    tb->addAction(action);
    connect(this, SIGNAL(windowsChanged(bool)), action, SLOT(setEnabled(bool)));
    action = actionFactory.createAction(RS2::ActionZoomAuto, actionHandler);
    menu->addAction(action);
    tb->addAction(action);
    connect(this, SIGNAL(windowsChanged(bool)), action, SLOT(setEnabled(bool)));
    action = actionFactory.createAction(RS2::ActionZoomPrevious, actionHandler);
    menu->addAction(action);
    tb->addAction(action);
    connect(this, SIGNAL(windowsChanged(bool)), action, SLOT(setEnabled(bool)));
    action = actionFactory.createAction(RS2::ActionZoomWindow, actionHandler);
    menu->addAction(action);
    tb->addAction(action);
    connect(this, SIGNAL(windowsChanged(bool)), action, SLOT(setEnabled(bool)));
    action = actionFactory.createAction(RS2::ActionZoomPan, actionHandler);
    menu->addAction(action);
    tb->addAction(action);
    connect(this, SIGNAL(windowsChanged(bool)), action, SLOT(setEnabled(bool)));

    menu->addSeparator();

    action = actionFactory.createAction(RS2::ActionViewStatusBar, this);
    action->setChecked(true);
    menu->addAction(action);

    subMenu= menu->addMenu(tr("&Toolbars"));
    subMenu->setObjectName("Toolbars");

    action = actionFactory.createAction(RS2::ActionViewLayerList, this, this->layerWidget->parentWidget());
    subMenu->addAction(action);
    action = actionFactory.createAction(RS2::ActionViewBlockList, this, this->blockWidget->parentWidget());
    subMenu->addAction(action);
    action = actionFactory.createAction(RS2::ActionViewLibrary, this, this->libraryWidget->parentWidget());
    subMenu->addAction(action);
    action = actionFactory.createAction(RS2::ActionViewCommandLine, this, this->commandWidget->parentWidget());
    subMenu->addAction(action);

    subMenu->addSeparator();

    action = actionFactory.createAction(RS2::ActionViewPenToolbar, this, this->penToolBar);
    subMenu->addAction(action);
    action = actionFactory.createAction(RS2::ActionViewOptionToolbar, this, this->optionWidget);
    subMenu->addAction(action);
    //action = actionFactory.createAction(RS2::ActionViewCadToolbar, this, this->cadToolBar);
    //action->addTo(subMenu); // RVT CadToolbar is not a correct widget yet to beable to get toogled.
    action = actionFactory.createAction(RS2::ActionViewFileToolbar, this, this->fileToolBar);
    subMenu->addAction(action);
    action = actionFactory.createAction(RS2::ActionViewEditToolbar, this, this->editToolBar);
    subMenu->addAction(action);
    action = actionFactory.createAction(RS2::ActionViewSnapToolbar, this, this->snapToolBar);
    subMenu->addAction(action);

    // RVT_PORT menu->insertItem(tr("Vie&ws"), createDockWindowMenu(NoToolBars));
    // RVT_PORT menu->insertItem(tr("Tool&bars"), createDockWindowMenu(OnlyToolBars));


    // tr("Focus on Command Line")
    action = new QAction(tr("Focus on &Command Line"), this);
    action->setIcon(QIcon(":/main/editclear.png"));
    {//added commandline shortcuts, feature request# 3437106
        QList<QKeySequence> commandLineShortcuts;
        commandLineShortcuts<<QKeySequence(Qt::CTRL + Qt::Key_M)<<QKeySequence( Qt::Key_Colon)<<QKeySequence(Qt::Key_Space);
        action->setShortcuts(commandLineShortcuts);
    }
        //action->zetStatusTip(tr("Focus on Command Line"));

    connect(action, SIGNAL(triggered()),
            this, SLOT(slotFocusCommandLine()));
    menu->addAction(action);
    connect(this, SIGNAL(windowsChanged(bool)), action, SLOT(setEnabled(bool)));
    //addToolBar(tb, tr("View"));
        addToolBar(Qt::TopToolBarArea, tb); //tr("View");

    // Selecting actions:
    //
    menu = menuBar()->addMenu(tr("&Select"));
    menu->setObjectName("Select");
    action = actionFactory.createAction(RS2::ActionDeselectAll, actionHandler);
    menu->addAction(action);
    connect(this, SIGNAL(windowsChanged(bool)), action, SLOT(setEnabled(bool)));
    action = actionFactory.createAction(RS2::ActionSelectAll, actionHandler);
    menu->addAction(action);
    connect(this, SIGNAL(windowsChanged(bool)), action, SLOT(setEnabled(bool)));
    action = actionFactory.createAction(RS2::ActionSelectSingle, actionHandler);
    menu->addAction(action);
    connect(this, SIGNAL(windowsChanged(bool)), action, SLOT(setEnabled(bool)));
    action = actionFactory.createAction(RS2::ActionSelectContour, actionHandler);
    menu->addAction(action);
    connect(this, SIGNAL(windowsChanged(bool)), action, SLOT(setEnabled(bool)));
    action = actionFactory.createAction(RS2::ActionDeselectWindow, actionHandler);
    menu->addAction(action);
    connect(this, SIGNAL(windowsChanged(bool)), action, SLOT(setEnabled(bool)));
    action = actionFactory.createAction(RS2::ActionSelectWindow, actionHandler);
    menu->addAction(action);
    connect(this, SIGNAL(windowsChanged(bool)), action, SLOT(setEnabled(bool)));
    action = actionFactory.createAction(RS2::ActionSelectInvert, actionHandler);
    menu->addAction(action);
    connect(this, SIGNAL(windowsChanged(bool)), action, SLOT(setEnabled(bool)));
    action = actionFactory.createAction(RS2::ActionSelectIntersected,
                                        actionHandler);
    menu->addAction(action);
    connect(this, SIGNAL(windowsChanged(bool)), action, SLOT(setEnabled(bool)));
    action = actionFactory.createAction(RS2::ActionDeselectIntersected,
                                        actionHandler);
    menu->addAction(action);
    connect(this, SIGNAL(windowsChanged(bool)), action, SLOT(setEnabled(bool)));
    action = actionFactory.createAction(RS2::ActionSelectLayer, actionHandler);
    menu->addAction(action);
    connect(this, SIGNAL(windowsChanged(bool)), action, SLOT(setEnabled(bool)));

    // Drawing actions:
    //
    menu = menuBar()->addMenu(tr("&Draw"));
    menu->setObjectName("Draw");

    // Points:
//    subMenu= menu->addMenu(tr("&Point"));
//    subMenu->setObjectName("Point");
    action = actionFactory.createAction(RS2::ActionDrawPoint, actionHandler);
    menu->addAction(action);
    connect(this, SIGNAL(windowsChanged(bool)), action, SLOT(setEnabled(bool)));

    // Lines:
    subMenu= menu->addMenu(tr("&Line"));
    subMenu->setObjectName("Line");
    action = actionFactory.createAction(RS2::ActionDrawLine,
                                        actionHandler);
    subMenu->addAction(action);
    connect(this, SIGNAL(windowsChanged(bool)), action, SLOT(setEnabled(bool)));
    action = actionFactory.createAction(RS2::ActionDrawLineAngle,
                                        actionHandler);
    subMenu->addAction(action);
    connect(this, SIGNAL(windowsChanged(bool)), action, SLOT(setEnabled(bool)));
    action = actionFactory.createAction(RS2::ActionDrawLineHorizontal,
                                        actionHandler);
    subMenu->addAction(action);
    connect(this, SIGNAL(windowsChanged(bool)), action, SLOT(setEnabled(bool)));
    action = actionFactory.createAction(RS2::ActionDrawLineVertical,
                                        actionHandler);
    subMenu->addAction(action);
    connect(this, SIGNAL(windowsChanged(bool)), action, SLOT(setEnabled(bool)));
    action = actionFactory.createAction(RS2::ActionDrawLineRectangle,
                                        actionHandler);
    subMenu->addAction(action);
    connect(this, SIGNAL(windowsChanged(bool)), action, SLOT(setEnabled(bool)));
    action = actionFactory.createAction(RS2::ActionDrawLineParallel,
                                        actionHandler);
    subMenu->addAction(action);
    connect(this, SIGNAL(windowsChanged(bool)), action, SLOT(setEnabled(bool)));
    action = actionFactory.createAction(RS2::ActionDrawLineParallelThrough,
                                        actionHandler);
    subMenu->addAction(action);
    connect(this, SIGNAL(windowsChanged(bool)), action, SLOT(setEnabled(bool)));
    action = actionFactory.createAction(RS2::ActionDrawLineBisector,
                                        actionHandler);
    subMenu->addAction(action);
    connect(this, SIGNAL(windowsChanged(bool)), action, SLOT(setEnabled(bool)));
    action = actionFactory.createAction(RS2::ActionDrawLineTangent1,
                                        actionHandler);
    subMenu->addAction(action);
    connect(this, SIGNAL(windowsChanged(bool)), action, SLOT(setEnabled(bool)));
    action = actionFactory.createAction(RS2::ActionDrawLineTangent2,
                                        actionHandler);
    subMenu->addAction(action);
    connect(this, SIGNAL(windowsChanged(bool)), action, SLOT(setEnabled(bool)));
    action = actionFactory.createAction(RS2::ActionDrawLineOrthTan,
                                        actionHandler);
    subMenu->addAction(action);
    connect(this, SIGNAL(windowsChanged(bool)), action, SLOT(setEnabled(bool)));
    action = actionFactory.createAction(RS2::ActionDrawLineOrthogonal,
                                        actionHandler);
    subMenu->addAction(action);
    connect(this, SIGNAL(windowsChanged(bool)), action, SLOT(setEnabled(bool)));
    action = actionFactory.createAction(RS2::ActionDrawLineRelAngle,
                                        actionHandler);
    subMenu->addAction(action);
    connect(this, SIGNAL(windowsChanged(bool)), action, SLOT(setEnabled(bool)));
    action = actionFactory.createAction(RS2::ActionDrawLineFree,
                                        actionHandler);
    subMenu->addAction(action);
    connect(this, SIGNAL(windowsChanged(bool)), action, SLOT(setEnabled(bool)));
    action = actionFactory.createAction(RS2::ActionDrawLinePolygonCenCor,
                                        actionHandler);
    subMenu->addAction(action);
    connect(this, SIGNAL(windowsChanged(bool)), action, SLOT(setEnabled(bool)));
    action = actionFactory.createAction(RS2::ActionDrawLinePolygonCorCor,
                                        actionHandler);
    subMenu->addAction(action);
    connect(this, SIGNAL(windowsChanged(bool)), action, SLOT(setEnabled(bool)));

    action = actionFactory.createAction(RS2::ActionDrawPolyline,
                                        actionHandler);
    subMenu->addAction(action);
    connect(this, SIGNAL(windowsChanged(bool)), action, SLOT(setEnabled(bool)));

    // Arcs:
    subMenu= menu->addMenu(tr("&Arc"));
    subMenu->setObjectName("Arc");
    action = actionFactory.createAction(RS2::ActionDrawArc, actionHandler);
    subMenu->addAction(action);
    connect(this, SIGNAL(windowsChanged(bool)), action, SLOT(setEnabled(bool)));
    action = actionFactory.createAction(RS2::ActionDrawArc3P, actionHandler);
    subMenu->addAction(action);
    connect(this, SIGNAL(windowsChanged(bool)), action, SLOT(setEnabled(bool)));
    action = actionFactory.createAction(RS2::ActionDrawArcParallel, actionHandler);
    subMenu->addAction(action);
    connect(this, SIGNAL(windowsChanged(bool)), action, SLOT(setEnabled(bool)));

    // Circles:
    subMenu= menu->addMenu(tr("&Circle"));
    subMenu->setObjectName("Circle");
    action = actionFactory.createAction(RS2::ActionDrawCircle, actionHandler);
    subMenu->addAction(action);
    connect(this, SIGNAL(windowsChanged(bool)), action, SLOT(setEnabled(bool)));
    action = actionFactory.createAction(RS2::ActionDrawCircleCR, actionHandler);
    subMenu->addAction(action);
    connect(this, SIGNAL(windowsChanged(bool)), action, SLOT(setEnabled(bool)));
    action = actionFactory.createAction(RS2::ActionDrawCircle2P, actionHandler);
    subMenu->addAction(action);
    connect(this, SIGNAL(windowsChanged(bool)), action, SLOT(setEnabled(bool)));
    action = actionFactory.createAction(RS2::ActionDrawCircle3P, actionHandler);
    subMenu->addAction(action);
    connect(this, SIGNAL(windowsChanged(bool)), action, SLOT(setEnabled(bool)));
    action = actionFactory.createAction(RS2::ActionDrawCircleParallel, actionHandler);
    subMenu->addAction(action);
    connect(this, SIGNAL(windowsChanged(bool)), action, SLOT(setEnabled(bool)));
    action = actionFactory.createAction(RS2::ActionDrawCircleInscribe, actionHandler);
    subMenu->addAction(action);
    connect(this, SIGNAL(windowsChanged(bool)), action, SLOT(setEnabled(bool)));

    // Ellipses:
    subMenu= menu->addMenu(tr("&Ellipse"));
    subMenu->setObjectName("Ellipse");
    action = actionFactory.createAction(RS2::ActionDrawEllipseAxis,
                                        actionHandler);
    subMenu->addAction(action);
    connect(this, SIGNAL(windowsChanged(bool)), action, SLOT(setEnabled(bool)));
    action = actionFactory.createAction(RS2::ActionDrawEllipseArcAxis,
                                        actionHandler);
    subMenu->addAction(action);
    connect(this, SIGNAL(windowsChanged(bool)), action, SLOT(setEnabled(bool)));
    action = actionFactory.createAction(RS2::ActionDrawEllipseFociPoint,
                                        actionHandler);
    subMenu->addAction(action);
    connect(this, SIGNAL(windowsChanged(bool)), action, SLOT(setEnabled(bool)));
    action = actionFactory.createAction(RS2::ActionDrawEllipse4Points,
                                        actionHandler);
    subMenu->addAction(action);
    connect(this, SIGNAL(windowsChanged(bool)), action, SLOT(setEnabled(bool)));
    action = actionFactory.createAction(RS2::ActionDrawEllipseCenter3Points,
                                        actionHandler);
    subMenu->addAction(action);
    connect(this, SIGNAL(windowsChanged(bool)), action, SLOT(setEnabled(bool)));
    action = actionFactory.createAction(RS2::ActionDrawEllipseInscribe,
                                        actionHandler);
    subMenu->addAction(action);
    connect(this, SIGNAL(windowsChanged(bool)), action, SLOT(setEnabled(bool)));

    // Splines:
//    subMenu= menu->addMenu(tr("&Spline"));
//    subMenu->setObjectName("Spline");
    action = actionFactory.createAction(RS2::ActionDrawSpline, actionHandler);
    menu->addAction(action);
    connect(this, SIGNAL(windowsChanged(bool)), action, SLOT(setEnabled(bool)));

        // Polylines:
    subMenu= menu->addMenu(tr("&Polyline"));
    subMenu->setObjectName("Polyline");
    action = actionFactory.createAction(RS2::ActionDrawPolyline,
                                        actionHandler);
    subMenu->addAction(action);
    connect(this, SIGNAL(windowsChanged(bool)), action, SLOT(setEnabled(bool)));

    action = actionFactory.createAction(RS2::ActionPolylineAdd,
                                        actionHandler);
    subMenu->addAction(action);
    connect(this, SIGNAL(windowsChanged(bool)), action, SLOT(setEnabled(bool)));

    action = actionFactory.createAction(RS2::ActionPolylineAppend,
                                        actionHandler);
    subMenu->addAction(action);
    connect(this, SIGNAL(windowsChanged(bool)), action, SLOT(setEnabled(bool)));
    action = actionFactory.createAction(RS2::ActionPolylineDel,
                                        actionHandler);
    subMenu->addAction(action);
    connect(this, SIGNAL(windowsChanged(bool)), action, SLOT(setEnabled(bool)));
    action = actionFactory.createAction(RS2::ActionPolylineDelBetween,
                                        actionHandler);
    subMenu->addAction(action);
    connect(this, SIGNAL(windowsChanged(bool)), action, SLOT(setEnabled(bool)));
    action = actionFactory.createAction(RS2::ActionPolylineTrim,
                                        actionHandler);
    subMenu->addAction(action);
    connect(this, SIGNAL(windowsChanged(bool)), action, SLOT(setEnabled(bool)));

    action = actionFactory.createAction(RS2::ActionPolylineEquidistant,
                                        actionHandler);
    subMenu->addAction(action);
    connect(this, SIGNAL(windowsChanged(bool)), action, SLOT(setEnabled(bool)));

    action = actionFactory.createAction(RS2::ActionPolylineSegment,
                                        actionHandler);
    subMenu->addAction(action);
    connect(this, SIGNAL(windowsChanged(bool)), action, SLOT(setEnabled(bool)));

    // Text:
    action = actionFactory.createAction(RS2::ActionDrawText,
                                        actionHandler);
    menu->addAction(action);
    connect(this, SIGNAL(windowsChanged(bool)), action, SLOT(setEnabled(bool)));
    // Hatch:
    action = actionFactory.createAction(RS2::ActionDrawHatch,
                                        actionHandler);
    menu->addAction(action);
    connect(this, SIGNAL(windowsChanged(bool)), action, SLOT(setEnabled(bool)));
    // Image:
    action = actionFactory.createAction(RS2::ActionDrawImage,
                                        actionHandler);
    menu->addAction(action);
    connect(this, SIGNAL(windowsChanged(bool)), action, SLOT(setEnabled(bool)));

    // Dimensioning actions:
    //
#ifdef __APPLE1__
    QMenu* m = menu;
    menu= m->addMenu(tr("&Dimension"));
#else
    menu = menuBar()->addMenu(tr("&Dimension"));
#endif
    menu->setObjectName("Dimension");
    action = actionFactory.createAction(RS2::ActionDimAligned, actionHandler);
    menu->addAction(action);
    connect(this, SIGNAL(windowsChanged(bool)), action, SLOT(setEnabled(bool)));
    action = actionFactory.createAction(RS2::ActionDimLinear, actionHandler);
    menu->addAction(action);
    connect(this, SIGNAL(windowsChanged(bool)), action, SLOT(setEnabled(bool)));
    action = actionFactory.createAction(RS2::ActionDimLinearHor, actionHandler);
    menu->addAction(action);
    connect(this, SIGNAL(windowsChanged(bool)), action, SLOT(setEnabled(bool)));
    action = actionFactory.createAction(RS2::ActionDimLinearVer, actionHandler);
    menu->addAction(action);
    connect(this, SIGNAL(windowsChanged(bool)), action, SLOT(setEnabled(bool)));
    action = actionFactory.createAction(RS2::ActionDimRadial, actionHandler);
    menu->addAction(action);
    connect(this, SIGNAL(windowsChanged(bool)), action, SLOT(setEnabled(bool)));
    action = actionFactory.createAction(RS2::ActionDimDiametric, actionHandler);
    menu->addAction(action);
    connect(this, SIGNAL(windowsChanged(bool)), action, SLOT(setEnabled(bool)));
    action = actionFactory.createAction(RS2::ActionDimAngular, actionHandler);
    menu->addAction(action);
    connect(this, SIGNAL(windowsChanged(bool)), action, SLOT(setEnabled(bool)));
    action = actionFactory.createAction(RS2::ActionDimLeader, actionHandler);
    menu->addAction(action);
    connect(this, SIGNAL(windowsChanged(bool)), action, SLOT(setEnabled(bool)));

    // Modifying actions:
    //
    menu = menuBar()->addMenu(tr("&Modify"));
    menu->setObjectName("Modify");
    action = actionFactory.createAction(RS2::ActionModifyMove,
                                        actionHandler);
    menu->addAction(action);
    connect(this, SIGNAL(windowsChanged(bool)), action, SLOT(setEnabled(bool)));
    action = actionFactory.createAction(RS2::ActionModifyRotate,
                                        actionHandler);
    menu->addAction(action);
    connect(this, SIGNAL(windowsChanged(bool)), action, SLOT(setEnabled(bool)));
    action = actionFactory.createAction(RS2::ActionModifyScale,
                                        actionHandler);
    menu->addAction(action);
    connect(this, SIGNAL(windowsChanged(bool)), action, SLOT(setEnabled(bool)));
    action = actionFactory.createAction(RS2::ActionModifyMirror,
                                        actionHandler);
    menu->addAction(action);
    connect(this, SIGNAL(windowsChanged(bool)), action, SLOT(setEnabled(bool)));
    action = actionFactory.createAction(RS2::ActionModifyMoveRotate,
                                        actionHandler);
    menu->addAction(action);
    connect(this, SIGNAL(windowsChanged(bool)), action, SLOT(setEnabled(bool)));
    action = actionFactory.createAction(RS2::ActionModifyRotate2,
                                        actionHandler);
    menu->addAction(action);
    connect(this, SIGNAL(windowsChanged(bool)), action, SLOT(setEnabled(bool)));
    action = actionFactory.createAction(RS2::ActionModifyTrim,
                                        actionHandler);
    menu->addAction(action);
    connect(this, SIGNAL(windowsChanged(bool)), action, SLOT(setEnabled(bool)));
    action = actionFactory.createAction(RS2::ActionModifyTrim2,
                                        actionHandler);
    menu->addAction(action);
    connect(this, SIGNAL(windowsChanged(bool)), action, SLOT(setEnabled(bool)));
    action = actionFactory.createAction(RS2::ActionModifyTrimAmount,
                                        actionHandler);
    menu->addAction(action);
    connect(this, SIGNAL(windowsChanged(bool)), action, SLOT(setEnabled(bool)));
    action = actionFactory.createAction(RS2::ActionModifyBevel,
                                        actionHandler);
    menu->addAction(action);
    connect(this, SIGNAL(windowsChanged(bool)), action, SLOT(setEnabled(bool)));
    action = actionFactory.createAction(RS2::ActionModifyRound,
                                        actionHandler);
    menu->addAction(action);
    connect(this, SIGNAL(windowsChanged(bool)), action, SLOT(setEnabled(bool)));
    action = actionFactory.createAction(RS2::ActionModifyCut,
                                        actionHandler);
    menu->addAction(action);
    connect(this, SIGNAL(windowsChanged(bool)), action, SLOT(setEnabled(bool)));
    action = actionFactory.createAction(RS2::ActionModifyStretch,
                                        actionHandler);
    menu->addAction(action);
    connect(this, SIGNAL(windowsChanged(bool)), action, SLOT(setEnabled(bool)));
    action = actionFactory.createAction(RS2::ActionModifyEntity,
                                        actionHandler);
    menu->addAction(action);
    connect(this, SIGNAL(windowsChanged(bool)), action, SLOT(setEnabled(bool)));
    action = actionFactory.createAction(RS2::ActionModifyAttributes,
                                        actionHandler);
    menu->addAction(action);
    connect(this, SIGNAL(windowsChanged(bool)), action, SLOT(setEnabled(bool)));
    action = actionFactory.createAction(RS2::ActionModifyDelete,
                                        actionHandler);
    menu->addAction(action);
    connect(this, SIGNAL(windowsChanged(bool)), action, SLOT(setEnabled(bool)));
    action = actionFactory.createAction(RS2::ActionModifyDeleteQuick,
                                        actionHandler);
    menu->addAction(action);
    connect(this, SIGNAL(windowsChanged(bool)), action, SLOT(setEnabled(bool)));
    action = actionFactory.createAction(RS2::ActionModifyExplodeText,
                                        actionHandler);
    menu->addAction(action);
    connect(this, SIGNAL(windowsChanged(bool)), action, SLOT(setEnabled(bool)));
    //action = actionFactory.createAction(RS2::ActionModifyDeleteFree,
    //                                    actionHandler);
    //action->addTo(menu);
    action = actionFactory.createAction(RS2::ActionBlocksExplode, actionHandler);
    menu->addAction(action);
    connect(this, SIGNAL(windowsChanged(bool)), action, SLOT(setEnabled(bool)));

    // Snapping actions:
    //
    menu = menuBar()->addMenu(tr("&Snap"));
    menu->setObjectName("Snap");
    action = actionFactory.createAction(RS2::ActionSnapFree, actionHandler);
    menu->addAction(action);
    connect(this, SIGNAL(windowsChanged(bool)), action, SLOT(setEnabled(bool)));
    action->setChecked(true);
    action = actionFactory.createAction(RS2::ActionSnapGrid, actionHandler);
    menu->addAction(action);
    connect(this, SIGNAL(windowsChanged(bool)), action, SLOT(setEnabled(bool)));
    action = actionFactory.createAction(RS2::ActionSnapEndpoint,
                                        actionHandler);
    menu->addAction(action);
    connect(this, SIGNAL(windowsChanged(bool)), action, SLOT(setEnabled(bool)));
    action = actionFactory.createAction(RS2::ActionSnapOnEntity,
                                        actionHandler);
    menu->addAction(action);
    connect(this, SIGNAL(windowsChanged(bool)), action, SLOT(setEnabled(bool)));
    action = actionFactory.createAction(RS2::ActionSnapCenter, actionHandler);
    menu->addAction(action);
    connect(this, SIGNAL(windowsChanged(bool)), action, SLOT(setEnabled(bool)));
    action = actionFactory.createAction(RS2::ActionSnapMiddle, actionHandler);
    menu->addAction(action);
    connect(this, SIGNAL(windowsChanged(bool)), action, SLOT(setEnabled(bool)));
    action = actionFactory.createAction(RS2::ActionSnapDist, actionHandler);
    menu->addAction(action);
    connect(this, SIGNAL(windowsChanged(bool)), action, SLOT(setEnabled(bool)));
    action = actionFactory.createAction(RS2::ActionSnapIntersection,
                                        actionHandler);
    menu->addAction(action);
    connect(this, SIGNAL(windowsChanged(bool)), action, SLOT(setEnabled(bool)));
//    action = actionFactory.createAction(RS2::ActionSnapIntersectionManual,
//                                        actionHandler);
//    menu->addAction(action);
//    connect(this, SIGNAL(windowsChanged(bool)), action, SLOT(setEnabled(bool)));
//    menu->addSeparator();
    action = actionFactory.createAction(RS2::ActionRestrictNothing,
                                        actionHandler);
    menu->addAction(action);
    connect(this, SIGNAL(windowsChanged(bool)), action, SLOT(setEnabled(bool)));
    action->setChecked(true);
    action = actionFactory.createAction(RS2::ActionRestrictOrthogonal,
                                        actionHandler);
    menu->addAction(action);
    connect(this, SIGNAL(windowsChanged(bool)), action, SLOT(setEnabled(bool)));
    action = actionFactory.createAction(RS2::ActionRestrictHorizontal,
                                        actionHandler);
    menu->addAction(action);
    connect(this, SIGNAL(windowsChanged(bool)), action, SLOT(setEnabled(bool)));
    action = actionFactory.createAction(RS2::ActionRestrictVertical,
                                        actionHandler);
    menu->addAction(action);
    connect(this, SIGNAL(windowsChanged(bool)), action, SLOT(setEnabled(bool)));
    menu->addSeparator();
    action = actionFactory.createAction(RS2::ActionSetRelativeZero,
                                        actionHandler);
    menu->addAction(action);
    connect(this, SIGNAL(windowsChanged(bool)), action, SLOT(setEnabled(bool)));
    action = actionFactory.createAction(RS2::ActionLockRelativeZero,
                                        actionHandler);
    menu->addAction(action);
    connect(this, SIGNAL(windowsChanged(bool)), action, SLOT(setEnabled(bool)));

    // Info actions:
    //
    menu = menuBar()->addMenu(tr("&Info"));
    menu->setObjectName("Info");
    //action = actionFactory.createAction(RS2::ActionInfoInside,
    //                                    actionHandler);
    //action->addTo(menu);
    action = actionFactory.createAction(RS2::ActionInfoDist,
                                        actionHandler);
    menu->addAction(action);
    connect(this, SIGNAL(windowsChanged(bool)), action, SLOT(setEnabled(bool)));
    action = actionFactory.createAction(RS2::ActionInfoDist2,
                                        actionHandler);
    menu->addAction(action);
    connect(this, SIGNAL(windowsChanged(bool)), action, SLOT(setEnabled(bool)));
    action = actionFactory.createAction(RS2::ActionInfoAngle,
                                        actionHandler);
    menu->addAction(action);
    connect(this, SIGNAL(windowsChanged(bool)), action, SLOT(setEnabled(bool)));
    action = actionFactory.createAction(RS2::ActionInfoTotalLength,
                                        actionHandler);
    menu->addAction(action);
    connect(this, SIGNAL(windowsChanged(bool)), action, SLOT(setEnabled(bool)));
    action = actionFactory.createAction(RS2::ActionInfoArea,
                                        actionHandler);
    menu->addAction(action);
    connect(this, SIGNAL(windowsChanged(bool)), action, SLOT(setEnabled(bool)));

    // Layer actions:
    //
    menu = menuBar()->addMenu(tr("&Layer"));
    menu->setObjectName("Layer");
    action = actionFactory.createAction(RS2::ActionLayersDefreezeAll,
                                        actionHandler);
    menu->addAction(action);
    connect(this, SIGNAL(windowsChanged(bool)), action, SLOT(setEnabled(bool)));
    action = actionFactory.createAction(RS2::ActionLayersFreezeAll,
                                        actionHandler);
    menu->addAction(action);
    connect(this, SIGNAL(windowsChanged(bool)), action, SLOT(setEnabled(bool)));
    action = actionFactory.createAction(RS2::ActionLayersAdd, actionHandler);
    menu->addAction(action);
    connect(this, SIGNAL(windowsChanged(bool)), action, SLOT(setEnabled(bool)));
    action = actionFactory.createAction(RS2::ActionLayersRemove,
                                        actionHandler);
    menu->addAction(action);
    connect(this, SIGNAL(windowsChanged(bool)), action, SLOT(setEnabled(bool)));
    action = actionFactory.createAction(RS2::ActionLayersEdit, actionHandler);
    menu->addAction(action);
    connect(this, SIGNAL(windowsChanged(bool)), action, SLOT(setEnabled(bool)));
    action = actionFactory.createAction(RS2::ActionLayersToggleLock,
                                        actionHandler);
    menu->addAction(action);
    connect(this, SIGNAL(windowsChanged(bool)), action, SLOT(setEnabled(bool)));
    action = actionFactory.createAction(RS2::ActionLayersToggleView,
                                        actionHandler);
    menu->addAction(action);
    connect(this, SIGNAL(windowsChanged(bool)), action, SLOT(setEnabled(bool)));

    // Block actions:
    //
    menu = menuBar()->addMenu(tr("&Block"));
    menu->setObjectName("Block");
    action = actionFactory.createAction(RS2::ActionBlocksDefreezeAll,
                                        actionHandler);
    menu->addAction(action);
    connect(this, SIGNAL(windowsChanged(bool)), action, SLOT(setEnabled(bool)));
    action = actionFactory.createAction(RS2::ActionBlocksFreezeAll,
                                        actionHandler);
    menu->addAction(action);
    connect(this, SIGNAL(windowsChanged(bool)), action, SLOT(setEnabled(bool)));
    action = actionFactory.createAction(RS2::ActionBlocksToggleView,
                                        actionHandler);
    menu->addAction(action);
    connect(this, SIGNAL(windowsChanged(bool)), action, SLOT(setEnabled(bool)));
    action = actionFactory.createAction(RS2::ActionBlocksAdd, actionHandler);
    menu->addAction(action);
    connect(this, SIGNAL(windowsChanged(bool)), action, SLOT(setEnabled(bool)));
    action = actionFactory.createAction(RS2::ActionBlocksRemove, actionHandler);
    menu->addAction(action);
    connect(this, SIGNAL(windowsChanged(bool)), action, SLOT(setEnabled(bool)));
    action = actionFactory.createAction(RS2::ActionBlocksAttributes,
                                        actionHandler);
    menu->addAction(action);
    connect(this, SIGNAL(windowsChanged(bool)), action, SLOT(setEnabled(bool)));
    action = actionFactory.createAction(RS2::ActionBlocksInsert,
                                        actionHandler);
    menu->addAction(action);
    connect(this, SIGNAL(windowsChanged(bool)), action, SLOT(setEnabled(bool)));
    action = actionFactory.createAction(RS2::ActionBlocksEdit, actionHandler);
    menu->addAction(action);
    connect(this, SIGNAL(windowsChanged(bool)), action, SLOT(setEnabled(bool)));
    action = actionFactory.createAction(RS2::ActionBlocksCreate, actionHandler);
    menu->addAction(action);
    connect(this, SIGNAL(windowsChanged(bool)), action, SLOT(setEnabled(bool)));
    action = actionFactory.createAction(RS2::ActionBlocksExplode, actionHandler);
    menu->addAction(action);
    connect(this, SIGNAL(windowsChanged(bool)), action, SLOT(setEnabled(bool)));


        addToolBar(Qt::TopToolBarArea, penToolBar);
        QMainWindow::addToolBarBreak(Qt::TopToolBarArea);


    addToolBar(Qt::TopToolBarArea, optionWidget);


#ifdef RS_SCRIPTING
    // Scripts menu:
    //
    scriptMenu = new QMenu(tr("&Scripts"));
    scriptMenu->setObjectName("Scripts");
    scriptOpenIDE = actionFactory.createAction(RS2::ActionScriptOpenIDE, this);
    scriptOpenIDE->addTo(scriptMenu);
    scriptRun = actionFactory.createAction(RS2::ActionScriptRun, this);
    scriptMenu->addAction(scriptRun);
#else
    scriptMenu = 0;
    scriptOpenIDE = 0;
    scriptRun = 0;
#endif


    // Help menu:
    //
    /*RVT_PORThelpAboutApp = new QAction(tr("About"),
                                                           QC_APP_ICON16), tr("&About %1").arg(QC_APPNAME), 0, this); */
    helpAboutApp = new QAction(QIcon(QC_APP_ICON16), tr("About"), this);

    //helpAboutApp->zetStatusTip(tr("About the application"));
    //helpAboutApp->setWhatsThis(tr("About\n\nAbout the application"));
    connect(helpAboutApp, SIGNAL(triggered()),
            this, SLOT(slotHelpAbout()));

    helpManual = new QAction(QIcon(":/main/contents.png"), tr("&Manual"), this);
    //helpManual->zetStatusTip(tr("Launch the online manual"));
    connect(helpManual, SIGNAL(triggered()),
            this, SLOT(slotHelpManual()));

/* RVT_PORT    testDumpEntities = new QAction("Dump Entities",
                                   "Dump &Entities", 0, this); */
    testDumpEntities = new QAction("Dump Entities", this);
    connect(testDumpEntities, SIGNAL(triggered()),
            this, SLOT(slotTestDumpEntities()));

/* RVT_PORT	testDumpUndo = new QAction("Dump Undo Info",
                                                           "Undo Info", 0, this); */
        testDumpUndo = new QAction("Dump Undo Info", this);
    connect(testDumpUndo, SIGNAL(triggered()),
            this, SLOT(slotTestDumpUndo()));

/* RVT_PORT    testUpdateInserts = new QAction("Update Inserts",
                                    "&Update Inserts", 0, this); */
    testUpdateInserts = new QAction("Update Inserts", this);
    connect(testUpdateInserts, SIGNAL(triggered()),
            this, SLOT(slotTestUpdateInserts()));

/* RVT_PORT    testDrawFreehand = new QAction("Draw Freehand",
         "Draw Freehand", 0, this); */
         testDrawFreehand = new QAction("Draw Freehand", this);
    connect(testDrawFreehand, SIGNAL(triggered()),
            this, SLOT(slotTestDrawFreehand()));

/* RVT_PORT    testInsertBlock = new QAction("Insert Block",
                                  "Insert Block", 0, this); */
    testInsertBlock = new QAction("Insert Block", this);

    connect(testInsertBlock, SIGNAL(triggered()),
            this, SLOT(slotTestInsertBlock()));

/* RVT_PORT    testInsertText = new QAction("Insert Text",
                                 "Insert Text", 0, this); */
    testInsertText = new QAction("Insert Text", this);
    connect(testInsertText, SIGNAL(triggered()),
            this, SLOT(slotTestInsertText()));

/* RVT_PORT    testInsertImage = new QAction("Insert Image",
                                  "Insert Image", 0, this); */
        // "Insert Image",
    testInsertImage = new QAction(tr("Insert Image"), this);
    connect(testInsertImage, SIGNAL(triggered()),
            this, SLOT(slotTestInsertImage()));

/* RVT_PORT    testUnicode = new QAction("Unicode",
                              "Unicode", 0, this); */
    testUnicode = new QAction("Unicode", this);
    connect(testUnicode, SIGNAL(triggered()),
            this, SLOT(slotTestUnicode()));

/* RVT_PORT    testInsertEllipse = new QAction("Insert Ellipse",
                                    "Insert Ellipse", 0, this); */
    testInsertEllipse = new QAction("Insert Ellipse", this);
    connect(testInsertEllipse, SIGNAL(triggered()),
            this, SLOT(slotTestInsertEllipse()));

/*  RVT_PORT  testMath01 = new QAction("Math01",
                             "Math01", 0, this); */
    testMath01 = new QAction("Math01", this);
    connect(testMath01, SIGNAL(triggered()),
            this, SLOT(slotTestMath01()));

/* RVT_PORT    testResize640 = new QAction("Resize to 640x480",
                                "Resize 1", 0, this); */
    testResize640 = new QAction("Resize to 640x480", this);
    connect(testResize640, SIGNAL(triggered()),
            this, SLOT(slotTestResize640()));

/* RVT_PORT    testResize800 = new QAction("Resize to 800x600",
                                "Resize 2", 0, this); */
    testResize800 = new QAction("Resize to 800x600", this);
    connect(testResize800, SIGNAL(triggered()),
            this, SLOT(slotTestResize800()));

/* RVT_PORT    testResize1024 = new QAction("Resize to 1024x768",
                                 "Resize 3", 0, this); */
    testResize1024 = new QAction("Resize to 1024x768", this);
    connect(testResize1024, SIGNAL(triggered()),
            this, SLOT(slotTestResize1024()));

}


/**
 * Initializes the menu bar.
 */
void QC_ApplicationWindow::initMenuBar() {
    RS_DEBUG->print("QC_ApplicationWindow::initMenuBar()");

    // menuBar entry scriptMenu
#ifdef RS_SCRIPTING
    menuBar()->addMenu(scriptMenu);
#endif
    //scriptOpenIDE->addTo(scriptMenu);
    //scriptRun->addTo(scriptMenu);
    //connect(scriptMenu, SIGNAL(aboutToShow()),
    //        this, SLOT(slotScriptMenuAboutToShow()));

    // menuBar entry windowsMenu
    windowsMenu = menuBar()->addMenu(tr("&Window"));
    windowsMenu->setObjectName("Window");
    connect(windowsMenu, SIGNAL(aboutToShow()),
            this, SLOT(slotWindowsMenuAboutToShow()));

    menuBar()->addSeparator();
    // menuBar entry helpMenu
    helpMenu = menuBar()->addMenu(tr("&Help"));
    helpMenu->setObjectName("Help");
    helpMenu->addAction(helpManual);
    helpMenu->addSeparator();
    helpMenu->addAction(helpAboutApp);

    // menuBar entry test menu
    if (QC_DEBUGGING) {
        testMenu = menuBar()->addMenu(tr("De&bugging"));
        testMenu->setObjectName("Debugging");
        testMenu->addAction(testDumpEntities);
        testMenu->addAction(testDumpUndo);
        testMenu->addAction(testUpdateInserts);
        testMenu->addAction(testDrawFreehand);
        testMenu->addAction(testInsertBlock);
        testMenu->addAction(testInsertText);
        testMenu->addAction(testInsertImage);
        testMenu->addAction(testInsertEllipse);
        testMenu->addAction(testUnicode);
        testMenu->addAction(testMath01);
        testMenu->addAction(testResize640);
        testMenu->addAction(testResize800);
        testMenu->addAction(testResize1024);
    }

    // menuBar configuration
    recentFiles = new QG_RecentFiles(9);
    openedFiles.clear();
}



/**
 * Initializes the tool bars (file tool bar and pen tool bar).
 */
void QC_ApplicationWindow::initToolBar() {
    RS_DEBUG->print("QC_ApplicationWindow::initToolBar()");


        QSizePolicy toolBarPolicy(QSizePolicy::MinimumExpanding, QSizePolicy::Expanding);

        fileToolBar = new QToolBar( "File Operations", this);
        fileToolBar->setSizePolicy(toolBarPolicy);
        fileToolBar->setObjectName ( "FileTB" );

    editToolBar = new QToolBar( "Edit Operations", this);
        editToolBar->setSizePolicy(toolBarPolicy);
        editToolBar->setObjectName ( "EditTB" );
    zoomToolBar = new QToolBar( "Zoom Operations", this);

        zoomToolBar->setSizePolicy(toolBarPolicy);
        zoomToolBar->setObjectName ( "ZoomTB" );

        penToolBar = new QG_PenToolBar("Pen Selection", this);
        penToolBar->setSizePolicy(toolBarPolicy);
        penToolBar->setObjectName ( "PenTB" );

    connect(penToolBar, SIGNAL(penChanged(RS_Pen)),
            this, SLOT(slotPenChanged(RS_Pen)));

    //Add snap toolbar
    snapToolBar = new QG_SnapToolBar("Snap Selection",actionHandler, this);
    snapToolBar->setSizePolicy(toolBarPolicy);
    snapToolBar->setObjectName ( "SnapTB" );
    //connect(snapToolBar, SIGNAL(snapsChanged(RS_SnapMode)),
    //        this, SLOT(slotSnapsChanged(RS_SnapMode)));
    this->addToolBar(snapToolBar);


    optionWidget = new QToolBar("Tool Options", this);
        QSizePolicy optionWidgetBarPolicy(QSizePolicy::MinimumExpanding, QSizePolicy::MinimumExpanding);
//        optionWidget->setMinimumSize(440,30);
        optionWidget->setSizePolicy(optionWidgetBarPolicy);
        optionWidget->setObjectName ( "ToolTB" );

    //optionWidget->setFixedExtentHeight(26);
    //optionWidget->setHorizontallyStretchable(true);
    //addDockWindow(optionWidget, DockTop, true);

    // CAD toolbar left:
    QToolBar* t = new QToolBar("CAD Tools", this);

    t->setMinimumSize(66,400);
        QSizePolicy policy(QSizePolicy::Fixed, QSizePolicy::MinimumExpanding);
        t->setSizePolicy(policy);
        t->setObjectName ( "CADTB" );
    t->setFixedWidth(66);
    t->setFloatable(false);
    t->setAllowedAreas(Qt::LeftToolBarArea | Qt::RightToolBarArea);
   // t->setVerticallyStretchable(true);
        addToolBar(Qt::LeftToolBarArea, t);

    cadToolBar = new QG_CadToolBar(t, "CAD Tools");
    cadToolBar->createSubToolBars(actionHandler);

    connect(cadToolBar, SIGNAL(signalBack()),
            this, SLOT(slotBack()));
    connect(this, SIGNAL(windowsChanged(bool)),
            cadToolBar, SLOT(setEnabled(bool)));

    //QG_CadToolBarMain* cadToolBarMain =
    //new QG_CadToolBarMain(cadToolBar);
}



/**
 * Initializes the status bar at the bottom.
 */
void QC_ApplicationWindow::initStatusBar() {
    RS_DEBUG->print("QC_ApplicationWindow::initStatusBar()");

    statusBar()->setMinimumHeight(32);
    coordinateWidget = new QG_CoordinateWidget(statusBar(), "coordinates");
    statusBar()->addWidget(coordinateWidget);
    mouseWidget = new QG_MouseWidget(statusBar(), "mouse info");
    statusBar()->addWidget(mouseWidget);
    selectionWidget = new QG_SelectionWidget(statusBar(), "selections");
    statusBar()->addWidget(selectionWidget);
}



/**
 * Initializes the global application settings from the
 * config file (unix, mac) or registry (windows).
 */
void QC_ApplicationWindow::initSettings() {
    RS_DEBUG->print("QC_ApplicationWindow::initSettings()");

    //RS_Settings settings(QC_REGISTRY, QC_APPKEY);

    RS_SETTINGS->beginGroup("/RecentFiles");
    for (int i=0; i<recentFiles->getNumber(); ++i) {
        QString filename = RS_SETTINGS->readEntry(QString("/File") +
                           QString::number(i+1));
        if (!filename.isEmpty()) {
            recentFiles->add(filename);
        }
    }
    RS_SETTINGS->endGroup();
//    QList <QAction*> recentFilesAction;

    for (int i = 0; i < recentFiles->getNumber(); ++i) {
        recentFilesAction.insert(i, new QAction(this));
        recentFilesAction[i]->setVisible(false);
        connect(recentFilesAction[i], SIGNAL(triggered()),
                this, SLOT(slotFileOpenRecent()));
        fileMenu->addAction(recentFilesAction[i]);
    }
    if (recentFiles->count()>0) {
        updateRecentFilesMenu();
    }

    RS_SETTINGS->beginGroup("/Geometry");
    int windowWidth = RS_SETTINGS->readNumEntry("/WindowWidth", 950);
    int windowHeight = RS_SETTINGS->readNumEntry("/WindowHeight", 700);
    int windowX = RS_SETTINGS->readNumEntry("/WindowX", 0);
    int windowY = RS_SETTINGS->readNumEntry("/WindowY", 30);
    RS_SETTINGS->endGroup();

#ifdef __APPLE1__
    if (windowY<30) {
        windowY=30;
    }
#endif

    resize(windowWidth, windowHeight);
    move(windowX, windowY);

        restoreDocks();
}


/**
 * Restores the position of the dock windows.
 */
void QC_ApplicationWindow::restoreDocks() {
    RS_SETTINGS->beginGroup("/Geometry");
    restoreState ( RS_SETTINGS->readByteArrayEntry("/DockWindows", ""));
    RS_SETTINGS->endGroup();
}


/**
 * Stores the global application settings to file or registry.
 */
void QC_ApplicationWindow::storeSettings() {
    RS_DEBUG->print("QC_ApplicationWindow::storeSettings()");

    RS_SETTINGS->beginGroup("/RecentFiles");
    for (int i=0; i<recentFiles->count(); ++i) {
        RS_SETTINGS->writeEntry(QString("/File") +
                                QString::number(i+1), recentFiles->get(i));
    }
    RS_SETTINGS->endGroup();

    RS_SETTINGS->beginGroup("/Geometry");
    RS_SETTINGS->writeEntry("/WindowWidth", width());
    RS_SETTINGS->writeEntry("/WindowHeight", height());
    RS_SETTINGS->writeEntry("/WindowX", x());
    RS_SETTINGS->writeEntry("/WindowY", y());
    RS_SETTINGS->writeEntry("/DockWindows", QVariant (saveState()));
    RS_SETTINGS->endGroup();
    //save snapMode
    snapToolBar->saveSnapMode();
    RS_DEBUG->print("QC_ApplicationWindow::storeSettings(): OK");
}



/**
 * Initializes the view.
 */
void QC_ApplicationWindow::initView() {
    RS_DEBUG->print("QC_ApplicationWindow::initView()");

    RS_DEBUG->print("init view..");
    QDockWidget* dw;
    layerWidget = NULL;
    blockWidget = NULL;
    libraryWidget = NULL;
    commandWidget = NULL;



    RS_DEBUG->print("  layer widget..");
    dw = new QDockWidget( "Layer", this);
        dw->setObjectName ( "LayerDW" );
    layerWidget = new QG_LayerWidget(actionHandler, dw, "Layer");
    layerWidget->setFocusPolicy(Qt::NoFocus);
    connect(layerWidget, SIGNAL(escape()),
            this, SLOT(slotFocus()));
    connect(this, SIGNAL(windowsChanged(bool)),
            layerWidget, SLOT(setEnabled(bool)));
    //dw->boxLayout()->addWidget(layerWidget);
    dw->setWidget(layerWidget);
    //dw->setFixedExtentWidth(120);
    //dw->setFixedExtentHeight(400);
    //dw->setFixedHeight(400);
    // dw->setResizeEnabled(true);
    dw->setWindowTitle(tr("Layer List"));
    // dw->setCloseMode(QDockWidget::Always);
    //dw->resize(120,mdiAreaCAD->height()/2);
    addDockWidget (Qt::RightDockWidgetArea, dw );


    layerDockWindow = dw;

    RS_DEBUG->print("  block widget..");
    dw = new QDockWidget("Block", this);
        dw->setObjectName ( "BlockDW" );
    // dw->setResizeEnabled(true);
    blockWidget = new QG_BlockWidget(actionHandler, dw, "Block");
    blockWidget->setFocusPolicy(Qt::NoFocus);
    connect(blockWidget, SIGNAL(escape()),
            this, SLOT(slotFocus()));
    connect(this, SIGNAL(windowsChanged(bool)),
            blockWidget, SLOT(setEnabled(bool)));
    //dw->boxLayout()->addWidget(blockWidget);
    dw->setWidget(blockWidget);
    // dw->setFixedExtentWidth(120);
    dw->setWindowTitle(tr("Block List"));
    // dw->setCloseMode(QDockWidget::Always);
    //dw->setFixedExtentHeight(400);
        addDockWidget(Qt::RightDockWidgetArea, dw);
    blockDockWindow = dw;

    RS_DEBUG->print("  library widget..");
    dw = new QDockWidget("Library", this);
        dw->setObjectName ( "LibraryDW" );
    libraryWidget = new QG_LibraryWidget(dw, "Library");
    libraryWidget->setActionHandler(actionHandler);
    libraryWidget->setFocusPolicy(Qt::NoFocus);
    connect(libraryWidget, SIGNAL(escape()),
            this, SLOT(slotFocus()));
    connect(this, SIGNAL(windowsChanged(bool)),
            (QObject*)libraryWidget->bInsert, SLOT(setEnabled(bool)));
    dw->setWidget(libraryWidget);
    //dw->setFixedExtentWidth(240);
    //dw->setHeight(400);
    dw->resize(240, 400);
    // dw->setResizeEnabled(true);
    dw->setWindowTitle(tr("Library Browser"));
    // dw->setCloseMode(QDockWidget::Always);
    addDockWidget(Qt::LeftDockWidgetArea , dw);

    libraryDockWindow = dw;
    libraryDockWindow->hide();


    RS_DEBUG->print("  command widget..");
    dw = new QDockWidget(tr("Command line"), this);
    dw->setFeatures(QDockWidget::DockWidgetVerticalTitleBar|QDockWidget::AllDockWidgetFeatures);
    dw->setObjectName ( "CommandDW" );
    // dw->setResizeEnabled(true);
    commandWidget = new QG_CommandWidget(dw, "Command");
    commandWidget->setActionHandler(actionHandler);
    //commandWidget->redirectStderr();
    //std::cerr << "Ready.\n";
    //commandWidget->processStderr();
    connect(this, SIGNAL(windowsChanged(bool)),
            commandWidget, SLOT(setEnabled(bool)));
    //connect(commandWidget, SIGNAL(escape()),
    //        this, SLOT(slotFocus()));
    //commandWidget->grabKeyboard();
    //dw->boxLayout()->addWidget(commandWidget);
    dw->setWidget(commandWidget);
    //dw->setFixedExtentWidth(120);
    //dw->setFixedExtentHeight(45);
//    dw->setWindowTitle();
    // dw->setCloseMode(QDockWidget::Always);
    commandDockWindow = dw;
        addDockWidget(Qt::BottomDockWidgetArea, dw);

    RS_DEBUG->print("  done");
}



/**
 * Creates a new toolbar.
 * Implementation from QG_MainWindowInterface.
 * Can be called from scripts to add individual GUI elements.
 */
/*QToolBar* QC_ApplicationWindow::createToolBar(const QString& name) {
    QToolBar* tb = new QToolBar(name, this);
        tb->setLabel(name);
        return tb;
}*/



/**
 * Creates a new button in the given tool bar for running a script.
 */
/*void QC_ApplicationWindow::addToolBarButton(QToolBar* tb) {
        if (tb!=NULL) {
        QAction* action = new QAction("Blah",
                        QIcon(":/actions/zoomwindow.png"),
            "&Blah", QKeySequence(), NULL);
        //action->zetStatusTip("Blah blah");
                action->addTo(tb);
        }
}*/



/**
 * Updates the recent file list in the file menu.
 */
void QC_ApplicationWindow::updateRecentFilesMenu() {
    RS_DEBUG->print("QC_ApplicationWindow::updateRecentFilesMenu()");

    RS_DEBUG->print("Updating recent file menu...");
    int numRecentFiles = qMin(recentFiles->count(), recentFiles->getNumber());

    for (int i = 0; i < numRecentFiles; ++i) {
        //oldest on top
//        QString text = tr("&%1 %2").arg(i + 1).arg(recentFiles->get(i));
        //newest on top
        QString text = tr("&%1 %2").arg(i + 1).arg(recentFiles->get(numRecentFiles-i-1));
        recentFilesAction[i]->setText(text);
        //newest on top
        recentFilesAction[i]->setData(recentFiles->get(numRecentFiles-i-1));
        recentFilesAction[i]->setVisible(true);
    }
    for (int j = numRecentFiles; j < recentFiles->getNumber(); ++j)
        recentFilesAction[j]->setVisible(false);

/*    for (int i=0; i<recentFiles->getNumber(); ++i) {
        QString label = QString( "&%1 %2" ).
                        arg(i+1).arg(recentFiles->get(i));

        if (fileMenu->findItem(i)) {
            RS_DEBUG->print("Changeing item %d", i);
            fileMenu->changeItem(i, label);
        } else if (i < int(recentFiles->count())) {
            RS_DEBUG->print("Adding item %d", i);
            fileMenu->insertItem(label,
                                 this, SLOT(slotFileOpenRecent(int)),
                                 0, i);
        }
    }*/
}



/**
 * Goes back to the previous menu or one step in the current action.
 */
void QC_ApplicationWindow::slotBack() {
    RS_GraphicView* graphicView = getGraphicView();
    if (graphicView!=NULL) {
        graphicView->back();
    } else {
        if (cadToolBar!=NULL) {
            cadToolBar->showToolBar(RS2::ToolBarMain);
        }
    }
}

void QC_ApplicationWindow::slotKillAllActions() {
    RS_GraphicView* gv = getGraphicView();
    QC_MDIWindow* m = getMDIWindow();
    if (gv!=NULL and m!=NULL and m->getDocument()!=NULL) {
        gv->killAllActions();
        RS_DIALOGFACTORY->requestToolBar(RS2::ToolBarMain);

        RS_Selection s((RS_EntityContainer&)*m->getDocument(), gv);
        s.selectAll(false);
        RS_DIALOGFACTORY->updateSelectionWidget(
                    m->getDocument()->countSelected()
                    ,
                    m->getDocument()->totalSelectedLength()
                    );

        gv->redraw(RS2::RedrawAll);
    }
}


/**
 * Goes one step further in the current action.
 */
void QC_ApplicationWindow::slotEnter() {

    if (commandWidget==NULL || !commandWidget->checkFocus()) {
        if (cadToolBar!=NULL) {
            cadToolBar->forceNext();
        } else {
            RS_GraphicView* graphicView = getGraphicView();
            if (graphicView!=NULL) {
                graphicView->enter();
            }
        }
    }
}



/**
 * Sets the keyboard focus on the command line.
 */
void QC_ApplicationWindow::slotFocusCommandLine() {
    if (commandWidget->isVisible()) {
        commandWidget->setFocus();
    }
}


/**
 * Shows the given error on the command line.
 */
void QC_ApplicationWindow::slotError(const QString& msg) {
        commandWidget->appendHistory(msg);
}



/**
 * Hands focus back to the application window. In the rare event
 * of a escape press from the layer widget (e.g after switching desktops
 * in XP).
 */
void QC_ApplicationWindow::slotFocus() {
    //QG_GraphicView* graphicView = getGraphicView();
    /*if (graphicView!=NULL) {
        graphicView->setFocus();
}
    else {*/
    setFocus();
    //}
}

void QC_ApplicationWindow::slotWindowActivated(int index){
    if(index < 0 || index >= mdiAreaCAD->subWindowList().size()) return;
    slotWindowActivated(mdiAreaCAD->subWindowList().at(index));
}

/**
 * Called when a document window was activated.
 */
void QC_ApplicationWindow::slotWindowActivated(QMdiSubWindow* w) {

    RS_DEBUG->print("QC_ApplicationWindow::slotWindowActivated begin");
    if(w==NULL) {
        emit windowsChanged(false);
        return;
    }

    QC_MDIWindow* m = qobject_cast<QC_MDIWindow*>(w->widget());

//    QList<QMdiSubWindow*> windows=mdiAreaCAD->subWindowList();
//    int activeIndex=windows.indexOf(w);
//    std::cout<<"QC_ApplicationWindow::slotWindowActivated(QMdiSubWindow* w): activated "<< activeIndex <<std::endl;

    if (m!=NULL && m->getDocument()!=NULL) {

        RS_DEBUG->print("QC_ApplicationWindow::slotWindowActivated: "
                        "document: %d", m->getDocument()->getId());

        bool showByBlock = m->getDocument()->rtti()==RS2::EntityBlock;

        layerWidget->setLayerList(m->getDocument()->getLayerList(),
                                  showByBlock);

        coordinateWidget->setGraphic(m->getGraphic());

        // Only graphics show blocks. (blocks don't)
        if (m->getDocument()->rtti()==RS2::EntityGraphic) {
            blockWidget->setBlockList(m->getDocument()->getBlockList());
        } else {
            blockWidget->setBlockList(NULL);
        }

        // Update all inserts in this graphic (blocks might have changed):
        m->getDocument()->updateInserts();
<<<<<<< HEAD
        m->zoomAuto();
=======
//        m->zoomAuto();
>>>>>>> 77ada783
        m->getGraphicView()->redraw();

        // set snapmode from snap toolbar
        //actionHandler->updateSnapMode();
        if(snapToolBar != NULL ){
            actionHandler->slotSetSnaps(snapToolBar->getSnaps());
        }else {
            RS_DEBUG->print(RS_Debug::D_ERROR,"snapToolBar is NULL\n");
        }

        // set pen from pen toolbar
        slotPenChanged(penToolBar->getPen());

        // update toggle button status:
        if (m->getGraphic()!=NULL) {
            emit(gridChanged(m->getGraphic()->isGridOn()));
            emit(printPreviewChanged(m->getGraphicView()->isPrintPreview()));
        }
    }

    // Disable/Enable menu and toolbar items
    emit windowsChanged(m!=NULL && m->getDocument()!=NULL);
//    emit windowsChanged(true);
    RS_DEBUG->print("RVT_PORT emit windowsChanged(true);");

    RS_DEBUG->print("QC_ApplicationWindow::slotWindowActivated end");
}



/**
 * Called when the menu 'windows' is about to be shown.
 * This is used to update the window list in the menu.
 */
void QC_ApplicationWindow::slotWindowsMenuAboutToShow() {

    RS_DEBUG->print("QC_ApplicationWindow::slotWindowsMenuAboutToShow");

    windowsMenu->clear();
    //    while( windowsMenu.size() > 0 ){
//            delete windowsMenu->takeFirst();
//    }

    if (mdiAreaCAD->subWindowList().size()>1) {
        if(mdiAreaTab) {
            windowsMenu->addAction(tr("Su&b-Window mode"),
                                             this, SLOT(slotToggleTab()));
        }else{
            windowsMenu->addAction(tr("&Cascade"), this, SLOT(slotCascade()));
<<<<<<< HEAD
            windowsMenu->addAction(tr("&Tile"), mdiAreaCAD, SLOT(tileSubWindows()));
=======
//            windowsMenu->addAction(tr("&Tile"), mdiAreaCAD, SLOT(tileSubWindows()));
            windowsMenu->addAction(tr("&Tile"), this, SLOT(slotTile()));
>>>>>>> 77ada783
            windowsMenu->addAction(tr("Tile &Vertically"), this, SLOT(slotTileVertical()));
            windowsMenu->addAction(tr("Tile &Horizontally"), this, SLOT(slotTileHorizontal()));
            windowsMenu->addAction(tr("Ta&b mode"), this, SLOT(slotToggleTab()));
        }
    }
    windowsMenu->addSeparator();
    QList<QMdiSubWindow *> windows = mdiAreaCAD->subWindowList();
    QMdiSubWindow* active= mdiAreaCAD->activeSubWindow();
//    int active=windows.indexOf(mdiAreaCAD->activeSubWindow());
//    std::cout<<" QC_ApplicationWindow::slotWindowsMenuAboutToShow(): has active: "<< (mdiAreaCAD->activeSubWindow() != NULL )<<" index="<<active<<std::endl;
//    if(active<0) active=windows.size()-1;
    for (int i=0; i<windows.size(); ++i) {
        QAction *id = windowsMenu->addAction(windows.at(i)->windowTitle(),
                                         this, SLOT(slotWindowsMenuActivated(bool)));
        id->setCheckable(true);
        id->setData(i);
        id->setChecked(windows.at(i)==active);
//    std::cout<<" QC_ApplicationWindow::slotWindowsMenuAboutToShow(): "<<i<<":windows.at(i)->isactiveSubWindow(): "<< windows.at(i)->isactiveSubWindow()<<std::endl;
////    std::cout<<" QC_ApplicationWindow::slotWindowsMenuAboutToShow(): "<<i<<":windows.at(i)->widget()->isactiveSubWindow(): "<< windows.at(i)->widget()->isactiveSubWindow()<<std::endl;
////    std::cout<<" QC_ApplicationWindow::slotWindowsMenuAboutToShow(): "<<i<<":windows.at(i)->hasFocus(): "<< windows.at(i)->hasFocus()<<std::endl;
//    std::cout<<" QC_ApplicationWindow::slotWindowsMenuAboutToShow(): "<<i<<":windows.at(i)->widget()->hasFocus(): "<< windows.at(i)->widget()->hasFocus()<<std::endl;
    }
}




/**
 * Called when the user selects a document window from the
 * window list.
 */
void QC_ApplicationWindow::slotWindowsMenuActivated(bool /*id*/) {
    RS_DEBUG->print("QC_ApplicationWindow::slotWindowsMenuActivated");

    int ii = qobject_cast<QAction*>(sender())->data().toInt();
    QMdiSubWindow* w = mdiAreaCAD->subWindowList().at(ii);
    if (w!=NULL) {
            if(w==mdiAreaCAD->activeSubWindow()) {
                    return;
            }
        // to avoid showing by tile(), bug#3418133
        // todo, is showNormal() indeed the proper way?
//        w->showNormal();
//        w->showMaximized();
            mdiAreaCAD->setActiveSubWindow(w);
//                w->activateWindow();
                w->raise();
                w->showMaximized();
                w->setFocus();
                qobject_cast<QC_MDIWindow*>(w->widget())->zoomAuto();
            for(int i=0;i<mdiAreaCAD->subWindowList().size();i++){
                QMdiSubWindow* m=mdiAreaCAD->subWindowList().at(i);
                if( m != w){
                    if(mdiAreaTab){
                        m->hide();
                    }else{
                        m->lower();
                        m->widget()->lower();
                    }
                }
//                qobject_cast<QC_MDIWindow*>(m)->zoomAuto();
            }
            // RVT_PORT need to reset/cleanup current menu here to avoid menu clutter
    }
}

/**
 * Cascade MDI windows
 */
void QC_ApplicationWindow::slotTile() {
        mdiAreaCAD->tileSubWindows();
        slotZoomAuto();
}
//auto zoom the graphicView of sub-windows
void QC_ApplicationWindow::slotZoomAuto() {
    QList<QMdiSubWindow *> windows = mdiAreaCAD->subWindowList();
    for(int i=0;i<windows.size();i++){
        QMdiSubWindow *window = windows.at(i);
        qobject_cast<QC_MDIWindow*>(window->widget())->zoomAuto();
    }
}
/**
 * Cascade MDI windows
 */
void QC_ApplicationWindow::slotCascade() {
//    mdiAreaCAD->cascadeSubWindows();
//return;
    QList<QMdiSubWindow *> windows = mdiAreaCAD->subWindowList();
    switch(windows.size()){
    case 1:
        mdiAreaCAD->tileSubWindows();
    case 0:
        return;
    default: {
        QMdiSubWindow* active=mdiAreaCAD->activeSubWindow();
        for (int i=0; i<windows.size(); ++i) {
            windows.at(i)->showNormal();
        }
        mdiAreaCAD->cascadeSubWindows();
        //find displacement by linear-regression
        double mi=0.,mi2=0.,mw=0.,miw=0.,mh=0.,mih=0.;
        for (int i=0; i<windows.size(); ++i) {
                mi += i;
                mi2 += i*i;
                double w=windows.at(i)->pos().x();
                mw += w;
                miw += i*w;
                double h=windows.at(i)->pos().y();
                mh += h;
                mih += i*h;
        }
        mi /= windows.size();
        mi2 /= windows.size();
        mw /= windows.size();
        miw /= windows.size();
        mh /= windows.size();
        mih /= windows.size();
        double d=1./(mi2 - mi*mi);
        double disX=(miw-mi*mw)*d;
        double disY=(mih-mi*mh)*d;
        //End of Linear Regression
        //
        QMdiSubWindow *window = windows.first();
        QRect geo=window->geometry();
        QRect frame=window->frameGeometry();
//        std::cout<<"Frame=:"<<( frame.height() - geo.height())<<std::endl;
        int width= mdiAreaCAD->width() -( frame.width() - geo.width())- disX*(windows.size()-1);
        int height= mdiAreaCAD->height() -( frame.width() - geo.width())- disY*(windows.size()-1);
        if(width<=0 || height<=0) {
            return;
        }
        for (int i=0; i<windows.size(); ++i) {
            window = windows.at(i);
//            std::cout<<"window:("<<i<<"): pos()="<<(window->pos().x())<<" "<<(window->pos().y())<<std::endl;
            geo=window->geometry();
//            if(i==active) {
//                    window->setWindowState(Qt::WindowActive);
//            }else{
//                    window->setWindowState(Qt::WindowNoState);
//            }
            window->setGeometry(geo.x(),geo.y(),width,height);
//            qobject_cast<QC_MDIWindow*>(window)->zoomAuto();
            qobject_cast<QC_MDIWindow*>(window->widget())->zoomAuto();
        }
        mdiAreaCAD->setActiveSubWindow(active);
//        windows.at(active)->activateWindow();
//        windows.at(active)->raise();
//        windows.at(active)->setFocus();
    }
    }
}

/**
 * Cascade MDI windows
 */
void QC_ApplicationWindow::slotCascade() {
//    mdiAreaCAD->cascadeSubWindows();
//return;
    QList<QMdiSubWindow *> windows = mdiAreaCAD->subWindowList();
    switch(windows.size()){
    case 1:
        mdiAreaCAD->tileSubWindows();
    case 0:
        return;
    default: {
        QMdiSubWindow* active=mdiAreaCAD->activeSubWindow();
        for (int i=0; i<windows.size(); ++i) {
            windows.at(i)->showNormal();
        }
        mdiAreaCAD->cascadeSubWindows();
        //find displacement by linear-regression
        double mi=0.,mi2=0.,mw=0.,miw=0.,mh=0.,mih=0.;
        for (int i=0; i<windows.size(); ++i) {
                mi += i;
                mi2 += i*i;
                double w=windows.at(i)->pos().x();
                mw += w;
                miw += i*w;
                double h=windows.at(i)->pos().y();
                mh += h;
                mih += i*h;
        }
        mi /= windows.size();
        mi2 /= windows.size();
        mw /= windows.size();
        miw /= windows.size();
        mh /= windows.size();
        mih /= windows.size();
        double d=1./(mi2 - mi*mi);
        double disX=(miw-mi*mw)*d;
        double disY=(mih-mi*mh)*d;
        //End of Linear Regression
        //
        QMdiSubWindow *window = windows.first();
        QRect geo=window->geometry();
        QRect frame=window->frameGeometry();
//        std::cout<<"Frame=:"<<( frame.height() - geo.height())<<std::endl;
        int width= mdiAreaCAD->width() -( frame.width() - geo.width())- disX*(windows.size()-1);
        int height= mdiAreaCAD->height() -( frame.width() - geo.width())- disY*(windows.size()-1);
        if(width<=0 || height<=0) {
            return;
        }
        for (int i=0; i<windows.size(); ++i) {
            window = windows.at(i);
//            std::cout<<"window:("<<i<<"): pos()="<<(window->pos().x())<<" "<<(window->pos().y())<<std::endl;
            geo=window->geometry();
//            if(i==active) {
//                    window->setWindowState(Qt::WindowActive);
//            }else{
//                    window->setWindowState(Qt::WindowNoState);
//            }
            window->setGeometry(geo.x(),geo.y(),width,height);
//            qobject_cast<QC_MDIWindow*>(window)->zoomAuto();
            qobject_cast<QC_MDIWindow*>(window->widget())->zoomAuto();
        }
        mdiAreaCAD->setActiveSubWindow(active);
//        windows.at(active)->activateWindow();
//        windows.at(active)->raise();
//        windows.at(active)->setFocus();
    }
    }
}


/**
 * Tiles MDI windows horizontally.
 */
void QC_ApplicationWindow::slotTileHorizontal() {

    RS_DEBUG->print("QC_ApplicationWindow::slotTileHorizontal");

    // primitive horizontal tiling
    QList<QMdiSubWindow *> windows = mdiAreaCAD->subWindowList();
    if (windows.count()<=1) {
        return;
    }

    int heightForEach = mdiAreaCAD->height() / windows.count();
    int y = 0;
    for (int i=0; i<windows.count(); ++i) {
        QMdiSubWindow *window = windows.at(i);
/* RVT_PORT
                if (window->testWState(WState_Maximized)) {
            // prevent flicker
            window->hide();
            window->showNormal();
        } */
        int preferredHeight = window->minimumHeight()
                              + window->parentWidget()->baseSize().height();
        int actHeight = qMax(heightForEach, preferredHeight);

        //window->parentWidget()->resize(workspace->width(), actHeight);
        window->setGeometry(0, y,
                                            mdiAreaCAD->width(), actHeight);
//        window->setGeometry(geo.x(),geo.y(),width,height);
         qobject_cast<QC_MDIWindow*>(window->widget())->zoomAuto();
        y+=actHeight;
    }
}


/**
 * Tiles MDI windows vertically.
 */
void QC_ApplicationWindow::slotTileVertical() {

    RS_DEBUG->print("QC_ApplicationWindow::slotTileVertical()");

    // primitive horizontal tiling
    QList<QMdiSubWindow *> windows = mdiAreaCAD->subWindowList();
    if (windows.count()<=1) {
        return;
    }

    int widthForEach = mdiAreaCAD->width() / windows.count();
    int x = 0;
    for (int i=0; i<windows.count(); ++i) {
        QMdiSubWindow *window = windows.at(i);
/* RVT_PORT
                if (window->testWState(WState_Maximized)) {
            // prevent flicker
            window->hide();
            window->showNormal();
        } */
        int preferredWidth = window->minimumWidth()
                              + window->parentWidget()->baseSize().width();
        int actWidth = qMax(widthForEach, preferredWidth);

        //window->parentWidget()->resize(workspace->width(), actHeight);
        window->setGeometry(x, 0, actWidth, mdiAreaCAD->height());
//        window->setGeometry(geo.x(),geo.y(),width,height);
         qobject_cast<QC_MDIWindow*>(window->widget())->zoomAuto();
        x+=actWidth;
    }

}

void QC_ApplicationWindow::slotToggleTab() {
<<<<<<< HEAD
        mdiAreaTab = ! mdiAreaTab;
        if(mdiAreaTab){
            mdiAreaCAD->setViewMode(QMdiArea::TabbedView);
            QList<QMdiSubWindow *> windows = mdiAreaCAD->subWindowList();
            QMdiSubWindow* active=mdiAreaCAD->activeSubWindow();
            for(int i=0;i<windows.size();i++){
                QMdiSubWindow* m=windows.at(i);
                if(m!=active){
                    m->lower();
                }else{
                    m->showMaximized();
                    m->raise();
                     qobject_cast<QC_MDIWindow*>(m->widget())->zoomAuto();
                }
            }

        }else{
            mdiAreaCAD->setViewMode(QMdiArea::SubWindowView);
            slotCascade();
//            mdiAreaCAD->setViewMode(QMdiArea::SubWindowView);
//            QList<QMdiSubWindow *> windows = mdiAreaCAD->subWindowList();
//            QMdiSubWindow* active=mdiAreaCAD->activeSubWindow();
=======
    mdiAreaTab = ! mdiAreaTab;
    if(mdiAreaTab){
        mdiAreaCAD->setViewMode(QMdiArea::TabbedView);
        QList<QMdiSubWindow *> windows = mdiAreaCAD->subWindowList();
        QMdiSubWindow* active=mdiAreaCAD->activeSubWindow();
        for(int i=0;i<windows.size();i++){
            QMdiSubWindow* m=windows.at(i);
            m->showMaximized();
            if(m!=active){
                m->lower();
            }else{
                m->raise();
            }
            qobject_cast<QC_MDIWindow*>(m->widget())->zoomAuto();
        }

    }else{
        mdiAreaCAD->setViewMode(QMdiArea::SubWindowView);
        slotCascade();
        //            mdiAreaCAD->setViewMode(QMdiArea::SubWindowView);
        //            QList<QMdiSubWindow *> windows = mdiAreaCAD->subWindowList();
        //            QMdiSubWindow* active=mdiAreaCAD->activeSubWindow();
>>>>>>> 77ada783
//            for(int i=0;i<windows.size();i++){
//                QMdiSubWindow* m=windows.at(i);
//                m->show();
//                if(m!=active){
//                    m->lower();
//                }else{
//                    m->showMaximized();
//                    m->raise();
//                }
//            }
        }
}
/**
 * Called when something changed in the pen tool bar
 * (e.g. color, width, style).
 */
void QC_ApplicationWindow::slotPenChanged(RS_Pen pen) {
    RS_DEBUG->print("QC_ApplicationWindow::slotPenChanged() begin");

    RS_DEBUG->print("Setting active pen...");

    QC_MDIWindow* m = getMDIWindow();
    if (m!=NULL) {
        m->slotPenChanged(pen);
    }

    RS_DEBUG->print("QC_ApplicationWindow::slotPenChanged() end");
}

/**
 * Called when something changed in the snaps tool bar
 */
void QC_ApplicationWindow::slotSnapsChanged(RS_SnapMode snaps) {
    RS_DEBUG->print("QC_ApplicationWindow::slotSnapsChanged() begin");

    actionHandler->slotSetSnaps(snaps);
}



/**
 * Creates a new MDI window with the given document or a new
 *  document if 'doc' is NULL.
 */

QC_MDIWindow* QC_ApplicationWindow::slotFileNew(RS_Document* doc) {

    RS_DEBUG->print("QC_ApplicationWindow::slotFileNew() begin");

    static int id = 0;
    id++;

    statusBar()->showMessage(tr("Creating new file..."));

    RS_DEBUG->print("  creating MDI window");
    QC_MDIWindow* w = new QC_MDIWindow(doc, mdiAreaCAD, 0);
        //w->setWindowState(WindowMaximized);
    connect(w, SIGNAL(signalClosing()),
            this, SLOT(slotFileClosing()));

    if (w->getDocument()->rtti()==RS2::EntityBlock) {
        w->setWindowTitle(tr("Block '%1'").arg(((RS_Block*)(w->getDocument()))->getName()));
    } else {
        w->setWindowTitle(tr("unnamed document %1").arg(id));
    }
    w->setWindowIcon(QIcon(":/main/document.png"));

    // only graphics offer block lists, blocks don't
    RS_DEBUG->print("  adding listeners");
    RS_Graphic* graphic = w->getDocument()->getGraphic();
    if (graphic!=NULL) {
        // Link the graphic's layer list to the pen tool bar
        graphic->addLayerListListener(penToolBar);
        // Link the layer list to the layer widget
        graphic->addLayerListListener(layerWidget);

        // Link the block list to the block widget
        graphic->addBlockListListener(blockWidget);
    }

    // Link the dialog factory to the mouse widget:
    QG_DIALOGFACTORY->setMouseWidget(mouseWidget);
    // Link the dialog factory to the coordinate widget:
    QG_DIALOGFACTORY->setCoordinateWidget(coordinateWidget);
    QG_DIALOGFACTORY->setSelectionWidget(selectionWidget);
    // Link the dialog factory to the option widget:
    //QG_DIALOGFACTORY->setOptionWidget(optionWidget);
    // Link the dialog factory to the cad tool bar:
    if (cadToolBar!=NULL) {
        //set SnapFree to avoid orphaned snapOptions, bug#3407522
            /* setting snap option toolbar pointers to non-static fixes
             * bug#3407522
            if (snapToolBar != NULL && getGraphicView() != NULL && getDocument() != NULL ) {
                    //need to detect graphicView and Document for NULL
//bug#3408689
                RS_SnapMode s=snapToolBar->getSnaps();
                s.snapMiddle=false;
                s.snapDistance=false;
                snapToolBar->setSnaps(s);
                //cadToolBar->setSnapFree();
            }
            */
        cadToolBar->showToolBar(RS2::ToolBarMain);
        cadToolBar->resetToolBar();
        }

    QG_DIALOGFACTORY->setCadToolBar(cadToolBar);
    // Link the dialog factory to the command widget:
    QG_DIALOGFACTORY->setCommandWidget(commandWidget);
    // Link the dialog factory to the main app window:
    QG_DIALOGFACTORY->setMainWindow(this);

        QMdiSubWindow* subWindow=mdiAreaCAD->addSubWindow(w);

    RS_DEBUG->print("  showing MDI window");
//    if (mdiAreaCAD->subWindowList().isEmpty()) {
//        w->showMaximized();
//        w->setFocus();
//    } else {
        w->show();
        w->zoomAuto();
        subWindow->showMaximized();
        subWindow->setFocus();
//    }
//    slotWindowActivated(subWindow);
    statusBar()->showMessage(tr("New Drawing created."), 2000);

    RS_DEBUG->print("QC_ApplicationWindow::slotFileNew() OK");

    return w;
}



/**
 * Menu file -> open.
 */
void QC_ApplicationWindow::slotFileOpen() {
    RS_DEBUG->print("QC_ApplicationWindow::slotFileOpen()");

    RS_DEBUG->print("QC_ApplicationWindow::slotFileOpen() 001");
    RS2::FormatType type = RS2::FormatUnknown;
    RS_DEBUG->print("QC_ApplicationWindow::slotFileOpen() 002");
    QString fileName = QG_FileDialog::getOpenFileName(this, &type);
    RS_DEBUG->print("QC_ApplicationWindow::slotFileOpen() 003");
    slotFileOpen(fileName, type);
    RS_DEBUG->print("QC_ApplicationWindow::slotFileOpen(): OK");
}



/**
 * Called when a recently opened file is chosen from the list in the
 * file menu.
 */
void QC_ApplicationWindow::slotFileOpenRecent() {
    RS_DEBUG->print("QC_ApplicationWindow::slotFileOpenRecent()");

    QAction *action = qobject_cast<QAction *>(sender());
    if (action) {

    statusBar()->showMessage(tr("Opening recent file..."));
    QString fileName = action->data().toString();

    slotFileOpen(fileName, RS2::FormatUnknown);
    }
}


/*	*
 *	Function name:
 *
 *	Description:	- Format a string that hold a file name path
 *						  such a way that it can displayed on the
 *						  windows title bar.
 *
 *	Author(s):		Claude Sylvain
 *	Created:			30 July 2011
 *	Last modified:
 *
 *	Parameters:		const QString &qstring_in:
 *							String to format (in).
 *
 *						QString &qstring_out:
 *							Formatted string (out).
 *
 *	Returns:			void
 *	*/

QString QC_ApplicationWindow::
    format_filename_caption(const QString &qstring_in)
{
        /*	Calculate Window Title Bar Available Space.
         *	*/
    int	wtb_as = WTB_MAX_SIZE - ((int) strlen(XSTR(QC_APPNAME)) + WTB_EXTRA_SIZE);


        /*	- If string to display to window title bar is too long, truncate
         *	  it from the left.
         *	---------------------------------------------------------------- */
        if (qstring_in.length() > wtb_as)
        {
        return "..." + qstring_in.right(wtb_as - 3);
        }
        else
        return qstring_in;
}


/*	*
 *	Function name:
 *	Description:
 *	Author(s):		..., Claude Sylvain
 *	Created:			?
 *	Last modified:	30 July 2011
 *
 *	Parameters:		const QString& fileName:
 *							...
 *
 *						RS2::FormatType type:
 *							...
 *
 *	Returns:			void
 *	Notes:			Menu file -> open.
 *	*/

void QC_ApplicationWindow::
        slotFileOpen(const QString& fileName, RS2::FormatType type)
{
    RS_DEBUG->print("QC_ApplicationWindow::slotFileOpen(..)");

    QApplication::setOverrideCursor( QCursor(Qt::WaitCursor) );

    if (!fileName.isEmpty())
         {
        RS_DEBUG->print("QC_ApplicationWindow::slotFileOpen: creating new doc window");
        if (openedFiles.indexOf(fileName) >=0) {
            QString message=tr("Warning: File already opened : ")+fileName;
            commandWidget->appendHistory(message);
            statusBar()->showMessage(message, 2000);
        }
        // Create new document window:
        QC_MDIWindow* w = slotFileNew();
        // RVT_PORT qApp->processEvents(1000);
        qApp->processEvents(QEventLoop::AllEvents, 1000);

        RS_DEBUG->print("QC_ApplicationWindow::slotFileOpen: linking layer list");
        // link the layer widget to the new document:
        layerWidget->setLayerList(w->getDocument()->getLayerList(), false);
        // link the block widget to the new document:
        blockWidget->setBlockList(w->getDocument()->getBlockList());
        // link coordinate widget to graphic
        coordinateWidget->setGraphic(w->getGraphic());

        RS_DEBUG->print("QC_ApplicationWindow::slotFileOpen: open file");

        qApp->processEvents(QEventLoop::AllEvents, 1000);

        // open the file in the new view:
        if (w->slotFileOpen(fileName, type)==false) {
            // error
            QApplication::restoreOverrideCursor();
            QMessageBox::information(this, QMessageBox::tr("Warning"),
                                     tr("Cannot open the file\n%1\nPlease "
                                        "check the permissions.")
                                     .arg(fileName),
                                     QMessageBox::Ok);
            w->setForceClosing(true);
            w->close();
            return;
        }

        RS_DEBUG->print("QC_ApplicationWindow::slotFileOpen: open file: OK");

        RS_DEBUG->print("QC_ApplicationWindow::slotFileOpen: update recent file menu: 1");

        // update recent files menu:
        recentFiles->add(fileName);
        openedFiles.append(fileName);
        RS_DEBUG->print("QC_ApplicationWindow::slotFileOpen: update recent file menu: 2");
        updateRecentFilesMenu();

        RS_DEBUG->print("QC_ApplicationWindow::slotFileOpen: update recent file menu: OK");

        RS_DEBUG->print("QC_ApplicationWindow::slotFileOpen: set caption");


                /*	Format and set caption.
                 *	----------------------- */
        w->setWindowTitle(format_filename_caption(fileName));

        RS_DEBUG->print("QC_ApplicationWindow::slotFileOpen: set caption: OK");

        RS_DEBUG->print("QC_ApplicationWindow::slotFileOpen: update coordinate widget");
        // update coordinate widget format:
        RS_DIALOGFACTORY->updateCoordinateWidget(RS_Vector(0.0,0.0),
                RS_Vector(0.0,0.0),
                true);
        RS_DEBUG->print("QC_ApplicationWindow::slotFileOpen: update coordinate widget: OK");

        // show output of filter (if any):
        commandWidget->processStderr();
        QString message=tr("Loaded document: ")+fileName;
        commandWidget->appendHistory(message);
        statusBar()->showMessage(message, 2000);

    }
         else
         {
        statusBar()->showMessage(tr("Opening aborted"), 2000);
    }

    QApplication::restoreOverrideCursor();
    RS_DEBUG->print("QC_ApplicationWindow::slotFileOpen(..) OK");
}


/**
 * Menu file -> save.
 */
void QC_ApplicationWindow::slotFileSave() {
    RS_DEBUG->print("QC_ApplicationWindow::slotFileSave()");

    statusBar()->showMessage(tr("Saving drawing..."));

    QC_MDIWindow* w = getMDIWindow();
    QString name;
    if (w!=NULL) {
        if (w->getDocument()->getFilename().isEmpty()) {
            slotFileSaveAs();
        } else {
            bool cancelled;
            if (w->slotFileSave(cancelled)) {
                if (!cancelled) {
                    name = w->getDocument()->getFilename();
                    statusBar()->showMessage(tr("Saved drawing: %1").arg(name), 2000);
                }
            } else {
                QString message( tr("Cannot save the file ") +
                                 w->getDocument()->getFilename()
                                 + tr(" , please check the filename and permissions.")
                                 );
                statusBar()->showMessage(message, 2000);
                commandWidget->appendHistory(message);
                slotFileSaveAs();
                // error
                /*
                QMessageBox::information(this, QMessageBox::tr("Warning"),
                                         tr("Cannot save the file\n%1\nPlease "
                                            "check the permissions.")
                                         .arg(w->getDocument()->getFilename()),
                                         QMessageBox::Ok);
                                         */
            }
        }
    }
}



/**
 * Menu file -> save as.
 */
void QC_ApplicationWindow::slotFileSaveAs() {
    RS_DEBUG->print("QC_ApplicationWindow::slotFileSaveAs()");

    statusBar()->showMessage(tr("Saving drawing under new filename..."));

    QC_MDIWindow* w = getMDIWindow();
    QString name;
    if (w!=NULL) {
        bool cancelled;
        if (w->slotFileSaveAs(cancelled)) {
            if (!cancelled) {
                name = w->getDocument()->getFilename();
                recentFiles->add(name);
                w->setWindowTitle(name);
                if (!autosaveTimer->isActive()) {
                    RS_SETTINGS->beginGroup("/Defaults");
                    autosaveTimer->start(RS_SETTINGS->readNumEntry("/AutoSaveTime", 5)*60*1000);
                    RS_SETTINGS->endGroup();
                }
            }
        } else {
            // error
            QMessageBox::information(this, QMessageBox::tr("Warning"),
                                     tr("Cannot save the file\n%1\nPlease "
                                        "check the permissions.")
                                     .arg(w->getDocument()->getFilename()),
                                     QMessageBox::Ok);
        }
    }
    updateRecentFilesMenu();

    QString message = tr("Saved drawing: %1").arg(name);
    statusBar()->showMessage(message, 2000);
    commandWidget->appendHistory(message);
}



/**
 * Autosave.
 */
void QC_ApplicationWindow::slotFileAutoSave() {
    RS_DEBUG->print("QC_ApplicationWindow::slotFileAutoSave()");

    statusBar()->showMessage(tr("Auto-saving drawing..."));

    QC_MDIWindow* w = getMDIWindow();
    QString name;
    if (w!=NULL) {
        bool cancelled;
        if (w->slotFileSave(cancelled, true)) {
            // auto-save cannot be cancelled by user, so the
            // "cancelled" parameter is a dummy
            statusBar()->showMessage(tr("Auto-saved drawing"), 2000);
        } else {
            // error
            autosaveTimer->stop();
            QMessageBox::information(this, QMessageBox::tr("Warning"),
                                     tr("Cannot auto-save the file\n%1\nPlease "
                                        "check the permissions.\n"
                                        "Auto-save disabled.")
                                     .arg(w->getDocument()->getAutoSaveFilename()),
                                     QMessageBox::Ok);
        }
    }
}



/**
 * Menu file -> export.
 */
void QC_ApplicationWindow::slotFileExport() {
    RS_DEBUG->print("QC_ApplicationWindow::slotFileExport()");

    statusBar()->showMessage(tr("Exporting drawing..."), 2000);

    QC_MDIWindow* w = getMDIWindow();
    QString fn;
    if (w!=NULL) {

        // read default settings:
        RS_SETTINGS->beginGroup("/Paths");
        QString defDir = RS_SETTINGS->readEntry("/ExportImage", RS_SYSTEM->getHomeDir());
        QString defFilter = RS_SETTINGS->readEntry("/ExportImageFilter",
                                                     QString("%1 (*.%2)").arg(QG_DialogFactory::extToFormat("png")).arg("png"));
        RS_SETTINGS->endGroup();

        bool cancel = false;

        QStringList filters;
        foreach (QString format, QImageWriter::supportedImageFormats()) {
            format.toLower();
            QString st;
            if (format=="jpeg" || format=="tiff") {
                // Don't add the aliases
            } else {
                st = QString("%1 (*.%2)")
                     .arg(QG_DialogFactory::extToFormat(format))
                     .arg(format);
            }
            if (st.length()>0)
                filters.append(st);
        }

        QFileDialog fileDlg(this);
        fileDlg.setFilters(filters);
        fileDlg.setFileMode(QFileDialog::AnyFile);
        fileDlg.selectFilter(defFilter);
        fileDlg.setAcceptMode(QFileDialog::AcceptSave);

        if (fileDlg.exec()==QDialog::Accepted) {
            QStringList files = fileDlg.selectedFiles();
            if (!files.isEmpty())
                fn = files[0];
            cancel = false;
        } else {
            cancel = true;
        }

        // store new default settings:
        if (!cancel) {
            RS_SETTINGS->beginGroup("/Paths");
            RS_SETTINGS->writeEntry("/ExportImage", QFileInfo(fn).absolutePath());
            RS_SETTINGS->writeEntry("/ExportImageFilter",
                                    fileDlg.selectedFilter());
            RS_SETTINGS->endGroup();

            // find out extension:
            QString filter = fileDlg.selectedFilter();
            QString format = "";
            int i = filter.indexOf("(*.");
            if (i!=-1) {
                int i2 = filter.indexOf(QRegExp("[) ]"), i);
                format = filter.mid(i+3, i2-(i+3));
                format = format.toUpper();
            }

            // append extension to file:
            if (!QFileInfo(fn).fileName().contains(".")) {
                fn.append("." + format.toLower());
            }

            // show options dialog:
            QG_ImageOptionsDialog dlg(this);
            dlg.setGraphicSize(w->getGraphic()->getSize());
            if (dlg.exec()) {
                bool ret = slotFileExport(fn, format, dlg.getSize(),
                                          dlg.isBackgroundBlack());
                if (ret) {
                    QString message = tr("Exported: %1").arg(fn);
                    statusBar()->showMessage(message, 2000);
                    commandWidget->appendHistory(message);
                }
            }
        }
    }

}



/**
 * Exports the drawing as a bitmap.
 *
 * @param name File name.
 * @param format File format (e.g. "png")
 * @param size Size of the bitmap in pixel
 * @param black true: Black background, false: white
 * @param bw true: black/white export, false: color
 */
bool QC_ApplicationWindow::slotFileExport(const QString& name,
        const QString& format, QSize size, bool black, bool bw) {

    QC_MDIWindow* w = getMDIWindow();
    if (w==NULL) {
        RS_DEBUG->print(RS_Debug::D_WARNING,
                "QC_ApplicationWindow::slotFileExport: "
                "no window opened");
        return false;
    }

    RS_Graphic* graphic = w->getDocument()->getGraphic();
    if (graphic==NULL) {
        RS_DEBUG->print(RS_Debug::D_WARNING,
                "QC_ApplicationWindow::slotFileExport: "
                "no graphic");
        return false;
    }

    statusBar()->showMessage(tr("Exporting..."));
    QApplication::setOverrideCursor( QCursor(Qt::WaitCursor) );

    bool ret = false;
    QPixmap* buffer = new QPixmap(size);
    RS_PainterQt painter(buffer);

    // black background:
    if (black) {
//RLZ        painter.setBackgroundColor(RS_Color(0,0,0));
        painter.setBackground(RS_Color(0,0,0));
    }
    // white background:
    else {
//RLZ        painter.setBackgroundColor(RS_Color(255,255,255));
        painter.setBackground(RS_Color(255,255,255));
    }

    // black/white:
    if (bw) {
        painter.setDrawingMode(RS2::ModeBW);
    }

    painter.eraseRect(0,0, size.width(), size.height());

    RS_StaticGraphicView gv(size.width(), size.height(), &painter);
    if (black) {
        gv.setBackground(RS_Color(0,0,0));
    } else {
        gv.setBackground(RS_Color(255,255,255));
    }
    gv.setContainer(graphic);
    gv.zoomAuto(false);
    for (RS_Entity* e=graphic->firstEntity(RS2::ResolveAll);
            e!=NULL; e=graphic->nextEntity(RS2::ResolveAll)) {
        gv.drawEntity(&painter, e);
    }

    // RVT_PORT QImageIO iio;
    QImageWriter iio;
    QImage img = buffer->toImage();
    // RVT_PORT iio.setImage(img);
    iio.setFileName(name);
    iio.setFormat(format.toAscii());
    // RVT_PORT if (iio.write()) {
        if (iio.write(img)) {
        ret = true;
    }
    QString error=iio.errorString();
    QApplication::restoreOverrideCursor();

    // GraphicView deletes painter
    painter.end();
    delete buffer;

    if (ret) {
        statusBar()->showMessage(tr("Export complete"), 2000);
    } else {
        statusBar()->showMessage(tr("Export failed!"), 2000);
    }

    return ret;
}


/**
 * Menu file -> close.
 */
void QC_ApplicationWindow::slotFileClose() {
    RS_DEBUG->print("QC_ApplicationWindow::slotFileClose(): begin");

    RS_DEBUG->print("QC_ApplicationWindow::slotFileClose(): detaching lists");
    QC_MDIWindow* w = getMDIWindow();

    if(w!=NULL){
            openedFiles.removeAll(w->getDocument()->getFilename());
//        int pos=openedFiles.indexOf(w->getDocument()->getFilename());
//        if(pos>=0) {
//            openedFiles.erase(openedFiles.begin()+pos);
//        }
    }
    mdiAreaCAD->closeActiveSubWindow();
}



/**
 * Called when a MDI window is actually about to close. Used to
 * detach widgets from the document.
 */
void QC_ApplicationWindow::slotFileClosing() {
    RS_DEBUG->print("QC_ApplicationWindow::slotFileClosing()");

    layerWidget->setLayerList(NULL, false);
    blockWidget->setBlockList(NULL);
    coordinateWidget->setGraphic(NULL);
}



/**
 * Menu file -> print.
 */
void QC_ApplicationWindow::slotFilePrint() {
    RS_DEBUG->print("QC_ApplicationWindow::slotFilePrint()");

    QC_MDIWindow* w = getMDIWindow();
    if (w==NULL) {
        RS_DEBUG->print(RS_Debug::D_WARNING,
                "QC_ApplicationWindow::slotFilePrint: "
                "no window opened");
        return;
    }

    RS_Graphic* graphic = w->getDocument()->getGraphic();
    if (graphic==NULL) {
        RS_DEBUG->print(RS_Debug::D_WARNING,
                "QC_ApplicationWindow::slotFilePrint: "
                "no graphic");
        return;
    }

    statusBar()->showMessage(tr("Printing..."));
    QPrinter printer(QPrinter::HighResolution);

    bool landscape = false;
    printer.setPaperSize(RS2::rsToQtPaperFormat(graphic->getPaperFormat(&landscape)));
    if (landscape) {
        printer.setOrientation(QPrinter::Landscape);
    } else {
        printer.setOrientation(QPrinter::Portrait);
    }

    RS_SETTINGS->beginGroup("/Print");
    printer.setOutputFileName(RS_SETTINGS->readEntry("/FileName", ""));
    printer.setColorMode((QPrinter::ColorMode)RS_SETTINGS->readNumEntry("/ColorMode", (int)QPrinter::Color));
//RLZ: No more needed, if setOutputFileName == "" then setOutputToFile is false
/*    printer.setOutputToFile((bool)RS_SETTINGS->readNumEntry("/PrintToFile",
                             0));*/
    RS_SETTINGS->endGroup();

    // printer setup:
    QPrintDialog printDialog(&printer, this);
    if (printDialog.exec() == QDialog::Accepted) {
        //printer.setOutputToFile(true);
        //printer.setOutputFileName(outputFile);

        // Try to set the printer to the highest resolution
        //todo: handler printer resolution better
        if(printer.outputFormat() == QPrinter::NativeFormat ){
            //bug#3448560
            //fixme: supportedResolutions() only reports resolution of 72dpi
            //this seems to be a Qt bug up to Qt-4.7.4
            //we might be ok to keep the default resolution

//            QList<int> res=printer.supportedResolutions ();
//            if (res.size()>0)
//                printer.setResolution(res.last());
            //        for(int i=0;i<res.size();i++){
            //        std::cout<<"res.at(i)="<<res.at(i)<<std::endl;
            //        }
        }else{//pdf or postscript format
            //fixme: user should be able to set resolution output to file
            printer.setResolution(1200);
        }

//        std::cout<<"printer.resolution()="<<printer.resolution()<<std::endl;
        QApplication::setOverrideCursor( QCursor(Qt::WaitCursor) );
        printer.setFullPage(true);

        RS_PainterQt painter(&printer);
        painter.setDrawingMode(w->getGraphicView()->getDrawingMode());

        RS_StaticGraphicView gv(printer.width(), printer.height(), &painter);
        gv.setPrinting(true);
        gv.setBorders(0,0,0,0);

        double fx = (double)printer.width() / printer.widthMM()
                    * RS_Units::getFactorToMM(graphic->getUnit());
        double fy = (double)printer.height() / printer.heightMM()
                    * RS_Units::getFactorToMM(graphic->getUnit());

        double f = (fx+fy)/2.0;

        double scale = graphic->getPaperScale();

        gv.setOffset((int)(graphic->getPaperInsertionBase().x * f),
                     (int)(graphic->getPaperInsertionBase().y * f));
        gv.setFactor(f*scale);

        gv.setContainer(graphic);
//fixme, I don't understand the meaning of 'true' here
//        gv.drawEntity(&painter, graphic, true);

        gv.drawEntity(&painter, graphic );

        // GraphicView deletes painter
        painter.end();

        RS_SETTINGS->beginGroup("/Print");
        //RLZ: No more needed, if outputFileName == "" then PrintToFile is false
//        RS_SETTINGS->writeEntry("/PrintToFile", (int)printer.outputToFile());
        RS_SETTINGS->writeEntry("/ColorMode", (int)printer.colorMode());
        RS_SETTINGS->writeEntry("/FileName", printer.outputFileName());
        RS_SETTINGS->endGroup();
        QApplication::restoreOverrideCursor();
    }

    statusBar()->showMessage(tr("Printing complete"), 2000);
}


/*	*
 *	Function name:
 *	Description:
 *	Author(s):		..., Claude Sylvain
 *	Created:			?
 *	Last modified:	30 July 2011
 *
 *	Parameters:		bool on:
 *							...
 *
 *	Returns:			void
 *	Notes:			Menu file -> print preview.
 *	*/

void QC_ApplicationWindow::slotFilePrintPreview(bool on) {
    RS_DEBUG->print("QC_ApplicationWindow::slotFilePrintPreview()");

    RS_DEBUG->print("  creating MDI window");
    QC_MDIWindow* parent = getMDIWindow();
    if (parent==NULL) {
        RS_DEBUG->print(RS_Debug::D_WARNING,
                "QC_ApplicationWindow::slotFilePrintPreview: "
                "no window opened");
        return;
    }

    // close print preview:
    if (!on) {
        RS_DEBUG->print("QC_ApplicationWindow::slotFilePrintPreview(): off");
        if (parent->getGraphicView()->isPrintPreview()) {
            RS_DEBUG->print("QC_ApplicationWindow::slotFilePrintPreview(): close");
            slotFileClose();
        }
    }

    // open print preview:
    else {
        // look for an existing print preview:
        QC_MDIWindow* ppv = parent->getPrintPreview();
        if (ppv!=NULL) {
            RS_DEBUG->print("QC_ApplicationWindow::slotFilePrintPreview(): show existing");
            QList<QMdiSubWindow*> windows=mdiAreaCAD->subWindowList();
            for(int i=0;i<windows.size();i++){
                if( windows.at(i)->widget() == ppv){
                    windows.at(i)->showMaximized();
                    mdiAreaCAD->setActiveSubWindow(windows.at(i));
                    break;
                }
            }
        } else {
            if (!parent->getGraphicView()->isPrintPreview()) {
                RS_DEBUG->print("QC_ApplicationWindow::slotFilePrintPreview(): create");

                QC_MDIWindow* w = new QC_MDIWindow(parent->getDocument(), mdiAreaCAD, 0);
                                QMdiSubWindow* subWindow=mdiAreaCAD->addSubWindow(w);
                                subWindow->showMaximized();
//                                w->setWindowState(Qt::WindowMaximized);
                parent->addChildWindow(w);
                connect(w, SIGNAL(signalClosing()),
                         this, SLOT(slotFileClose()));

                w->setWindowTitle(tr("Print preview for %1").arg(parent->windowTitle()));
                w->setWindowIcon(QIcon(":/main/document.png"));
                w->zoomAuto();
                w->getGraphicView()->setPrintPreview(true);
                w->getGraphicView()->setBackground(RS_Color(255,255,255));
                w->getGraphicView()->setDefaultAction(
                    new RS_ActionPrintPreview(*w->getDocument(), *w->getGraphicView()));

                // only graphics offer block lists, blocks don't
                RS_DEBUG->print("  adding listeners");
                RS_Graphic* graphic = w->getDocument()->getGraphic();
                if (graphic!=NULL) {
                    // Link the layer list to the pen tool bar
                    graphic->addLayerListListener(penToolBar);
                    // Link the layer list to the layer widget
                    graphic->addLayerListListener(layerWidget);

                    // Link the block list to the block widget
                    graphic->addBlockListListener(blockWidget);

                }

                // Link the graphic view to the mouse widget:
                QG_DIALOGFACTORY->setMouseWidget(mouseWidget);
                // Link the graphic view to the coordinate widget:
                QG_DIALOGFACTORY->setCoordinateWidget(coordinateWidget);
                QG_DIALOGFACTORY->setSelectionWidget(selectionWidget);
                // Link the graphic view to the option widget:
                //QG_DIALOGFACTORY->setOptionWidget(optionWidget);
                // Link the graphic view to the cad tool bar:
                QG_DIALOGFACTORY->setCadToolBar(cadToolBar);
                // Link the graphic view to the command widget:
                QG_DIALOGFACTORY->setCommandWidget(commandWidget);

                RS_DEBUG->print("  showing MDI window");

                if (mdiAreaCAD->subWindowList().isEmpty()) {
                    w->showMaximized();
                } else {
                    w->show();
                }

                if(graphic!=NULL){
                    graphic->fitToPage();
                }
//                w->getGraphicView()->zoomPage();
                showMaximized();
                setFocus();

//                slotWindowActivated(subWindow);
            }
        }
    }
}





/**
 * Menu file -> quit.
 */
void QC_ApplicationWindow::slotFileQuit() {
    RS_DEBUG->print("QC_ApplicationWindow::slotFileQuit()");

    statusBar()->showMessage(tr("Exiting application..."));

    if (queryExit(false)) {
        qApp->exit(0);
    }
}


/**
 * Shows / hides the grid.
 *
 * @param toggle true: show, false: hide.
 */
void QC_ApplicationWindow::slotViewGrid(bool toggle) {
    RS_DEBUG->print("QC_ApplicationWindow::slotViewGrid()");

    QC_MDIWindow* m = getMDIWindow();
    if (m!=NULL) {
        RS_Graphic* g = m->getGraphic();
        if (g!=NULL) {
            g->setGridOn(toggle);
        }
    }

    updateGrids();
    redrawAll();

    RS_DEBUG->print("QC_ApplicationWindow::slotViewGrid() OK");
}



/**
 * Enables / disables the draft mode.
 *
 * @param toggle true: enable, false: disable.
 */
void QC_ApplicationWindow::slotViewDraft(bool toggle) {
    RS_DEBUG->print("QC_ApplicationWindow::slotViewDraft()");

    RS_SETTINGS->beginGroup("/Appearance");
    RS_SETTINGS->writeEntry("/DraftMode", (int)toggle);
    RS_SETTINGS->endGroup();

    redrawAll();
}



/**
 * Redraws all mdi windows.
 */
void QC_ApplicationWindow::redrawAll() {
    if (mdiAreaCAD!=NULL) {
        QList<QMdiSubWindow*> windows = mdiAreaCAD->subWindowList();
        for (int i = 0; i < windows.size(); ++i) {
            QC_MDIWindow* m = qobject_cast<QC_MDIWindow*>(windows.at(i)->widget());
            if (m!=NULL) {
                QG_GraphicView* gv = m->getGraphicView();
                if (gv!=NULL) {
                    gv->redraw();
                }
            }
        }
    }
}



/**
 * Updates all grids of all graphic views.
 */
void QC_ApplicationWindow::updateGrids() {
    if (mdiAreaCAD!=NULL) {
        QList<QMdiSubWindow*> windows = mdiAreaCAD->subWindowList();
        for (int i = 0; i < windows.size(); ++i) {
            QC_MDIWindow* m = qobject_cast<QC_MDIWindow*>(windows.at(i)->widget());
            if (m!=NULL) {
                QG_GraphicView* gv = m->getGraphicView();
                if (gv!=NULL) {
                    // gv->updateGrid();
                    gv->redraw(RS2::RedrawGrid);
                }
            }
        }
    }
}



/**
 * Shows / hides the status bar.
 *
 * @param toggle true: show, false: hide.
 */
void QC_ApplicationWindow::slotViewStatusBar(bool toggle) {
    RS_DEBUG->print("QC_ApplicationWindow::slotViewStatusBar()");

    if (toggle==false) {
        statusBar()->hide();
    } else {
        statusBar()->show();
    }
}

/**
 * Creates a new MDI window for editing the selected block.
 */
/*
void QC_ApplicationWindow::slotBlocksEdit() {
    RS_DEBUG->print("QC_ApplicationWindow::slotBlocksEdit()");

    QC_MDIWindow* parent = getMDIWindow();
    if (parent!=NULL) {
        RS_BlockList* blist = blockWidget->getBlockList();
        if (blist!=NULL) {
            RS_Block* blk = blist->getActiveBlock();
            if (blk!=NULL) {
                QC_MDIWindow* w = slotFileNew(blk);
                // the parent needs a pointer to the block window and
                //   vice versa
                parent->addChildWindow(w);
                w->getGraphicView()->zoomAuto();
            }
        }
    }
} */



/**
 * Shows the dialog for general application preferences.
 */
void QC_ApplicationWindow::slotOptionsGeneral() {
    RS_DIALOGFACTORY->requestOptionsGeneralDialog();

    // update background color of all open drawings:
    RS_SETTINGS->beginGroup("/Appearance");
    QColor color(RS_SETTINGS->readEntry("/BackgroundColor", "#000000"));
    QColor gridColor(RS_SETTINGS->readEntry("/GridColor", "Gray"));
    QColor metaGridColor(RS_SETTINGS->readEntry("/MetaGridColor", "Darkgray"));
    QColor selectedColor(RS_SETTINGS->readEntry("/SelectedColor", "#A54747"));
    QColor highlightedColor(RS_SETTINGS->readEntry("/HighlightedColor",
                            "#739373"));
    RS_SETTINGS->endGroup();

    QList<QMdiSubWindow*> windows = mdiAreaCAD->subWindowList();
    for (int i = 0; i < windows.size(); ++i) {
        QC_MDIWindow* m = qobject_cast<QC_MDIWindow*>(windows.at(i)->widget());
        if (m!=NULL) {
            QG_GraphicView* gv = m->getGraphicView();
            if (gv!=NULL) {
                gv->setBackground(color);
                gv->setGridColor(gridColor);
                gv->setMetaGridColor(metaGridColor);
                gv->setSelectedColor(selectedColor);
                gv->setHighlightedColor(highlightedColor);
//                gv->updateGrid();
                gv->redraw(RS2::RedrawGrid);
            }
        }
    }

}



/**
 * Menu script -> show ide
 */
void QC_ApplicationWindow::slotScriptOpenIDE() {
#ifdef RS_SCRIPTING
    scripter->openIDE();
#endif
}



/**
 * Menu script -> run
 */
void QC_ApplicationWindow::slotScriptRun() {
#ifdef RS_SCRIPTING
    scripter->runScript();
#endif
}



/**
 * Menu help -> about.
 */
void QC_ApplicationWindow::slotHelpAbout() {
    RS_DEBUG->print("QC_ApplicationWindow::slotHelpAbout()");

    QStringList modules;

    /**
      * Show all plugin that has been loaded
      */
    foreach (QC_PluginInterface *pluginInterface, loadedPlugins)
        modules.append(pluginInterface->name());

    QString modulesString=tr("None");
    if (modules.empty()==false) {
        modulesString = modules.join(", ");
    }

    QMessageBox box(this);
    box.setWindowTitle(tr("About..."));
    box.setText(       QString("<p><font size=\"2\">") +
                       "<h2>"+ XSTR(QC_APPNAME)+ "</h2>" +
                       tr("Version: %1").arg(XSTR(QC_VERSION)) + "<br>" +
#ifdef QC_SCMREVISION
                       tr("SCM Revision: %1").arg(XSTR(QC_SCMREVISION)) + "<br>" +
#endif
                       tr("Compiled on: %1").arg(__DATE__) + "<br>" +
                       "Portions (c) 2011 by R. van Twisk" + "<br>" +
                       tr("Program Icons Supplied by") +"<br>&nbsp;&nbsp;&nbsp;Pablo: LibreCAD Argentine<br/>" +
                       tr("Splash and Logo supplied by") + "<br>&nbsp;&nbsp;&nbsp;Diego " + "<a href=\"http://daltom.2082studio.com/\">Daltom Designer</a>" + "<br/>" +
                       "<br />" +
                       tr("Modules: %1").arg(modulesString) + "<br>" +
                       "<br />" +
                       tr("Main Website : ") + "<a href=\"http://www.LibreCAD.org\">http://www.LibreCAD.org</a>"+"<br><br><br>"+
                       "<font size=\"1\">Portions (c) by RibbonSoft, Andrew Mustun</font>" +
                       "</font></p>" +
                       "<br>" +
                       "<center>" +
                       tr("Please consider donating to LibreCAD to help maintain the source code and website.") +
                       "<br>" +
                       "<br>" +
                       "<a href=\"http://librecad.org/donate.html\" alt=\"Donate to LibreCAD\">" +
                       "<img src=':/main/donate.png' />" +
                       "</a></center>"
                       );

    box.setIconPixmap( QPixmap(QC_ABOUT_ICON) );
    box.setMinimumSize(500,400);
    box.setBaseSize(500,400);
    box.setSizePolicy(QSizePolicy::Expanding,QSizePolicy::Expanding);
    box.exec();
    box.resize(500,400);
}



/**
 * Menu help -> help.
 */
void QC_ApplicationWindow::slotHelpManual() {
    RS_DEBUG->print("QC_ApplicationWindow::slotHelpManual()");

    if (helpEngine==NULL) {
        RS_DEBUG->print("QC_ApplicationWindow::slotHelpManual(): appdir: %s",
                        RS_SYSTEM->getAppDir().toLatin1().data());
        RS_DEBUG->print("QC_ApplicationWindow::slotHelpManual(): appdir: %s",
                        RS_SYSTEM->getAppDir().toLatin1().data());

        if ((RS_SYSTEM->getDocPath().length()>0) && (QFile::exists(RS_SYSTEM->getDocPath()+ "/LibreCADdoc.qhc")==true)) {
            helpEngine = new QHelpEngine(RS_SYSTEM->getDocPath() + "/LibreCADdoc.qhc", this);

            helpEngine->setupData();

            QHelpContentModel *contentModel = helpEngine->contentModel();
            QHelpContentWidget *contentWidget = helpEngine->contentWidget();
            HelpBrowser *helpBrowser = new HelpBrowser(helpEngine);

            QSplitter* splitter = new QSplitter();
            splitter->addWidget(contentWidget);
            splitter->addWidget(helpBrowser);
            contentWidget->setModel(contentModel);

            helpWindow = new QDockWidget(tr("Help"), this);
            helpWindow->setWidget(splitter);

            // Enable single clicking of the index
            connect(helpEngine->contentWidget(), SIGNAL(clicked(QModelIndex)), helpEngine->contentWidget(), SLOT(showLink(QModelIndex)));
            connect(helpEngine->contentWidget(), SIGNAL(linkActivated(const QUrl &)), helpBrowser, SLOT(setSource(const QUrl &)));
            addDockWidget(Qt::TopDockWidgetArea, helpWindow);
        } else {
            QMessageBox::information(this, "Helpfiles not found", tr("Bugger, I couldn't find the helpfiles on the filesystem."));
        }

    }
    if (helpWindow) {
        helpWindow->show();
    }
}

/**
 * Testing function.
 */
void QC_ApplicationWindow::slotTestDumpEntities(RS_EntityContainer* d) {
    RS_DEBUG->print("QC_ApplicationWindow::slotTestDumpEntities()");
    static int level = 0;
    std::ofstream dumpFile;

    if (d==NULL) {
        d = getDocument();
        dumpFile.open("debug_entities.html");
        level = 0;
    } else {
        dumpFile.open("debug_entities.html", std::ios::app);
        level++;
    }

    if (d!=NULL) {
        if (level==0) {
            dumpFile << "<html>\n";
            dumpFile << "<body>\n";
        }

        for (RS_Entity* e=d->firstEntity();
                e!=NULL;
                e=d->nextEntity()) {

            dumpFile << "<table border=\"1\">\n";
            dumpFile << "<tr><td>Entity: " << e->getId()
            << "</td></tr>\n";

            dumpFile
            << "<tr><td><table><tr>"
            << "<td>VIS:" << e->isVisible() << "</td>"
            << "<td>UND:" << e->isUndone() << "</td>"
            << "<td>SEL:" << e->isSelected() << "</td>"
            << "<td>TMP:" << e->getFlag(RS2::FlagTemp) << "</td>";
            QString lay = "NULL";
            if (e->getLayer()!=NULL) {
                lay = e->getLayer()->getName();
            }
            dumpFile
            << "<td>Layer: " << lay.toAscii().data() << "</td>"
            << "<td>Width: " << (int)e->getPen(false).getWidth() << "</td>"
            << "<td>Parent: " << e->getParent()->getId() << "</td>"
            << "</tr></table>";

            dumpFile
            << "<tr><td>\n";

            switch (e->rtti()) {
            case RS2::EntityPoint: {
                    RS_Point* p = (RS_Point*)e;
                    dumpFile
                    << "<table><tr><td>"
                    << "<b>Point:</b>"
                    << "</td></tr>";
                    dumpFile
                    << "<tr>"
                    << "<td>"
                    << p->getPos()
                    << "</td>"
                    << "</tr></table>";
                }
                break;

            case RS2::EntityLine: {
                    RS_Line* l = (RS_Line*)e;
                    dumpFile
                    << "<table><tr><td>"
                    << "<b>Line:</b>"
                    << "</td></tr>";
                    dumpFile
                    << "<tr>"
                    << "<td>"
                    << l->getStartpoint()
                    << "</td>"
                    << "<td>"
                    << l->getEndpoint()
                    << "</td>"
                    << "</tr></table>";
                }
                break;

            case RS2::EntityArc: {
                    RS_Arc* a = (RS_Arc*)e;
                    dumpFile
                    << "<table><tr><td>"
                    << "<b>Arc:</b>"
                    << "</td></tr>";
                    dumpFile
                    << "<tr>"
                    << "<td>Center: "
                    << a->getCenter()
                    << "</td>"
                    << "<td>Radius: "
                    << a->getRadius()
                    << "</td>"
                    << "<td>Angle 1: "
                    << a->getAngle1()
                    << "</td>"
                    << "<td>Angle 2: "
                    << a->getAngle2()
                    << "</td>"
                    << "<td>Startpoint: "
                    << a->getStartpoint()
                    << "</td>"
                    << "<td>Endpoint: "
                    << a->getEndpoint()
                    << "</td>"
                    << "<td>reversed: "
                    << (int)a->isReversed()
                    << "</td>"
                    << "</tr></table>";
                }
                break;

            case RS2::EntityCircle: {
                    RS_Circle* c = (RS_Circle*)e;
                    dumpFile
                    << "<table><tr><td>"
                    << "<b>Circle:</b>"
                    << "</td></tr>";
                    dumpFile
                    << "<tr>"
                    << "<td>Center: "
                    << c->getCenter()
                    << "</td>"
                    << "<td>Radius: "
                    << c->getRadius()
                    << "</td>"
                    << "</tr></table>";
                }
                break;

            case RS2::EntityDimAligned: {
                    RS_DimAligned* d = (RS_DimAligned*)e;
                    dumpFile
                    << "<table><tr><td>"
                    << "<b>Dimension / Aligned:</b>"
                    << "</td></tr>";
                    dumpFile
                    << "<tr>"
                    << "<td>"
                    << d->getDefinitionPoint()
                    << "</td>"
                    << "<td>"
                    << d->getExtensionPoint1()
                    << "</td>"
                    << "<td>"
                    << d->getExtensionPoint2()
                    << "</td>"
                    << "<td>Text: "
                    << d->getText().toLatin1().data()
                    << "</td>"
                    << "<td>Label: "
                    << d->getLabel().toLatin1().data()
                    << "</td>"
                    << "</tr></table>";
                }
                break;

            case RS2::EntityDimLinear: {
                    RS_DimLinear* d = (RS_DimLinear*)e;
                    dumpFile
                    << "<table><tr><td>"
                    << "<b>Dimension / Linear:</b>"
                    << "</td></tr>";
                    dumpFile
                    << "<tr>"
                    << "<td>"
                    << d->getDefinitionPoint()
                    << "</td>"
                    << "<td>"
                    << d->getExtensionPoint1()
                    << "</td>"
                    << "<td>"
                    << d->getExtensionPoint2()
                    << "</td>"
                    << "<td>Text: "
                    << d->getText().toAscii().data()
                    << "</td>"
                    << "<td>Label: "
                    << d->getLabel().toAscii().data()
                    << "</td>"
                    << "</tr></table>";
                }
                break;

            case RS2::EntityInsert: {
                    RS_Insert* i = (RS_Insert*)e;
                    dumpFile
                    << "<table><tr><td>"
                    << "<b>Insert:</b>"
                    << "</td></tr>";
                    dumpFile
                    << "<tr>"
                    << "<td>Insertion point:"
                    << i->getInsertionPoint()
                    << "</td>"
                    << "</tr></table>";
                }
                break;

            case RS2::EntityText: {
                    RS_Text* t = (RS_Text*)e;
                    dumpFile
                    << "<table><tr><td>"
                    << "<b>Text:</b>"
                    << "</td></tr>";
                    dumpFile
                    << "<tr>"
                    << "<td>Text:"
                    << t->getText().toLatin1().data()
                    << "</td>"
                    << "<td>Height:"
                    << t->getHeight()
                    << "</td>"
                    << "</tr></table>";
                }
                break;

            case RS2::EntityHatch: {
                    RS_Hatch* h = (RS_Hatch*)e;
                    dumpFile
                    << "<table><tr><td>"
                    << "<b>Hatch:</b>"
                    << "</td></tr>";
                    dumpFile
                    << "<tr>"
                    << "<td>Pattern:"
                    << h->getPattern().toLatin1().data()
                    << "</td>"
                    << "<td>Scale:"
                    << h->getScale()
                    << "</td>"
                    << "<td>Solid:"
                    << (int)h->isSolid()
                    << "</td>"
                    << "</tr></table>";
                }
                break;

            default:
                dumpFile
                << "<tr><td>"
                << "<b>Unknown Entity: " << e->rtti() << "</b>"
                << "</td></tr>";
                break;
            }

            if (e->isContainer() || e->rtti()==RS2::EntityHatch) {
                RS_EntityContainer* ec = (RS_EntityContainer*)e;
                dumpFile << "<table><tr><td valign=\"top\">&nbsp;&nbsp;&nbsp;&nbsp;Contents:</td><td>\n";
                dumpFile.close();
                slotTestDumpEntities(ec);
                dumpFile.open("debug_entities.html", std::ios::app);
                dumpFile << "</td></tr></table>\n";
            }

            dumpFile
            << "</td></tr>"
            << "</table>\n"
            << "<br><br>";
        }

        if (level==0) {
            dumpFile << "</body>\n";
            dumpFile << "</html>\n";
        } else {
            level--;
        }
    }
}



/**
 * Testing function.
 */
void QC_ApplicationWindow::slotTestDumpUndo() {
    RS_DEBUG->print("QC_ApplicationWindow::slotTestDumpUndo()");

    RS_Document* d = getDocument();
        if (d!=NULL) {
                std::cout << *(RS_Undo*)d;
                std::cout << std::endl;
        }
}



/**
 * Testing function.
 */
void QC_ApplicationWindow::slotTestUpdateInserts() {
    RS_DEBUG->print("QC_ApplicationWindow::slotTestUpdateInserts()");

    RS_Document* d = getDocument();
    if (d!=NULL) {
        d->updateInserts();
    }
}



/**
 * Testing function.
 */
void QC_ApplicationWindow::slotTestDrawFreehand() {
    RS_DEBUG->print("QC_ApplicationWindow::slotTestDrawFreehand()");


    //RS_Graphic* g = document->getMarking();
    /*

       RS_ActionDrawLineFree* action =
          new RS_ActionDrawLineFree(*document->getGraphic(),
                                    *graphicView);

       for (int i=0; i<100; ++i) {

           int posx = (random()%600);
           int posy = (random()%400);

           //QMouseEvent rsm1(posx, posy, LEFT);
        QMouseEvent rsm1(QEvent::MouseButtonPress,
                           QPoint(posx,posy),
                           RS2::LeftButton,
                           RS2::LeftButton);
           action->mousePressEvent(&rsm1);

           int speedx = 0;
           int speedy = 0;

           for (int k=0; k<100; ++k) {
               int accx = (random()%40)-20;
               int accy = (random()%40)-20;

               speedx+=accx;
               speedy+=accy;

               posx+=speedx;
               posy+=speedy;

               //QMouseEvent rsm2(posx, posy, LEFT);

            QMouseEvent rsm2(QEvent::MouseMove,
                           QPoint(posx,posy),
                           RS2::LeftButton,
                           RS2::LeftButton);
               action->mouseMoveEvent(&rsm2);
           }

           action->mouseReleaseEvent(NULL);

           slotFileSave();
       }

       delete action;
    */
}



/**
 * Testing function.
 */
void QC_ApplicationWindow::slotTestInsertBlock() {
    RS_DEBUG->print("QC_ApplicationWindow::slotTestInsertBlock()");

    RS_Document* d = getDocument();
    if (d!=NULL && d->rtti()==RS2::EntityGraphic) {
        RS_Graphic* graphic = (RS_Graphic*)d;
        if (graphic==NULL) {
            return;
        }

        graphic->addLayer(new RS_Layer("default"));
        RS_Block* block = new RS_Block(graphic, RS_BlockData("debugblock",
                                       RS_Vector(0.0,0.0), true));

        RS_Line* line;
        RS_Arc* arc;
        RS_Circle* circle;

        // Add one red line:
        line = new RS_Line(block,
                           RS_LineData(RS_Vector(0.0,0.0),
                                       RS_Vector(50.0,0.0)));
        line->setLayerToActive();
        line->setPen(RS_Pen(RS_Color(255, 0, 0),
                            RS2::Width01,
                            RS2::SolidLine));
        block->addEntity(line);

        // Add one line with attributes from block:
        line = new RS_Line(block,
                           RS_LineData(RS_Vector(50.0,0.0),
                                       RS_Vector(50.0,50.0)));
        line->setPen(RS_Pen(RS_Color(RS2::FlagByBlock),
                            RS2::WidthByBlock,
                            RS2::LineByBlock));
        block->addEntity(line);

        // Add one arc with attributes from block:
        RS_ArcData d(RS_Vector(50.0,0.0),
                     50.0, M_PI/2.0, M_PI,
                     false);
        arc = new RS_Arc(block, d);
        arc->setPen(RS_Pen(RS_Color(RS2::FlagByBlock),
                           RS2::WidthByBlock,
                           RS2::LineByBlock));
        block->addEntity(arc);

        // Add one blue circle:
        RS_CircleData circleData(RS_Vector(20.0,15.0),
                                 12.5);
        circle = new RS_Circle(block, circleData);
        circle->setLayerToActive();
        circle->setPen(RS_Pen(RS_Color(0, 0, 255),
                              RS2::Width01,
                              RS2::SolidLine));
        block->addEntity(circle);


        graphic->addBlock(block);



        RS_Insert* ins;
        RS_InsertData insData("debugblock",
                              RS_Vector(0.0,0.0),
                              RS_Vector(1.0,1.0), 0.0,
                              1, 1, RS_Vector(0.0, 0.0),
                              NULL, RS2::NoUpdate);

        // insert one magenta instance of the block (original):
        ins = new RS_Insert(graphic, insData);
        ins->setLayerToActive();
        ins->setPen(RS_Pen(RS_Color(255, 0, 255),
                           RS2::Width02,
                           RS2::SolidLine));
        ins->update();
        graphic->addEntity(ins);

        // insert one green instance of the block (rotate):
        insData = RS_InsertData("debugblock",
                                RS_Vector(-50.0,20.0),
                                RS_Vector(1.0,1.0), 30.0/ARAD,
                                1, 1, RS_Vector(0.0, 0.0),
                                NULL, RS2::NoUpdate);
        ins = new RS_Insert(graphic, insData);
        ins->setLayerToActive();
        ins->setPen(RS_Pen(RS_Color(0, 255, 0),
                           RS2::Width02,
                           RS2::SolidLine));
        ins->update();
        graphic->addEntity(ins);

        // insert one cyan instance of the block (move):
        insData = RS_InsertData("debugblock",
                                RS_Vector(10.0,20.0),
                                RS_Vector(1.0,1.0), 0.0,
                                1, 1, RS_Vector(0.0, 0.0),
                                NULL, RS2::NoUpdate);
        ins = new RS_Insert(graphic, insData);
        ins->setLayerToActive();
        ins->setPen(RS_Pen(RS_Color(0, 255, 255),
                           RS2::Width02,
                           RS2::SolidLine));
        ins->update();
        graphic->addEntity(ins);

        // insert one blue instance of the block:
        for (double a=0.0; a<360.0; a+=45.0) {
            insData = RS_InsertData("debugblock",
                                    RS_Vector(60.0,0.0),
                                    RS_Vector(2.0/5,2.0/5), a/ARAD,
                                    1, 1, RS_Vector(0.0, 0.0),
                                    NULL, RS2::NoUpdate);
            ins = new RS_Insert(graphic, insData);
            ins->setLayerToActive();
            ins->setPen(RS_Pen(RS_Color(0, 0, 255),
                               RS2::Width05,
                               RS2::SolidLine));
            ins->update();
            graphic->addEntity(ins);
        }

        // insert an array of yellow instances of the block:
        insData = RS_InsertData("debugblock",
                                RS_Vector(-100.0,-100.0),
                                RS_Vector(0.2,0.2), M_PI/6.0,
                                6, 4, RS_Vector(100.0, 100.0),
                                NULL, RS2::NoUpdate);
        ins = new RS_Insert(graphic, insData);
        ins->setLayerToActive();
        ins->setPen(RS_Pen(RS_Color(255, 255, 0),
                           RS2::Width01,
                           RS2::SolidLine));
        ins->update();
        graphic->addEntity(ins);


        RS_GraphicView* v = getGraphicView();
        if (v!=NULL) {
            v->redraw();
        }
    }
}



/**
 * Testing function.
 */
void QC_ApplicationWindow::slotTestInsertEllipse() {
    RS_DEBUG->print("QC_ApplicationWindow::slotTestInsertEllipse()");


    RS_Document* d = getDocument();
    if (d!=NULL) {
        RS_Graphic* graphic = (RS_Graphic*)d;
        if (graphic==NULL) {
            return;
        }

        RS_Ellipse* ellipse;
        RS_Line* line;

        for (double a=0.0; a<2*M_PI; a+=0.1) {
            RS_Vector v;
            v.setPolar(50.0, a);
            double xp = 1000.0*a;

            RS_EllipseData ellipseData(RS_Vector(xp,0.0),
                                       v,
                                       0.5,
                                       0.0, 2*M_PI,
                                       false);
            ellipse = new RS_Ellipse(graphic, ellipseData);

            ellipse->setPen(RS_Pen(RS_Color(255, 0, 255),
                                   RS2::Width01,
                                   RS2::SolidLine));

            graphic->addEntity(ellipse);
            //graphic->addEntity(new RS_Point(graphic, ellipse->getMax()));
            //graphic->addEntity(new RS_Point(graphic, ellipse->getMin()));

            line = new RS_Line(graphic,
                               RS_LineData(RS_Vector(xp,0.0),
                                           RS_Vector(xp,0.0)+v));
            line->setPen(RS_Pen(RS_Color(128, 128, 128),
                                RS2::Width01,
                                RS2::SolidLine));
            graphic->addEntity(line);


            /*
                     for (double mx=-60.0; mx<60.0; mx+=1.0) {
                         //for (double mx=0.0; mx<1.0; mx+=2.5) {
                         RS_VectorSolutions sol = ellipse->mapX(xp + mx);
                         //graphic->addEntity(new RS_Point(graphic,
                         //                   sol.vector2 + RS_Vector(a*500.0, 0.0)));
                         //graphic->addEntity(new RS_Point(graphic,
                         //                   sol.vector3 + RS_Vector(a*500.0, 0.0)));
                         //graphic->addEntity(new RS_Point(graphic,
                         //                   sol.vector4 + RS_Vector(a*500.0, 0.0)));

                         line = new RS_Line(graphic,
                                            RS_LineData(RS_Vector(xp+mx,-50.0),
                                                        RS_Vector(xp+mx,50.0)));
                         line->setPen(RS_Pen(RS_Color(60, 60, 60),
                                             RS2::Width01,
                                             RS2::SolidLine));
                         graphic->addEntity(line);

                         graphic->addEntity(new RS_Point(graphic,
                                                         sol.get(0)));
                     }
            */
        }


        // different minor/minor relations
        /*
              double x, y;
              for (y=-250.0; y<=250.0; y+=50.0) {
                  for (x=-250.0; x<=250.0; x+=50.0) {
                      RS_Vector v(x, y);

                      ellipse = new RS_Ellipse(graphic,
                                               v,
                                               RS_Vector((x/5+50.0)/2.0, 0.0),
                                         fabs(x/y),
                                               0.0, 2*M_PI,
                                               false);

                ellipse->setPen(RS_Pen(RS_Color(255, 255, 0),
                                       RS2::Width01,
                                       RS2::DashDotLine));

                      graphic->addEntity(ellipse);
                      graphic->addEntity(new RS_Point(graphic, ellipse->getMax()));
                      graphic->addEntity(new RS_Point(graphic, ellipse->getMin()));

                ellipse = new RS_Ellipse(graphic,
                                               v + RS_Vector(750.0, 0.0),
                                               RS_Vector((x/5+50.0)/2.0, 0.0),
                                               fabs(x/y),
                                               2*M_PI, 0.0,
                                               true);

                      graphic->addEntity(ellipse);
                      graphic->addEntity(new RS_Point(graphic, ellipse->getMax()));
                      graphic->addEntity(new RS_Point(graphic, ellipse->getMin()));
                  }
              }
        */

        /*
              // different rotation angles:
              double rot;
              for (rot=0.0; rot<=2*M_PI+0.1; rot+=(M_PI/8)) {
                  ellipse = new RS_Ellipse(graphic,
                                           RS_Vector(rot*200, 500.0),
                                           RS_Vector(50.0, 0.0).rotate(rot),
                                           0.3,
                                           0.0, 2*M_PI,
                                           false);
                  graphic->addEntity(ellipse);
                  graphic->addEntity(new RS_Point(graphic, ellipse->getMax()));
                  graphic->addEntity(new RS_Point(graphic, ellipse->getMin()));
              }


              // different arc angles:
              double a1, a2;
              for (rot=0.0; rot<=2*M_PI+0.1; rot+=(M_PI/8)) {
                  for (a1=0.0; a1<=2*M_PI+0.1; a1+=(M_PI/8)) {
                      for (a2=a1+M_PI/8; a2<=2*M_PI+a1+0.1; a2+=(M_PI/8)) {
                          ellipse = new RS_Ellipse(graphic,
                                                   RS_Vector(-500.0-a1*200.0-5000.0*rot,
                                                             500.0-a2*200.0),
                                                   RS_Vector(50.0, 0.0).rotate(rot),
                                                   0.3,
                                                   a1, a2,
                                                   false);
                          graphic->addEntity(ellipse);
                          graphic->addEntity(new RS_Point(graphic, ellipse->getMax()));
                          graphic->addEntity(new RS_Point(graphic, ellipse->getMin()));
                      }
                  }
              }
        */

        RS_GraphicView* v = getGraphicView();
        if (v!=NULL) {
            v->redraw();
        }
    }
}



/**
 * Testing function.
 */
void QC_ApplicationWindow::slotTestInsertText() {
    RS_DEBUG->print("QC_ApplicationWindow::slotTestInsertText()");


    RS_Document* d = getDocument();
    if (d!=NULL) {
        RS_Graphic* graphic = (RS_Graphic*)d;
        if (graphic==NULL) {
            return;
        }

        RS_Text* text;
        RS_TextData textData;

        textData = RS_TextData(RS_Vector(10.0,10.0),
                               10.0, 100.0,
                               RS2::VAlignTop,
                               RS2::HAlignLeft,
                               RS2::LeftToRight,
                               RS2::Exact,
                               1.0,
                               "Andrew",
                               "normal",
                               0.0);
        text = new RS_Text(graphic, textData);

        text->setLayerToActive();
        text->setPen(RS_Pen(RS_Color(255, 0, 0),
                            RS2::Width01,
                            RS2::SolidLine));
        graphic->addEntity(text);

        /*
              double x, y;
              for (y=-250.0; y<=250.0; y+=50.0) {
                  for (x=-250.0; x<=250.0; x+=50.0) {
                      RS_Vector v(x, y);

                      textData = RS_TextData(v,
                                             10.0, 100.0,
                                             RS2::VAlignTop,
                                             RS2::HAlignLeft,
                                             RS2::LeftToRight,
                                             RS2::Exact,
                                             1.0,
                                             "Andrew",
                                             "normal",
                                             0.0);

                      text = new RS_Text(graphic, textData);

                      text->setLayerToActive();
                      text->setPen(RS_Pen(RS_Color(255, 0, 0),
                                          RS2::Width01,
                                          RS2::SolidLine));
                      graphic->addEntity(text);
                  }
              }

              RS_Line* line;
              for (x=0.0; x<M_PI*2.0; x+=0.2) {
                  RS_Vector v(600.0+cos(x)*50.0, 0.0+sin(x)*50.0);

                  line = new RS_Line(graphic,
                                     RS_LineData(RS_Vector(600.0,0.0),
                                                 v));
                  line->setLayerToActive();
                  line->setPenToActive();
                  graphic->addEntity(line);

                  textData = RS_TextData(v,
                                         5.0, 50.0,
                                         RS2::VAlignTop,
                                         RS2::HAlignLeft,
                                         RS2::LeftToRight,
                                         RS2::Exact,
                                         1.0,
                                         "Andrew",
                                         "normal",
                                         x);

                  text = new RS_Text(graphic, textData);

                  text->setLayerToActive();
                  text->setPen(RS_Pen(RS_Color(255, 0, 0),
                                      RS2::Width01,
                                      RS2::SolidLine));
                  graphic->addEntity(text);
              }

              RS_SolidData solidData = RS_SolidData(RS_Vector(5.0, 10.0),
                                                    RS_Vector(25.0, 15.0),
                                                    RS_Vector(15.0, 30.0));

              RS_Solid* s = new RS_Solid(graphic, solidData);

              s->setLayerToActive();
              s->setPen(RS_Pen(RS_Color(255, 255, 0),
                               RS2::Width01,
                               RS2::SolidLine));
              graphic->addEntity(s);

              RS_GraphicView* v = getGraphicView();
              if (v!=NULL) {
                  v->redraw();
              }
        */
    }
}



/**
 * Testing function.
 */
void QC_ApplicationWindow::slotTestInsertImage() {
    RS_DEBUG->print("QC_ApplicationWindow::slotTestInsertImage()");


    RS_Document* d = getDocument();
    if (d!=NULL) {
        RS_Graphic* graphic = (RS_Graphic*)d;
        if (graphic==NULL) {
            return;
        }

        RS_Image* image;
        RS_ImageData imageData;

        imageData = RS_ImageData(0, RS_Vector(50.0,30.0),
                                 RS_Vector(0.5,0.5),
                                 RS_Vector(-0.5,0.5),
                                 RS_Vector(640,480),
                                 "/home/andrew/data/image.png",
                                 50, 50, 0);
        image = new RS_Image(graphic, imageData);

        image->setLayerToActive();
        image->setPen(RS_Pen(RS_Color(255, 0, 0),
                             RS2::Width01,
                             RS2::SolidLine));
        graphic->addEntity(image);
    }
}



/**
 * Testing function.
 */
void QC_ApplicationWindow::slotTestUnicode() {
    RS_DEBUG->print("QC_ApplicationWindow::slotTestUnicode()");

    slotFileOpen("./fonts/unicode.cxf", RS2::FormatCXF);
    RS_Document* d = getDocument();
    if (d!=NULL) {
        RS_Graphic* graphic = (RS_Graphic*)d;
        if (graphic==NULL) {
            return;
        }

        RS_Insert* ins;

        int col;
        int row;
        QChar uCode;       // e.g. 65 (or 'A')
        QString strCode;   // unicde as string e.g. '[0041] A'

        graphic->setAutoUpdateBorders(false);

        for (col=0x0000; col<=0xFFF0; col+=0x10) {
            printf("col: %X\n", col);
            for (row=0x0; row<=0xF; row++) {
                //printf("  row: %X\n", row);

                uCode = QChar(col+row);
                //printf("  code: %X\n", uCode.unicode());

                strCode.setNum(uCode.unicode(), 16);
                while (strCode.length()<4) {
                    strCode="0"+strCode;
                }
                strCode = "[" + strCode + "] " + uCode;

                if (graphic->findBlock(strCode)!=NULL) {
                    RS_InsertData d(strCode,
                                    RS_Vector(col/0x10*20.0,row*20.0),
                                    RS_Vector(1.0,1.0), 0.0,
                                    1, 1, RS_Vector(0.0, 0.0),
                                    NULL, RS2::NoUpdate);
                    ins = new RS_Insert(graphic, d);
                    ins->setLayerToActive();
                    ins->setPen(RS_Pen(RS_Color(255, 255, 255),
                                       RS2::Width01,
                                       RS2::SolidLine));
                    ins->update();
                    graphic->addEntity(ins);
                }
            }
        }
        graphic->setAutoUpdateBorders(true);
        graphic->calculateBorders();
    }
}



/**
 * Testing function.
 */
void QC_ApplicationWindow::slotTestMath01() {
    RS_DEBUG->print("QC_ApplicationWindow::slotTestMath01()");

    RS_Document* d = getDocument();
    if (d!=NULL) {
        RS_Graphic* graphic = (RS_Graphic*)d;
        if (graphic==NULL) {
            return;
        }

        // axis
        graphic->addEntity(new RS_Line(graphic,
                                       RS_LineData(RS_Vector(0.0,0.0),
                                                   RS_Vector(2*M_PI,0.0))));
        graphic->addEntity(new RS_Line(graphic,
                                       RS_LineData(RS_Vector(0.0,-1.0),
                                                   RS_Vector(0.0,1.0))));

        // cos
        double a;
        double x = 59.0/ARAD;
        double x_0 = 60.0/ARAD;
        for (a=0.01; a<2*M_PI; a+=0.01) {
            // cos curve:
            RS_Line* line = new RS_Line(graphic,
                                        RS_LineData(RS_Vector(a-0.01, cos(a-0.01)),
                                                    RS_Vector(a, cos(a))));
            graphic->addEntity(line);

            // tangent:
            graphic->addEntity(new RS_Line(graphic,
                                           RS_LineData(RS_Vector(a-0.01,cos(x_0)-sin(x_0)*(a-0.01-x_0)),
                                                       RS_Vector(a,cos(x_0)-sin(x_0)*(a-x_0)))));
        }

        // 59.0 deg
        graphic->addEntity(new RS_Line(graphic,
                                       RS_LineData(RS_Vector(x,0.0),
                                                   RS_Vector(x,1.0))));

        // 60.0 deg
        graphic->addEntity(new RS_Line(graphic,
                                       RS_LineData(RS_Vector(x_0,0.0),
                                                   RS_Vector(x_0,1.0))));

        // tangent
        //graphic->addEntity(new RS_Line(graphic,
        //                   RS_Vector(0.0,cos(x_0)-sin(x_0)*(0.0-x_0)),
        //                   RS_Vector(6.0,cos(x_0)-sin(x_0)*(6.0-x_0))));


        RS_GraphicView* v = getGraphicView();
        if (v!=NULL) {
            v->redraw();
        }
    }
}




/**
 * Testing function.
 */
void QC_ApplicationWindow::slotTestResize640() {
    RS_DEBUG->print("QC_ApplicationWindow::slotTestResize640()");

    resize(640, 480);
}



/**
 * Testing function.
 */
void QC_ApplicationWindow::slotTestResize800() {
    RS_DEBUG->print("QC_ApplicationWindow::slotTestResize800()");

    resize(800, 600);
}



/**
 * Testing function.
 */
void QC_ApplicationWindow::slotTestResize1024() {
    RS_DEBUG->print("QC_ApplicationWindow::slotTestResize1024()");

    resize(1024, 768);
}



/**
 * overloaded for Message box on last window exit.
 */
bool QC_ApplicationWindow::queryExit(bool force) {
    RS_DEBUG->print("QC_ApplicationWindow::queryExit()");

    bool succ = true;


         QList<QMdiSubWindow*> list = mdiAreaCAD->subWindowList();

        while (!list.isEmpty()) {
                QC_MDIWindow *tmp=qobject_cast<QC_MDIWindow*>(list.takeFirst()->widget());
                succ = tmp->closeMDI(force);
                if (!succ) {
            break;
        }
        }

    if (succ) {
        storeSettings();
    }

    RS_DEBUG->print("QC_ApplicationWindow::queryExit(): OK");

    return succ;
}



/**
 * Handle hotkeys. Don't let it to the default handler of Qt.
 * it will consume them also if a text field is active
 * which means it's impossible to enter a command.
 */
void QC_ApplicationWindow::keyPressEvent(QKeyEvent* e) {

    // multi key codes:
    static QTime ts = QTime();
    static QList<int> doubleCharacters;
    QTime now = QTime::currentTime();
    bool actionProcessed=false;
    doubleCharacters << e->key();
    if (doubleCharacters.size()>2)
        doubleCharacters=doubleCharacters.mid(doubleCharacters.size()-2,2);
    if (ts.msecsTo(now)<2000) {

        QString code="";
        QList<int>::iterator i;
        for (i = doubleCharacters.begin(); i != doubleCharacters.end(); ++i)
             code += QChar(*i);

        // Check against double keycode handler
        if (actionHandler->keycode(code)==true) {
            actionProcessed=true;
        }

        // Matches doublescape, since this is not a action, it's not done in actionHandler (is that logical??)
        if (doubleCharacters == (QList<int>() << Qt::Key_Escape << Qt::Key_Escape) ) {
            slotKillAllActions();
            actionProcessed=true;
            RS_DEBUG->print("QC_ApplicationWindow::Got double escape!");
        }

        if (actionProcessed) {
            doubleCharacters.clear();
        }
    }
    ts = now;

    if (actionProcessed==false) {
        // single key codes:
        switch (e->key()) {
        case Qt::Key_Shift:
        case Qt::Key_Control:
        case Qt::Key_Meta:
        case Qt::Key_Alt:
        case Qt::Key_CapsLock: {
                QMainWindow::keyPressEvent(e);

                // forward to actions:
                RS_GraphicView* graphicView = getGraphicView();
                if (graphicView!=NULL) {
                    graphicView->keyPressEvent(e);
                }
                e->accept();
            }
            break;

        case Qt::Key_Escape:
            slotBack();
            e->accept();
            break;

        case Qt::Key_Return:
            slotEnter();
            e->accept();
            break;

        case Qt::Key_Plus:
            actionHandler->slotZoomIn();
            e->accept();
            break;

        case Qt::Key_Minus:
            actionHandler->slotZoomOut();
            e->accept();
            break;

        default:
            e->ignore();
            RS_DEBUG->print("QC_ApplicationWindow::KeyPressEvent: IGNORED");
            break;
        }
    }

    if (e->isAccepted()) {
        RS_DEBUG->print("QC_ApplicationWindow::KeyPressEvent: Accepted");
        return;
    }



    QMainWindow::keyPressEvent(e);
}


void QC_ApplicationWindow::keyReleaseEvent(QKeyEvent* e) {

    switch (e->key()) {
    case Qt::Key_Shift:
    case Qt::Key_Control:
    case Qt::Key_Meta:
    case Qt::Key_Alt:
    case Qt::Key_CapsLock: {
            QMainWindow::keyReleaseEvent(e);

            // forward to actions:
            RS_GraphicView* graphicView = getGraphicView();
            if (graphicView!=NULL) {
                graphicView->keyReleaseEvent(e);
            }
            e->accept();
        }
        break;
    }

    QMainWindow::keyPressEvent(e);
}


<|MERGE_RESOLUTION|>--- conflicted
+++ resolved
@@ -525,13 +525,8 @@
     mdiAreaTab = false;
     layout->addWidget(mdiAreaCAD);
 //    mdiAreaCAD->setScrollBarsEnabled(false);
-<<<<<<< HEAD
-    mdiAreaCAD->setVerticalScrollBarPolicy(Qt::ScrollBarAlwaysOff);
-    mdiAreaCAD->setHorizontalScrollBarPolicy(Qt::ScrollBarAlwaysOff);
-=======
     mdiAreaCAD->setVerticalScrollBarPolicy(Qt::ScrollBarAsNeeded);
     mdiAreaCAD->setHorizontalScrollBarPolicy(Qt::ScrollBarAsNeeded);
->>>>>>> 77ada783
     mdiAreaCAD->setFocusPolicy(Qt::StrongFocus);
     mdiAreaCAD->setSizePolicy(QSizePolicy::Expanding,QSizePolicy::Expanding);
 #if QT_VERSION >= 0x040800
@@ -1990,11 +1985,7 @@
 
         // Update all inserts in this graphic (blocks might have changed):
         m->getDocument()->updateInserts();
-<<<<<<< HEAD
-        m->zoomAuto();
-=======
 //        m->zoomAuto();
->>>>>>> 77ada783
         m->getGraphicView()->redraw();
 
         // set snapmode from snap toolbar
@@ -2044,12 +2035,8 @@
                                              this, SLOT(slotToggleTab()));
         }else{
             windowsMenu->addAction(tr("&Cascade"), this, SLOT(slotCascade()));
-<<<<<<< HEAD
-            windowsMenu->addAction(tr("&Tile"), mdiAreaCAD, SLOT(tileSubWindows()));
-=======
 //            windowsMenu->addAction(tr("&Tile"), mdiAreaCAD, SLOT(tileSubWindows()));
             windowsMenu->addAction(tr("&Tile"), this, SLOT(slotTile()));
->>>>>>> 77ada783
             windowsMenu->addAction(tr("Tile &Vertically"), this, SLOT(slotTileVertical()));
             windowsMenu->addAction(tr("Tile &Horizontally"), this, SLOT(slotTileHorizontal()));
             windowsMenu->addAction(tr("Ta&b mode"), this, SLOT(slotToggleTab()));
@@ -2348,30 +2335,6 @@
 }
 
 void QC_ApplicationWindow::slotToggleTab() {
-<<<<<<< HEAD
-        mdiAreaTab = ! mdiAreaTab;
-        if(mdiAreaTab){
-            mdiAreaCAD->setViewMode(QMdiArea::TabbedView);
-            QList<QMdiSubWindow *> windows = mdiAreaCAD->subWindowList();
-            QMdiSubWindow* active=mdiAreaCAD->activeSubWindow();
-            for(int i=0;i<windows.size();i++){
-                QMdiSubWindow* m=windows.at(i);
-                if(m!=active){
-                    m->lower();
-                }else{
-                    m->showMaximized();
-                    m->raise();
-                     qobject_cast<QC_MDIWindow*>(m->widget())->zoomAuto();
-                }
-            }
-
-        }else{
-            mdiAreaCAD->setViewMode(QMdiArea::SubWindowView);
-            slotCascade();
-//            mdiAreaCAD->setViewMode(QMdiArea::SubWindowView);
-//            QList<QMdiSubWindow *> windows = mdiAreaCAD->subWindowList();
-//            QMdiSubWindow* active=mdiAreaCAD->activeSubWindow();
-=======
     mdiAreaTab = ! mdiAreaTab;
     if(mdiAreaTab){
         mdiAreaCAD->setViewMode(QMdiArea::TabbedView);
@@ -2394,7 +2357,6 @@
         //            mdiAreaCAD->setViewMode(QMdiArea::SubWindowView);
         //            QList<QMdiSubWindow *> windows = mdiAreaCAD->subWindowList();
         //            QMdiSubWindow* active=mdiAreaCAD->activeSubWindow();
->>>>>>> 77ada783
 //            for(int i=0;i<windows.size();i++){
 //                QMdiSubWindow* m=windows.at(i);
 //                m->show();
